--- conflicted
+++ resolved
@@ -416,21 +416,13 @@
     EXPECT_EQ(1024u * 1024u * 1024u, size_val);
     items[1].found = false;
 
-<<<<<<< HEAD
-    std::vector<std::pair<std::string, int> >suffixes = {{"k", 1024},
-=======
     // Check negative and positive input
-    std::vector<std::pair<std::string, int> >suffixes = { { "k", 1024 },
->>>>>>> 85f8b0cb
+    std::vector<std::pair<std::string, int> >suffixes = {{ "k", 1024},
                                                          {"m", 1024*1024},
                                                          {"g", 1024*1024*1024},
                                                          {"K", 1024},
                                                          {"M", 1024*1024},
                                                          {"G", 1024*1024*1024}};
-<<<<<<< HEAD
-    // Check negative and positive input
-    for (ssize_t test_val : {-1000, -1, 0, 1, 1000}) {
-=======
 
     /*
      * This is a hack to work around problems with Visual Studio in
@@ -445,7 +437,6 @@
     const ssize_t values[5] = { -1000, -1, 0, 1, 1000 };
     for (int ii = 0; ii < 5; ++ii) {
         const ssize_t test_val = values[ii];
->>>>>>> 85f8b0cb
         for (auto suffix : suffixes) {
             std::string config = "ssize_t=" +
                                  std::to_string(test_val) + suffix.first;
