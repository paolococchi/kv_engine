--- conflicted
+++ resolved
@@ -99,13 +99,11 @@
 
     virtual bool isNotStored() const = 0;
 
-<<<<<<< HEAD
     virtual bool isAccessDenied() const = 0;
 
     virtual bool isDeltaBadval() const = 0;
-=======
+
     virtual bool isAuthError() const = 0;
->>>>>>> 85dded7f
 };
 
 /**
