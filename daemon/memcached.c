/* -*- Mode: C; tab-width: 4; c-basic-offset: 4; indent-tabs-mode: nil -*- */
/*
 *  memcached - memory caching daemon
 *
 *       http://www.danga.com/memcached/
 *
 *  Copyright 2003 Danga Interactive, Inc.  All rights reserved.
 *
 *  Use and distribution licensed under the BSD license.  See
 *  the LICENSE file for full text.
 *
 *  Authors:
 *      Anatoly Vorobey <mellon@pobox.com>
 *      Brad Fitzpatrick <brad@danga.com>
 */
#include "config.h"
#include "config_parse.h"
#include "memcached.h"
#include "memcached/extension_loggers.h"
#include "alloc_hooks.h"
#include "utilities/engine_loader.h"
#include "timings.h"
#include "cmdline.h"
#include "connections.h"
#include "mc_time.h"
#include "cJSON.h"
#include "utilities/protocol2text.h"

#include <signal.h>
#include <fcntl.h>
#include <errno.h>
#include <stdlib.h>
#include <stdio.h>
#include <string.h>
#include <time.h>
#include <limits.h>
#include <ctype.h>
#include <stdarg.h>
#include <stddef.h>
#include <snappy-c.h>
#include <JSON_checker.h>

static bool grow_dynamic_buffer(conn *c, size_t needed);
static void cookie_set_admin(const void *cookie);
static bool cookie_is_admin(const void *cookie);

typedef union {
    item_info info;
    char bytes[sizeof(item_info) + ((IOV_MAX - 1) * sizeof(struct iovec))];
} item_info_holder;

static void item_set_cas(const void *cookie, item *it, uint64_t cas) {
    settings.engine.v1->item_set_cas(settings.engine.v0, cookie, it, cas);
}

#define MAX_SASL_MECH_LEN 32

volatile sig_atomic_t memcached_shutdown;

/* Lock for global stats */
static cb_mutex_t stats_lock;

/**
 * Structure to save ns_server's session cas token.
 */
static struct session_cas {
    uint64_t value;
    uint64_t ctr;
    cb_mutex_t mutex;
} session_cas;

void STATS_LOCK() {
    cb_mutex_enter(&stats_lock);
}

void STATS_UNLOCK() {
    cb_mutex_exit(&stats_lock);
}

#ifdef WIN32
static int is_blocking(DWORD dw) {
    return (dw == WSAEWOULDBLOCK);
}
static int is_emfile(DWORD dw) {
    return (dw == WSAEMFILE);
}
static int is_closed_conn(DWORD dw) {
    return (dw == WSAENOTCONN || WSAECONNRESET);
}
static int is_addrinuse(DWORD dw) {
    return (dw == WSAEADDRINUSE);
}
static void set_ewouldblock(void) {
    WSASetLastError(WSAEWOULDBLOCK);
}
static void set_econnreset(void) {
    WSASetLastError(WSAECONNRESET);
}
#else
static int is_blocking(int dw) {
    return (dw == EAGAIN || dw == EWOULDBLOCK);
}
static int is_emfile(int dw) {
    return (dw == EMFILE);
}
static int is_closed_conn(int dw) {
    return  (dw == ENOTCONN || dw != ECONNRESET);
}
static int is_addrinuse(int dw) {
    return (dw == EADDRINUSE);
}
static void set_ewouldblock(void) {
    errno = EWOULDBLOCK;
}
static void set_econnreset(void) {
    errno = ECONNRESET;
}
#endif

/*
 * forward declarations
 */
static SOCKET new_socket(struct addrinfo *ai);
static int try_read_command(conn *c);
static void register_callback(ENGINE_HANDLE *eh,
                              ENGINE_EVENT_TYPE type,
                              EVENT_CALLBACK cb, const void *cb_data);
static SERVER_HANDLE_V1 *get_server_api(void);


enum try_read_result {
    READ_DATA_RECEIVED,
    READ_NO_DATA_RECEIVED,
    READ_ERROR,            /** an error occured (on the socket) (or client closed connection) */
    READ_MEMORY_ERROR      /** failed to allocate more memory */
};

static enum try_read_result try_read_network(conn *c);

/* stats */
static void stats_init(void);
static void server_stats(ADD_STAT add_stats, conn *c, bool aggregate);
static void process_stat_settings(ADD_STAT add_stats, void *c);


/* defaults */
static void settings_init(void);

/* event handling, network IO */
static void complete_nread(conn *c);
static void write_and_free(conn *c, char *buf, size_t bytes);
static int ensure_iov_space(conn *c);
static int add_iov(conn *c, const void *buf, size_t len);
static int add_msghdr(conn *c);

/** exported globals **/
struct stats stats;
struct settings settings;

/** file scope variables **/
conn *listen_conn = NULL;
static struct event_base *main_base;

static struct engine_event_handler *engine_event_handlers[MAX_ENGINE_EVENT_TYPE + 1];

enum transmit_result {
    TRANSMIT_COMPLETE,   /** All done writing. */
    TRANSMIT_INCOMPLETE, /** More data remaining to write. */
    TRANSMIT_SOFT_ERROR, /** Can't write any more right now. */
    TRANSMIT_HARD_ERROR  /** Can't write (c->state is set to conn_closing) */
};

static enum transmit_result transmit(conn *c);


/* Perform all callbacks of a given type for the given connection. */
void perform_callbacks(ENGINE_EVENT_TYPE type,
                       const void *data,
                       const void *c) {
    struct engine_event_handler *h;
    for (h = engine_event_handlers[type]; h; h = h->next) {
        h->cb(c, type, data, h->cb_data);
    }
}

static void stats_init(void) {
    stats.daemon_conns = 0;
    stats.rejected_conns = 0;
    stats.curr_conns = stats.total_conns = 0;
    stats.listening_ports = calloc(settings.num_interfaces, sizeof(struct listening_port));
}

static void stats_reset(const void *cookie) {
    struct conn *conn = (struct conn*)cookie;
    STATS_LOCK();
    stats.rejected_conns = 0;
    stats.total_conns = 0;
    STATS_UNLOCK();
    threadlocal_stats_reset(get_independent_stats(conn));
    settings.engine.v1->reset_stats(settings.engine.v0, cookie);
}

static int get_number_of_worker_threads(void) {
    int ret;
    char *override = getenv("MEMCACHED_NUM_CPUS");
    if (override == NULL) {
#ifdef WIN32
        SYSTEM_INFO sysinfo;
        GetSystemInfo(&sysinfo);
        ret = (int)sysinfo.dwNumberOfProcessors;
#else
        ret = (int)sysconf(_SC_NPROCESSORS_ONLN);
#endif
        if (ret > 4) {
            ret = (int)(ret * 0.75f);
        }
        if (ret < 4) {
            ret = 4;
        }
    } else {
        ret = atoi(override);
        if (ret == 0) {
            ret = 4;
        }
    }

    return ret;
}

static void settings_init(void) {
    static struct interface default_interface;
    default_interface.port = 11211;
    default_interface.maxconn = 1000;
    default_interface.backlog = 1024;

    settings.num_interfaces = 1;
    settings.interfaces = &default_interface;
    settings.bio_drain_buffer_sz = 8192;

    settings.verbose = 0;
    settings.num_threads = get_number_of_worker_threads();
    settings.require_sasl = false;
    settings.extensions.logger = get_stderr_logger();
    settings.engine_module = "default_engine.so";
    settings.engine_config = NULL;
    settings.config = NULL;
    settings.admin = NULL;
    settings.disable_admin = false;
    settings.datatype = false;
<<<<<<< HEAD

    /* We "need" a profile file.... let's try to autodetect the default */
    {
        char fname[PATH_MAX];
#ifdef WIN32
        char sep = '\\';
#else
        char sep = '/';
#endif

        sprintf(fname, "%s%cetc%csecurity%crbac.json", DESTINATION_ROOT,
                sep, sep, sep);

        if (access(fname, F_OK) == 0) {
            settings.rbac_file = strdup(fname);
        } else {
            settings.rbac_file = NULL;
        }
    }
=======
    settings.reqs_per_event_high_priority = 50;
    settings.reqs_per_event_med_priority = 5;
    settings.reqs_per_event_low_priority = 1;
    settings.default_reqs_per_event = 20;
>>>>>>> d854f4c4
}

/*
 * Adds a message header to a connection.
 *
 * Returns 0 on success, -1 on out-of-memory.
 */
static int add_msghdr(conn *c)
{
    struct msghdr *msg;

    cb_assert(c != NULL);

    if (c->msgsize == c->msgused) {
        cb_assert(c->msgsize > 0);
        msg = realloc(c->msglist, c->msgsize * 2 * sizeof(struct msghdr));
        if (! msg)
            return -1;
        c->msglist = msg;
        c->msgsize *= 2;
    }

    msg = c->msglist + c->msgused;

    /* this wipes msg_iovlen, msg_control, msg_controllen, and
       msg_flags, the last 3 of which aren't defined on solaris: */
    memset(msg, 0, sizeof(struct msghdr));

    msg->msg_iov = &c->iov[c->iovused];

    if (c->request_addr_size > 0) {
        msg->msg_name = &c->request_addr;
        msg->msg_namelen = c->request_addr_size;
    }

    c->msgbytes = 0;
    c->msgused++;
    STATS_MAX(c, msgused_high_watermark, c->msgused);

    return 0;
}

struct {
    cb_mutex_t mutex;
    bool disabled;
    ssize_t count;
    uint64_t num_disable;
} listen_state;

static bool is_listen_disabled(void) {
    bool ret;
    cb_mutex_enter(&listen_state.mutex);
    ret = listen_state.disabled;
    cb_mutex_exit(&listen_state.mutex);
    return ret;
}

static uint64_t get_listen_disabled_num(void) {
    uint64_t ret;
    cb_mutex_enter(&listen_state.mutex);
    ret = listen_state.num_disable;
    cb_mutex_exit(&listen_state.mutex);
    return ret;
}

static void disable_listen(void) {
    conn *next;
    cb_mutex_enter(&listen_state.mutex);
    listen_state.disabled = true;
    listen_state.count = 10;
    ++listen_state.num_disable;
    cb_mutex_exit(&listen_state.mutex);

    for (next = listen_conn; next; next = next->next) {
        update_event(next, 0);
        if (listen(next->sfd, 1) != 0) {
            log_socket_error(EXTENSION_LOG_WARNING, NULL,
                             "listen() failed: %s");
        }
    }
}

void safe_close(SOCKET sfd) {
    if (sfd != INVALID_SOCKET) {
        int rval;
        while ((rval = closesocket(sfd)) == SOCKET_ERROR &&
               (errno == EINTR || errno == EAGAIN)) {
            /* go ahead and retry */
        }

        if (rval == SOCKET_ERROR) {
            char msg[80];
            snprintf(msg, sizeof(msg), "Failed to close socket %d (%%s)!!", (int)sfd);
            log_socket_error(EXTENSION_LOG_WARNING, NULL,
                             msg);
        } else {
            STATS_LOCK();
            stats.curr_conns--;
            STATS_UNLOCK();

            if (is_listen_disabled()) {
                notify_dispatcher();
            }
        }
    }
}

/**
 * Convert a state name to a human readable form.
 */
const char *state_text(STATE_FUNC state) {
    if (state == conn_listening) {
        return "conn_listening";
    } else if (state == conn_new_cmd) {
        return "conn_new_cmd";
    } else if (state == conn_waiting) {
        return "conn_waiting";
    } else if (state == conn_read) {
        return "conn_read";
    } else if (state == conn_parse_cmd) {
        return "conn_parse_cmd";
    } else if (state == conn_write) {
        return "conn_write";
    } else if (state == conn_nread) {
        return "conn_nread";
    } else if (state == conn_swallow) {
        return "conn_swallow";
    } else if (state == conn_closing) {
        return "conn_closing";
    } else if (state == conn_mwrite) {
        return "conn_mwrite";
    } else if (state == conn_ship_log) {
        return "conn_ship_log";
    } else if (state == conn_setup_tap_stream) {
        return "conn_setup_tap_stream";
    } else if (state == conn_pending_close) {
        return "conn_pending_close";
    } else if (state == conn_immediate_close) {
        return "conn_immediate_close";
    } else if (state == conn_refresh_cbsasl) {
        return "conn_refresh_cbsasl";
    } else if (state == conn_refresh_ssl_certs) {
        return "conn_refresh_ssl_cert";
    } else {
        return "Unknown";
    }
}

/*
 * Sets a connection's current state in the state machine. Any special
 * processing that needs to happen on certain state transitions can
 * happen here.
 */
void conn_set_state(conn *c, STATE_FUNC state) {
    cb_assert(c != NULL);

    if (state != c->state) {
        /*
         * The connections in the "tap thread" behaves differently than
         * normal connections because they operate in a full duplex mode.
         * New messages may appear from both sides, so we can't block on
         * read from the nework / engine
         */
        if (c->tap_iterator != NULL || c->dcp) {
            if (state == conn_waiting) {
                c->which = EV_WRITE;
                state = conn_ship_log;
            }
        }

        if (settings.verbose > 2 || c->state == conn_closing
            || c->state == conn_setup_tap_stream) {
            settings.extensions.logger->log(EXTENSION_LOG_DETAIL, c,
                                            "%d: going from %s to %s\n",
                                            c->sfd, state_text(c->state),
                                            state_text(state));
        }

        if (state == conn_write || state == conn_mwrite) {
            if (c->start != 0) {
                collect_timing(c->cmd, gethrtime() - c->start);
                c->start = 0;
            }
            MEMCACHED_PROCESS_COMMAND_END(c->sfd, c->write.buf, c->write.bytes);
        }

        c->state = state;
    }
}

/*
 * Ensures that there is room for another struct iovec in a connection's
 * iov list.
 *
 * Returns 0 on success, -1 on out-of-memory.
 */
static int ensure_iov_space(conn *c) {
    cb_assert(c != NULL);

    if (c->iovused >= c->iovsize) {
        int i, iovnum;
        struct iovec *new_iov = (struct iovec *)realloc(c->iov,
                                (c->iovsize * 2) * sizeof(struct iovec));
        if (! new_iov)
            return -1;
        c->iov = new_iov;
        c->iovsize *= 2;

        /* Point all the msghdr structures at the new list. */
        for (i = 0, iovnum = 0; i < c->msgused; i++) {
            c->msglist[i].msg_iov = &c->iov[iovnum];
            iovnum += c->msglist[i].msg_iovlen;
        }
    }

    return 0;
}


/*
 * Adds data to the list of pending data that will be written out to a
 * connection.
 *
 * Returns 0 on success, -1 on out-of-memory.
 */

static int add_iov(conn *c, const void *buf, size_t len) {
    struct msghdr *m;
    size_t leftover;
    bool limit_to_mtu;

    cb_assert(c != NULL);

    if (len == 0) {
        return 0;
    }

    do {
        m = &c->msglist[c->msgused - 1];

        /*
         * Limit the first payloads of TCP replies, to
         * UDP_MAX_PAYLOAD_SIZE bytes.
         */
        limit_to_mtu = (1 == c->msgused);

        /* We may need to start a new msghdr if this one is full. */
        if (m->msg_iovlen == IOV_MAX ||
            (limit_to_mtu && c->msgbytes >= UDP_MAX_PAYLOAD_SIZE)) {
            add_msghdr(c);
        }

        if (ensure_iov_space(c) != 0)
            return -1;

        /* If the fragment is too big to fit in the datagram, split it up */
        if (limit_to_mtu && len + c->msgbytes > UDP_MAX_PAYLOAD_SIZE) {
            leftover = len + c->msgbytes - UDP_MAX_PAYLOAD_SIZE;
            len -= leftover;
        } else {
            leftover = 0;
        }

        m = &c->msglist[c->msgused - 1];
        m->msg_iov[m->msg_iovlen].iov_base = (void *)buf;
        m->msg_iov[m->msg_iovlen].iov_len = len;

        c->msgbytes += (int)len;
        c->iovused++;
        STATS_MAX(c, iovused_high_watermark, c->iovused);
        m->msg_iovlen++;

        buf = ((char *)buf) + len;
        len = leftover;
    } while (leftover > 0);

    return 0;
}

/**
 * get a pointer to the start of the request struct for the current command
 */
static void* binary_get_request(conn *c) {
    char *ret = c->read.curr;
    ret -= (sizeof(c->binary_header) + c->binary_header.request.keylen +
            c->binary_header.request.extlen);

    cb_assert(ret >= c->read.buf);
    return ret;
}

/**
 * get a pointer to the key in this request
 */
static char* binary_get_key(conn *c) {
    return c->read.curr - (c->binary_header.request.keylen);
}

/**
 * Insert a key into a buffer, but replace all non-printable characters
 * with a '.'.
 *
 * @param dest where to store the output
 * @param destsz size of destination buffer
 * @param prefix string to insert before the data
 * @param client the client we are serving
 * @param from_client set to true if this data is from the client
 * @param key the key to add to the buffer
 * @param nkey the number of bytes in the key
 * @return number of bytes in dest if success, -1 otherwise
 */
static ssize_t key_to_printable_buffer(char *dest, size_t destsz,
                                       SOCKET client, bool from_client,
                                       const char *prefix,
                                       const char *key,
                                       size_t nkey)
{
    char *ptr;
    ssize_t ii;
    ssize_t nw = snprintf(dest, destsz, "%c%d %s ", from_client ? '>' : '<',
                          (int)client, prefix);
    if (nw == -1) {
        return -1;
    }

    ptr = dest + nw;
    destsz -= nw;
    if (nkey > destsz) {
        nkey = destsz;
    }

    for (ii = 0; ii < nkey; ++ii, ++key, ++ptr) {
        if (isgraph(*key)) {
            *ptr = *key;
        } else {
            *ptr = '.';
        }
    }

    *ptr = '\0';
    return (ssize_t)(ptr - dest);
}

/**
 * Convert a byte array to a text string
 *
 * @param dest where to store the output
 * @param destsz size of destination buffer
 * @param prefix string to insert before the data
 * @param client the client we are serving
 * @param from_client set to true if this data is from the client
 * @param data the data to add to the buffer
 * @param size the number of bytes in data to print
 * @return number of bytes in dest if success, -1 otherwise
 */
static ssize_t bytes_to_output_string(char *dest, size_t destsz,
                                      SOCKET client, bool from_client,
                                      const char *prefix,
                                      const char *data,
                                      size_t size)
{
    ssize_t nw = snprintf(dest, destsz, "%c%d %s", from_client ? '>' : '<',
                          (int)client, prefix);
    ssize_t offset = nw;
    ssize_t ii;

    if (nw == -1) {
        return -1;
    }

    for (ii = 0; ii < size; ++ii) {
        if (ii % 4 == 0) {
            if ((nw = snprintf(dest + offset, destsz - offset, "\n%c%d  ",
                               from_client ? '>' : '<', client)) == -1) {
                return  -1;
            }
            offset += nw;
        }
        if ((nw = snprintf(dest + offset, destsz - offset,
                           " 0x%02x", (unsigned char)data[ii])) == -1) {
            return -1;
        }
        offset += nw;
    }

    if ((nw = snprintf(dest + offset, destsz - offset, "\n")) == -1) {
        return -1;
    }

    return offset + nw;
}

static int add_bin_header(conn *c,
                          uint16_t err,
                          uint8_t hdr_len,
                          uint16_t key_len,
                          uint32_t body_len,
                          uint8_t datatype) {
    protocol_binary_response_header* header;

    cb_assert(c);

    c->msgcurr = 0;
    c->msgused = 0;
    c->iovused = 0;
    if (add_msghdr(c) != 0) {
        return -1;
    }

    header = (protocol_binary_response_header *)c->write.buf;

    header->response.magic = (uint8_t)PROTOCOL_BINARY_RES;
    header->response.opcode = c->binary_header.request.opcode;
    header->response.keylen = (uint16_t)htons(key_len);

    header->response.extlen = (uint8_t)hdr_len;
    header->response.datatype = datatype;
    header->response.status = (uint16_t)htons(err);

    header->response.bodylen = htonl(body_len);
    header->response.opaque = c->opaque;
    header->response.cas = htonll(c->cas);

    if (settings.verbose > 1) {
        char buffer[1024];
        if (bytes_to_output_string(buffer, sizeof(buffer), c->sfd, false,
                                   "Writing bin response:",
                                   (const char*)header->bytes,
                                   sizeof(header->bytes)) != -1) {
            settings.extensions.logger->log(EXTENSION_LOG_DEBUG, c,
                                            "%s", buffer);
        }
    }

    return add_iov(c, c->write.buf, sizeof(header->response));
}

/**
 * Convert an error code generated from the storage engine to the corresponding
 * error code used by the protocol layer.
 * @param e the error code as used in the engine
 * @return the error code as used by the protocol layer
 */
static protocol_binary_response_status engine_error_2_protocol_error(ENGINE_ERROR_CODE e) {
    protocol_binary_response_status ret;

    switch (e) {
    case ENGINE_SUCCESS:
        return PROTOCOL_BINARY_RESPONSE_SUCCESS;
    case ENGINE_KEY_ENOENT:
        return PROTOCOL_BINARY_RESPONSE_KEY_ENOENT;
    case ENGINE_KEY_EEXISTS:
        return PROTOCOL_BINARY_RESPONSE_KEY_EEXISTS;
    case ENGINE_ENOMEM:
        return PROTOCOL_BINARY_RESPONSE_ENOMEM;
    case ENGINE_TMPFAIL:
        return PROTOCOL_BINARY_RESPONSE_ETMPFAIL;
    case ENGINE_NOT_STORED:
        return PROTOCOL_BINARY_RESPONSE_NOT_STORED;
    case ENGINE_EINVAL:
        return PROTOCOL_BINARY_RESPONSE_EINVAL;
    case ENGINE_ENOTSUP:
        return PROTOCOL_BINARY_RESPONSE_NOT_SUPPORTED;
    case ENGINE_E2BIG:
        return PROTOCOL_BINARY_RESPONSE_E2BIG;
    case ENGINE_NOT_MY_VBUCKET:
        return PROTOCOL_BINARY_RESPONSE_NOT_MY_VBUCKET;
    case ENGINE_ERANGE:
        return PROTOCOL_BINARY_RESPONSE_ERANGE;
    case ENGINE_ROLLBACK:
        return PROTOCOL_BINARY_RESPONSE_ROLLBACK;
    default:
        ret = PROTOCOL_BINARY_RESPONSE_EINTERNAL;
    }

    return ret;
}

static ENGINE_ERROR_CODE get_vb_map_cb(const void *cookie,
                                       const void *map,
                                       size_t mapsize)
{
    char *buf;
    conn *c = (conn*)cookie;
    protocol_binary_response_header header;
    size_t needed = mapsize+ sizeof(protocol_binary_response_header);
    if (!grow_dynamic_buffer(c, needed)) {
        if (settings.verbose > 0) {
            settings.extensions.logger->log(EXTENSION_LOG_INFO, c,
                    "<%d ERROR: Failed to allocate memory for response\n",
                    c->sfd);
        }
        return ENGINE_ENOMEM;
    }

    buf = c->dynamic_buffer.buffer + c->dynamic_buffer.offset;
    memset(&header, 0, sizeof(header));

    header.response.magic = (uint8_t)PROTOCOL_BINARY_RES;
    header.response.opcode = c->binary_header.request.opcode;
    header.response.status = (uint16_t)htons(PROTOCOL_BINARY_RESPONSE_NOT_MY_VBUCKET);
    header.response.bodylen = htonl((uint32_t)mapsize);
    header.response.opaque = c->opaque;

    memcpy(buf, header.bytes, sizeof(header.response));
    buf += sizeof(header.response);
    memcpy(buf, map, mapsize);
    c->dynamic_buffer.offset += needed;

    return ENGINE_SUCCESS;
}

static void write_bin_packet(conn *c, protocol_binary_response_status err, int swallow) {
    if (err == PROTOCOL_BINARY_RESPONSE_NOT_MY_VBUCKET) {
        ENGINE_ERROR_CODE ret;
        cb_assert(swallow == 0);

        ret = settings.engine.v1->get_engine_vb_map(settings.engine.v0, c,
                                                    get_vb_map_cb);
        if (ret == ENGINE_SUCCESS) {
            write_and_free(c, c->dynamic_buffer.buffer,
                           c->dynamic_buffer.offset);
            c->dynamic_buffer.buffer = NULL;
            c->dynamic_buffer.size = 0;
        } else {
            conn_set_state(c, conn_closing);
        }
    } else {
        ssize_t len = 0;
        const char *errtext = NULL;

        if (err != PROTOCOL_BINARY_RESPONSE_SUCCESS) {
            errtext = memcached_protocol_errcode_2_text(err);
            if (errtext != NULL) {
                len = (ssize_t)strlen(errtext);
            }
        }

        if (errtext && settings.verbose > 1) {
            settings.extensions.logger->log(EXTENSION_LOG_DEBUG, c,
                                            ">%d Writing an error: %s\n", c->sfd,
                                            errtext);
        }

        add_bin_header(c, err, 0, 0, len, PROTOCOL_BINARY_RAW_BYTES);
        if (errtext) {
            add_iov(c, errtext, len);
        }
        conn_set_state(c, conn_mwrite);
        if (swallow > 0) {
            c->sbytes = swallow;
            c->write_and_go = conn_swallow;
        } else {
            c->write_and_go = conn_new_cmd;
        }
    }
}

/* Form and send a response to a command over the binary protocol */
static void write_bin_response(conn *c, const void *d, int hlen, int keylen, int dlen) {
    if (!c->noreply || c->cmd == PROTOCOL_BINARY_CMD_GET ||
        c->cmd == PROTOCOL_BINARY_CMD_GETK) {
        if (add_bin_header(c, 0, hlen, keylen, dlen, PROTOCOL_BINARY_RAW_BYTES) == -1) {
            conn_set_state(c, conn_closing);
            return;
        }
        add_iov(c, d, dlen);
        conn_set_state(c, conn_mwrite);
        c->write_and_go = conn_new_cmd;
    } else {
        if (c->start != 0) {
            collect_timing(c->cmd, gethrtime() - c->start);
            c->start = 0;
        }
        conn_set_state(c, conn_new_cmd);
    }
}

static void complete_update_bin(conn *c) {
    protocol_binary_response_status eno = PROTOCOL_BINARY_RESPONSE_EINVAL;
    ENGINE_ERROR_CODE ret;
    item *it;
    item_info_holder info;
    bool disconnect = false;

    cb_assert(c != NULL);
    it = c->item;
    memset(&info, 0, sizeof(info));
    info.info.nvalue = 1;
    if (!settings.engine.v1->get_item_info(settings.engine.v0, c, it,
                                           (void*)&info)) {
        settings.engine.v1->release(settings.engine.v0, c, it);
        settings.extensions.logger->log(EXTENSION_LOG_WARNING, c,
                                        "%d: Failed to get item info",
                                        c->sfd);
        write_bin_packet(c, PROTOCOL_BINARY_RESPONSE_EINTERNAL, 0);
        return;
    }

    ret = c->aiostat;
    c->aiostat = ENGINE_SUCCESS;
    if (ret == ENGINE_SUCCESS) {
        uint8_t opcode = c->binary_header.request.opcode;
        if (!c->supports_datatype) {
            if (checkUTF8JSON((void*)info.info.value[0].iov_base,
                              (int)info.info.value[0].iov_len)) {
                info.info.datatype = PROTOCOL_BINARY_DATATYPE_JSON;
                if (!settings.engine.v1->set_item_info(settings.engine.v0, c,
                                                       it, &info.info)) {
                    settings.extensions.logger->log(EXTENSION_LOG_WARNING, c,
                            "%d: Failed to set item info",
                            c->sfd);
                }
            }
        }

        switch (auth_check_access(c->auth_context, opcode)) {
        case AUTH_FAIL:
            /* @TODO should go to audit */
            settings.extensions.logger->log(EXTENSION_LOG_WARNING, c,
                                            "%d: no access to command %s",
                                            c->sfd,
                                            memcached_opcode_2_text(opcode));
            ret = ENGINE_EACCESS;
            break;
        case AUTH_OK:
            ret = settings.engine.v1->store(settings.engine.v0, c,
                                            it, &c->cas, c->store_op,
                                            c->binary_header.request.vbucket);
            break;
        case AUTH_STALE:
            /* @TODO I should just update the config when we add support
             *       for changing the RBAC data
             */
            ret = ENGINE_EACCESS;
            disconnect = true;
            break;
        default:
            abort();
        }
    }

#ifdef ENABLE_DTRACE
    switch (c->cmd) {
    case OPERATION_ADD:
        MEMCACHED_COMMAND_ADD(c->sfd, info.info.key, info.info.nkey,
                              (ret == ENGINE_SUCCESS) ? info.info.nbytes : -1, c->cas);
        break;
    case OPERATION_REPLACE:
        MEMCACHED_COMMAND_REPLACE(c->sfd, info.info.key, info.info.nkey,
                                  (ret == ENGINE_SUCCESS) ? info.info.nbytes : -1, c->cas);
        break;
    case OPERATION_APPEND:
        MEMCACHED_COMMAND_APPEND(c->sfd, info.info.key, info.info.nkey,
                                 (ret == ENGINE_SUCCESS) ? info.info.nbytes : -1, c->cas);
        break;
    case OPERATION_PREPEND:
        MEMCACHED_COMMAND_PREPEND(c->sfd, info.info.key, info.info.nkey,
                                  (ret == ENGINE_SUCCESS) ? info.info.nbytes : -1, c->cas);
        break;
    case OPERATION_SET:
        MEMCACHED_COMMAND_SET(c->sfd, info.info.key, info.info.nkey,
                              (ret == ENGINE_SUCCESS) ? info.info.nbytes : -1, c->cas);
        break;
    }
#endif

    switch (ret) {
    case ENGINE_SUCCESS:
        /* Stored */
        write_bin_response(c, NULL, 0, 0, 0);
        break;
    case ENGINE_EACCESS:
        write_bin_packet(c, PROTOCOL_BINARY_RESPONSE_EACCESS, 0);
        if (disconnect) {
            c->write_and_go = conn_closing;
        }
        break;
    case ENGINE_KEY_EEXISTS:
        write_bin_packet(c, PROTOCOL_BINARY_RESPONSE_KEY_EEXISTS, 0);
        break;
    case ENGINE_KEY_ENOENT:
        write_bin_packet(c, PROTOCOL_BINARY_RESPONSE_KEY_ENOENT, 0);
        break;
    case ENGINE_ENOMEM:
        write_bin_packet(c, PROTOCOL_BINARY_RESPONSE_ENOMEM, 0);
        break;
    case ENGINE_TMPFAIL:
        write_bin_packet(c, PROTOCOL_BINARY_RESPONSE_ETMPFAIL, 0);
        break;
    case ENGINE_EWOULDBLOCK:
        c->ewouldblock = true;
        break;
    case ENGINE_DISCONNECT:
        c->state = conn_closing;
        break;
    case ENGINE_ENOTSUP:
        write_bin_packet(c, PROTOCOL_BINARY_RESPONSE_NOT_SUPPORTED, 0);
        break;
    case ENGINE_NOT_MY_VBUCKET:
        write_bin_packet(c, PROTOCOL_BINARY_RESPONSE_NOT_MY_VBUCKET, 0);
        break;
    case ENGINE_E2BIG:
        write_bin_packet(c, PROTOCOL_BINARY_RESPONSE_E2BIG, 0);
        break;
    default:
        if (c->store_op == OPERATION_ADD) {
            eno = PROTOCOL_BINARY_RESPONSE_KEY_EEXISTS;
        } else if(c->store_op == OPERATION_REPLACE) {
            eno = PROTOCOL_BINARY_RESPONSE_KEY_ENOENT;
        } else {
            eno = PROTOCOL_BINARY_RESPONSE_NOT_STORED;
        }
        write_bin_packet(c, eno, 0);
    }

    if (c->store_op == OPERATION_CAS) {
        switch (ret) {
        case ENGINE_SUCCESS:
            SLAB_INCR(c, cas_hits, info.info.key, info.info.nkey);
            break;
        case ENGINE_KEY_EEXISTS:
            SLAB_INCR(c, cas_badval, info.info.key, info.info.nkey);
            break;
        case ENGINE_KEY_ENOENT:
            STATS_NOKEY(c, cas_misses);
            break;
        default:
            ;
        }
    } else {
        SLAB_INCR(c, cmd_set, info.info.key, info.info.nkey);
    }

    if (!c->ewouldblock) {
        /* release the c->item reference */
        settings.engine.v1->release(settings.engine.v0, c, c->item);
        c->item = 0;
    }
}

static void process_bin_get(conn *c) {
    item *it;
    protocol_binary_response_get* rsp = (protocol_binary_response_get*)c->write.buf;
    char* key = binary_get_key(c);
    size_t nkey = c->binary_header.request.keylen;
    uint16_t keylen;
    uint32_t bodylen;
    item_info_holder info;
    int ii;
    ENGINE_ERROR_CODE ret;
    uint8_t datatype;
    bool need_inflate = false;

    memset(&info, 0, sizeof(info));
    if (settings.verbose > 1) {
        char buffer[1024];
        if (key_to_printable_buffer(buffer, sizeof(buffer), c->sfd, true,
                                    "GET", key, nkey) != -1) {
            settings.extensions.logger->log(EXTENSION_LOG_DEBUG, c, "%s\n",
                                            buffer);
        }
    }

    ret = c->aiostat;
    c->aiostat = ENGINE_SUCCESS;
    if (ret == ENGINE_SUCCESS) {
        ret = settings.engine.v1->get(settings.engine.v0, c, &it, key, (int)nkey,
                                      c->binary_header.request.vbucket);
    }

    info.info.nvalue = IOV_MAX;
    switch (ret) {
    case ENGINE_SUCCESS:
        STATS_HIT(c, get, key, nkey);

        if (!settings.engine.v1->get_item_info(settings.engine.v0, c, it,
                                               (void*)&info)) {
            settings.engine.v1->release(settings.engine.v0, c, it);
            settings.extensions.logger->log(EXTENSION_LOG_WARNING, c,
                                            "%d: Failed to get item info",
                                            c->sfd);
            write_bin_packet(c, PROTOCOL_BINARY_RESPONSE_EINTERNAL, 0);
            break;
        }

        datatype = info.info.datatype;
        if (!c->supports_datatype) {
            if ((datatype & PROTOCOL_BINARY_DATATYPE_COMPRESSED) == PROTOCOL_BINARY_DATATYPE_COMPRESSED) {
                need_inflate = true;
            } else {
                datatype = PROTOCOL_BINARY_RAW_BYTES;
            }
        }

        keylen = 0;
        bodylen = sizeof(rsp->message.body) + info.info.nbytes;

        if (c->cmd == PROTOCOL_BINARY_CMD_GETK) {
            bodylen += (uint32_t)nkey;
            keylen = (uint16_t)nkey;
        }

        if (need_inflate) {
            if (info.info.nvalue != 1) {
                write_bin_packet(c, PROTOCOL_BINARY_RESPONSE_EINTERNAL, 0);
            } else if (binary_response_handler(key, keylen,
                                               &info.info.flags, 4,
                                               info.info.value[0].iov_base,
                                               (uint32_t)info.info.value[0].iov_len,
                                               datatype,
                                               PROTOCOL_BINARY_RESPONSE_SUCCESS,
                                               info.info.cas, c)) {
                write_and_free(c, c->dynamic_buffer.buffer, c->dynamic_buffer.offset);
                c->dynamic_buffer.buffer = NULL;
                c->dynamic_buffer.size = 0;
                settings.engine.v1->release(settings.engine.v0, c, it);
            } else {
                write_bin_packet(c, PROTOCOL_BINARY_RESPONSE_EINTERNAL, 0);
            }
        } else {
            if (add_bin_header(c, 0, sizeof(rsp->message.body),
                               keylen, bodylen, datatype) == -1) {
                conn_set_state(c, conn_closing);
                return;
            }
            rsp->message.header.response.cas = htonll(info.info.cas);

            /* add the flags */
            rsp->message.body.flags = info.info.flags;
            add_iov(c, &rsp->message.body, sizeof(rsp->message.body));

            if (c->cmd == PROTOCOL_BINARY_CMD_GETK) {
                add_iov(c, info.info.key, nkey);
            }

            for (ii = 0; ii < info.info.nvalue; ++ii) {
                add_iov(c, info.info.value[ii].iov_base,
                        info.info.value[ii].iov_len);
            }
            conn_set_state(c, conn_mwrite);
            /* Remember this item so we can garbage collect it later */
            c->item = it;
        }
        break;
    case ENGINE_KEY_ENOENT:
        STATS_MISS(c, get, key, nkey);

        MEMCACHED_COMMAND_GET(c->sfd, key, nkey, -1, 0);

        if (c->noreply) {
            conn_set_state(c, conn_new_cmd);
        } else {
            if (c->cmd == PROTOCOL_BINARY_CMD_GETK) {
                char *ofs = c->write.buf + sizeof(protocol_binary_response_header);
                if (add_bin_header(c, PROTOCOL_BINARY_RESPONSE_KEY_ENOENT,
                                   0, (uint16_t)nkey,
                                   (uint32_t)nkey, PROTOCOL_BINARY_RAW_BYTES) == -1) {
                    conn_set_state(c, conn_closing);
                    return;
                }
                memcpy(ofs, key, nkey);
                add_iov(c, ofs, nkey);
                conn_set_state(c, conn_mwrite);
            } else {
                write_bin_packet(c, PROTOCOL_BINARY_RESPONSE_KEY_ENOENT, 0);
            }
        }
        break;
    case ENGINE_EWOULDBLOCK:
        c->ewouldblock = true;
        break;
    case ENGINE_DISCONNECT:
        c->state = conn_closing;
        break;
    default:
        write_bin_packet(c, engine_error_2_protocol_error(ret), 0);
    }
}

static void append_bin_stats(const char *key, const uint16_t klen,
                             const char *val, const uint32_t vlen,
                             conn *c) {
    char *buf = c->dynamic_buffer.buffer + c->dynamic_buffer.offset;
    uint32_t bodylen = klen + vlen;
    protocol_binary_response_header header;

    memset(&header, 0, sizeof(header));
    header.response.magic = (uint8_t)PROTOCOL_BINARY_RES;
    header.response.opcode = PROTOCOL_BINARY_CMD_STAT;
    header.response.keylen = (uint16_t)htons(klen);
    header.response.datatype = (uint8_t)PROTOCOL_BINARY_RAW_BYTES;
    header.response.bodylen = htonl(bodylen);
    header.response.opaque = c->opaque;

    memcpy(buf, header.bytes, sizeof(header.response));
    buf += sizeof(header.response);

    if (klen > 0) {
        cb_assert(key != NULL);
        memcpy(buf, key, klen);
        buf += klen;

        if (vlen > 0) {
            memcpy(buf, val, vlen);
        }
    }

    c->dynamic_buffer.offset += sizeof(header.response) + bodylen;
}

static bool grow_dynamic_buffer(conn *c, size_t needed) {
    size_t nsize = c->dynamic_buffer.size;
    size_t available = nsize - c->dynamic_buffer.offset;
    bool rv = true;

    /* Special case: No buffer -- need to allocate fresh */
    if (c->dynamic_buffer.buffer == NULL) {
        nsize = 1024;
        available = c->dynamic_buffer.size = c->dynamic_buffer.offset = 0;
    }

    while (needed > available) {
        cb_assert(nsize > 0);
        nsize = nsize << 1;
        available = nsize - c->dynamic_buffer.offset;
    }

    if (nsize != c->dynamic_buffer.size) {
        char *ptr = realloc(c->dynamic_buffer.buffer, nsize);
        if (ptr) {
            c->dynamic_buffer.buffer = ptr;
            c->dynamic_buffer.size = nsize;
        } else {
            rv = false;
        }
    }

    return rv;
}

static void append_stats(const char *key, const uint16_t klen,
                         const char *val, const uint32_t vlen,
                         const void *cookie)
{
    size_t needed;
    conn *c = (conn*)cookie;
    /* value without a key is invalid */
    if (klen == 0 && vlen > 0) {
        return ;
    }

    needed = vlen + klen + sizeof(protocol_binary_response_header);
    if (!grow_dynamic_buffer(c, needed)) {
        return ;
    }
    append_bin_stats(key, klen, val, vlen, c);
    cb_assert(c->dynamic_buffer.offset <= c->dynamic_buffer.size);
}

static void bin_read_chunk(conn *c,
                           enum bin_substates next_substate,
                           uint32_t chunk) {
    ptrdiff_t offset;
    cb_assert(c);
    c->substate = next_substate;
    c->rlbytes = chunk;

    /* Ok... do we have room for everything in our buffer? */
    offset = c->read.curr + sizeof(protocol_binary_request_header) - c->read.buf;
    if (c->rlbytes > c->read.size - offset) {
        size_t nsize = c->read.size;
        size_t size = c->rlbytes + sizeof(protocol_binary_request_header);

        while (size > nsize) {
            nsize *= 2;
        }

        if (nsize != c->read.size) {
            char *newm;
            if (settings.verbose > 1) {
                settings.extensions.logger->log(EXTENSION_LOG_DEBUG, c,
                        "%d: Need to grow buffer from %lu to %lu\n",
                        c->sfd, (unsigned long)c->read.size, (unsigned long)nsize);
            }
            newm = realloc(c->read.buf, nsize);
            if (newm == NULL) {
                if (settings.verbose) {
                    settings.extensions.logger->log(EXTENSION_LOG_INFO, c,
                            "%d: Failed to grow buffer.. closing connection\n",
                            c->sfd);
                }
                conn_set_state(c, conn_closing);
                return;
            }

            c->read.buf= newm;
            /* rcurr should point to the same offset in the packet */
            c->read.curr = c->read.buf + offset - sizeof(protocol_binary_request_header);
            c->read.size = (int)nsize;
        }
        if (c->read.buf != c->read.curr) {
            memmove(c->read.buf, c->read.curr, c->read.bytes);
            c->read.curr = c->read.buf;
            if (settings.verbose > 1) {
                settings.extensions.logger->log(EXTENSION_LOG_DEBUG, c,
                                                "%d: Repack input buffer\n",
                                                c->sfd);
            }
        }
    }

    /* preserve the header in the buffer.. */
    c->ritem = c->read.curr + sizeof(protocol_binary_request_header);
    conn_set_state(c, conn_nread);
}

static void bin_read_key(conn *c, enum bin_substates next_substate, int extra) {
    bin_read_chunk(c, next_substate, c->keylen + extra);
}


/* Just write an error message and disconnect the client */
static void handle_binary_protocol_error(conn *c) {
    write_bin_packet(c, PROTOCOL_BINARY_RESPONSE_EINVAL, 0);
    if (settings.verbose) {
        settings.extensions.logger->log(EXTENSION_LOG_INFO, c,
                "%d: Protocol error (opcode %02x), close connection\n",
                c->sfd, c->binary_header.request.opcode);
    }
    c->write_and_go = conn_closing;
}

static void get_auth_data(const void *cookie, auth_data_t *data) {
    conn *c = (conn*)cookie;
    if (c->sasl_conn) {
        cbsasl_getprop(c->sasl_conn, CBSASL_USERNAME, (void*)&data->username);
        cbsasl_getprop(c->sasl_conn, CBSASL_CONFIG, (void*)&data->config);
    } else {
        data->username = NULL;
        data->config = NULL;
    }
}

struct sasl_tmp {
    int ksize;
    char data[1]; /* data + ksize == value */
};

static void process_bin_sasl_auth(conn *c) {
    int nkey;
    int vlen;
    char *key;
    size_t buffer_size;
    struct sasl_tmp *data;

    cb_assert(c->binary_header.request.extlen == 0);
    nkey = c->binary_header.request.keylen;
    vlen = c->binary_header.request.bodylen - nkey;

    if (nkey > MAX_SASL_MECH_LEN) {
        write_bin_packet(c, PROTOCOL_BINARY_RESPONSE_EINVAL, vlen);
        c->write_and_go = conn_swallow;
        return;
    }

    key = binary_get_key(c);
    cb_assert(key);

    buffer_size = sizeof(struct sasl_tmp) + nkey + vlen + 2;
    data = calloc(sizeof(struct sasl_tmp) + buffer_size, 1);
    if (!data) {
        write_bin_packet(c, PROTOCOL_BINARY_RESPONSE_ENOMEM, vlen);
        c->write_and_go = conn_swallow;
        return;
    }

    data->ksize = nkey;
    memcpy(data->data, key, nkey);

    c->item = data;
    c->ritem = data->data + nkey;
    c->rlbytes = vlen;
    conn_set_state(c, conn_nread);
    c->substate = bin_reading_sasl_auth_data;
}

static void process_bin_complete_sasl_auth(conn *c) {
    auth_data_t data;
    const char *out = NULL;
    unsigned int outlen = 0;
    int nkey;
    int vlen;
    struct sasl_tmp *stmp;
    char mech[1024];
    const char *challenge;
    int result=-1;

    cb_assert(c->item);

    nkey = c->binary_header.request.keylen;
    if (nkey > 1023) {
        /* too big.. */
        settings.extensions.logger->log(EXTENSION_LOG_WARNING, c,
                "%d: sasl error. key: %d > 1023", c->sfd, nkey);
        write_bin_packet(c, PROTOCOL_BINARY_RESPONSE_AUTH_ERROR, 0);
        return;
    }
    vlen = c->binary_header.request.bodylen - nkey;

    stmp = c->item;
    memcpy(mech, stmp->data, nkey);
    mech[nkey] = 0x00;

    if (settings.verbose) {
        settings.extensions.logger->log(EXTENSION_LOG_DEBUG, c,
                "%d: mech: ``%s'' with %d bytes of data\n", c->sfd, mech, vlen);
    }

    challenge = vlen == 0 ? NULL : (stmp->data + nkey);
    switch (c->cmd) {
    case PROTOCOL_BINARY_CMD_SASL_AUTH:
        result = cbsasl_server_start(&c->sasl_conn, mech,
                                     challenge, vlen,
                                     (unsigned char **)&out, &outlen);
        break;
    case PROTOCOL_BINARY_CMD_SASL_STEP:
        result = cbsasl_server_step(c->sasl_conn, challenge,
                                    vlen, &out, &outlen);
        break;
    default:
        cb_assert(false); /* CMD should be one of the above */
        /* This code is pretty much impossible, but makes the compiler
           happier */
        if (settings.verbose) {
            settings.extensions.logger->log(EXTENSION_LOG_WARNING, c,
                    "%d: Unhandled command %d with challenge %s\n",
                    c->sfd, c->cmd, challenge);
        }
        break;
    }

    free(c->item);
    c->item = NULL;
    c->ritem = NULL;

    if (settings.verbose) {
        settings.extensions.logger->log(EXTENSION_LOG_INFO, c,
                                        "%d: sasl result code:  %d\n",
                                        c->sfd, result);
    }

    switch(result) {
    case SASL_OK:
        write_bin_response(c, "Authenticated", 0, 0, (uint32_t)strlen("Authenticated"));
        get_auth_data(c, &data);

        auth_destroy(c->auth_context);
        c->auth_context = auth_create(data.username);


        if (settings.disable_admin) {
            /* "everyone is admins" */
            cookie_set_admin(c);
        } else if (settings.admin != NULL && data.username != NULL) {
            if (strcmp(settings.admin, data.username) == 0) {
                cookie_set_admin(c);
            }
        }
        perform_callbacks(ON_AUTH, (const void*)&data, c);
        STATS_NOKEY(c, auth_cmds);
        break;
    case SASL_CONTINUE:
        if (add_bin_header(c, PROTOCOL_BINARY_RESPONSE_AUTH_CONTINUE, 0, 0,
                           outlen, PROTOCOL_BINARY_RAW_BYTES) == -1) {
            conn_set_state(c, conn_closing);
            return;
        }
        add_iov(c, out, outlen);
        conn_set_state(c, conn_mwrite);
        c->write_and_go = conn_new_cmd;
        break;
    case SASL_BADPARAM:
        settings.extensions.logger->log(EXTENSION_LOG_WARNING, c,
                                        "%d: Bad sasl params: %d\n",
                                        c->sfd, result);
        write_bin_packet(c, PROTOCOL_BINARY_RESPONSE_EINVAL, 0);
        STATS_NOKEY2(c, auth_cmds, auth_errors);
        break;
    default:
        if (result == SASL_NOUSER || result == SASL_PWERR) {
            settings.extensions.logger->log(EXTENSION_LOG_WARNING, c,
                                            "%d: Invalid username/password combination",
                                            c->sfd);
        } else {
            settings.extensions.logger->log(EXTENSION_LOG_WARNING, c,
                                            "%d: Unknown sasl response: %d",
                                            c->sfd, result);
        }
        write_bin_packet(c, PROTOCOL_BINARY_RESPONSE_AUTH_ERROR, 0);
        STATS_NOKEY2(c, auth_cmds, auth_errors);
    }
}

static bool authenticated(conn *c) {
    bool rv = false;

    switch (c->cmd) {
    case PROTOCOL_BINARY_CMD_SASL_LIST_MECHS: /* FALLTHROUGH */
    case PROTOCOL_BINARY_CMD_SASL_AUTH:       /* FALLTHROUGH */
    case PROTOCOL_BINARY_CMD_SASL_STEP:       /* FALLTHROUGH */
    case PROTOCOL_BINARY_CMD_VERSION:         /* FALLTHROUGH */
    case PROTOCOL_BINARY_CMD_HELLO:
        rv = true;
        break;
    default:
        if (c->sasl_conn) {
            const void *uname = NULL;
            cbsasl_getprop(c->sasl_conn, CBSASL_USERNAME, &uname);
            rv = uname != NULL;
        }
    }

    if (settings.verbose > 1) {
        settings.extensions.logger->log(EXTENSION_LOG_DEBUG, c,
                "%d: authenticated() in cmd 0x%02x is %s\n",
                c->sfd, c->cmd, rv ? "true" : "false");
    }

    return rv;
}

bool binary_response_handler(const void *key, uint16_t keylen,
                             const void *ext, uint8_t extlen,
                             const void *body, uint32_t bodylen,
                             uint8_t datatype, uint16_t status,
                             uint64_t cas, const void *cookie)
{
    protocol_binary_response_header header;
    char *buf;
    conn *c = (conn*)cookie;
    /* Look at append_bin_stats */
    size_t needed;
    bool need_inflate = false;
    size_t inflated_length;

    if (!c->supports_datatype) {
        if ((datatype & PROTOCOL_BINARY_DATATYPE_COMPRESSED) ==
                                PROTOCOL_BINARY_DATATYPE_COMPRESSED) {
            need_inflate = true;
        }
        /* We may silently drop the knowledge about a JSON item */
        datatype = PROTOCOL_BINARY_RAW_BYTES;
    }

    needed = keylen + extlen + sizeof(protocol_binary_response_header);
    if (need_inflate) {
        if (snappy_uncompressed_length(body, bodylen,
                                       &inflated_length) != SNAPPY_OK) {
            settings.extensions.logger->log(EXTENSION_LOG_WARNING, c,
                    "<%d ERROR: Failed to inflate body, "
                    "Key: %s may have an incorrect datatype, "
                    "Datatype indicates that document is %s" ,
                    c->sfd, (const char *)key,
                    (datatype == PROTOCOL_BINARY_DATATYPE_COMPRESSED) ?
                    "RAW_COMPRESSED" : "JSON_COMPRESSED");
            return false;
        }
        needed += inflated_length;
    } else {
        needed += bodylen;
    }

    if (!grow_dynamic_buffer(c, needed)) {
        if (settings.verbose > 0) {
            settings.extensions.logger->log(EXTENSION_LOG_INFO, c,
                    "<%d ERROR: Failed to allocate memory for response",
                    c->sfd);
        }
        return false;
    }

    buf = c->dynamic_buffer.buffer + c->dynamic_buffer.offset;
    memset(&header, 0, sizeof(header));
    header.response.magic = (uint8_t)PROTOCOL_BINARY_RES;
    header.response.opcode = c->binary_header.request.opcode;
    header.response.keylen = (uint16_t)htons(keylen);
    header.response.extlen = extlen;
    header.response.datatype = datatype;
    header.response.status = (uint16_t)htons(status);
    if (need_inflate) {
        header.response.bodylen = htonl((uint32_t)(inflated_length + keylen + extlen));
    } else {
        header.response.bodylen = htonl(bodylen + keylen + extlen);
    }
    header.response.opaque = c->opaque;
    header.response.cas = htonll(cas);

    memcpy(buf, header.bytes, sizeof(header.response));
    buf += sizeof(header.response);

    if (extlen > 0) {
        memcpy(buf, ext, extlen);
        buf += extlen;
    }

    if (keylen > 0) {
        cb_assert(key != NULL);
        memcpy(buf, key, keylen);
        buf += keylen;
    }

    if (bodylen > 0) {
        if (need_inflate) {
            if (snappy_uncompress(body, bodylen, buf, &inflated_length) != SNAPPY_OK) {
                settings.extensions.logger->log(EXTENSION_LOG_INFO, c,
                        "<%d ERROR: Failed to inflate item", c->sfd);
                return false;
            }
        } else {
            memcpy(buf, body, bodylen);
        }
    }

    c->dynamic_buffer.offset += needed;
    return true;
}

/**
 * Tap stats (these are only used by the tap thread, so they don't need
 * to be in the threadlocal struct right now...
 */
struct tap_cmd_stats {
    uint64_t connect;
    uint64_t mutation;
    uint64_t checkpoint_start;
    uint64_t checkpoint_end;
    uint64_t delete;
    uint64_t flush;
    uint64_t opaque;
    uint64_t vbucket_set;
};

struct tap_stats {
    cb_mutex_t mutex;
    struct tap_cmd_stats sent;
    struct tap_cmd_stats received;
} tap_stats;

/** Sets up a clean itemlist in the connection, setting the current cursor (icurr)
 *  to the start of the list. Returns true if itemlist could be setup, else
 *  false (and itemlist should be assumed to not be usable).
 */
static bool conn_setup_itemlist(conn *c) {
    if (c->ilist == NULL) {
        void *ptr = malloc(sizeof(item *) * ITEM_LIST_INITIAL);
        if (ptr != NULL) {
            c->ilist = ptr;
            c->isize = ITEM_LIST_INITIAL;
        } else {
            return false;
        }
    }
    c->icurr = c->ilist;
    return true;
}

static void ship_tap_log(conn *c) {
    bool more_data = true;
    bool send_data = false;
    bool disconnect = false;
    item *it;
    uint32_t bodylen;
    int ii = 0;

    c->msgcurr = 0;
    c->msgused = 0;
    c->iovused = 0;
    if (add_msghdr(c) != 0) {
        if (settings.verbose) {
            settings.extensions.logger->log(EXTENSION_LOG_WARNING, c,
                                            "%d: Failed to create output headers. Shutting down tap connection\n", c->sfd);
        }
        conn_set_state(c, conn_closing);
        return ;
    }
    /* @todo add check for buffer overflow of c->write.buf) */
    c->write.bytes = 0;
    c->write.curr = c->write.buf;

    if (!conn_setup_itemlist(c)) {
        if (settings.verbose) {
            settings.extensions.logger->log(EXTENSION_LOG_WARNING, c,
                                            "%d: Failed to setup itemlist. Shutting down tap connection\n", c->sfd);
        }
        conn_set_state(c, conn_closing);
        return;
    }

    do {
        /* @todo fixme! */
        void *engine;
        uint16_t nengine;
        uint8_t ttl;
        uint16_t tap_flags;
        uint32_t seqno;
        uint16_t vbucket;
        tap_event_t event;
        bool inflate = false;
        size_t inflated_length = 0;

        union {
            protocol_binary_request_tap_mutation mutation;
            protocol_binary_request_tap_delete delete;
            protocol_binary_request_tap_flush flush;
            protocol_binary_request_tap_opaque opaque;
            protocol_binary_request_noop noop;
        } msg;
        item_info_holder info;
        memset(&info, 0, sizeof(info));

        if (ii++ == 10) {
            break;
        }

        event = c->tap_iterator(settings.engine.v0, c, &it,
                                            &engine, &nengine, &ttl,
                                            &tap_flags, &seqno, &vbucket);
        memset(&msg, 0, sizeof(msg));
        msg.opaque.message.header.request.magic = (uint8_t)PROTOCOL_BINARY_REQ;
        msg.opaque.message.header.request.opaque = htonl(seqno);
        msg.opaque.message.body.tap.enginespecific_length = htons(nengine);
        msg.opaque.message.body.tap.ttl = ttl;
        msg.opaque.message.body.tap.flags = htons(tap_flags);
        msg.opaque.message.header.request.extlen = 8;
        msg.opaque.message.header.request.vbucket = htons(vbucket);
        info.info.nvalue = IOV_MAX;

        switch (event) {
        case TAP_NOOP :
            send_data = true;
            msg.noop.message.header.request.opcode = PROTOCOL_BINARY_CMD_NOOP;
            msg.noop.message.header.request.extlen = 0;
            msg.noop.message.header.request.bodylen = htonl(0);
            memcpy(c->write.curr, msg.noop.bytes, sizeof(msg.noop.bytes));
            add_iov(c, c->write.curr, sizeof(msg.noop.bytes));
            c->write.curr += sizeof(msg.noop.bytes);
            c->write.bytes += sizeof(msg.noop.bytes);
            break;
        case TAP_PAUSE :
            more_data = false;
            break;
        case TAP_CHECKPOINT_START:
        case TAP_CHECKPOINT_END:
        case TAP_MUTATION:
            if (!settings.engine.v1->get_item_info(settings.engine.v0, c, it,
                                                   (void*)&info)) {
                settings.engine.v1->release(settings.engine.v0, c, it);
                settings.extensions.logger->log(EXTENSION_LOG_WARNING, c,
                                                "%d: Failed to get item info\n", c->sfd);
                break;
            }
            send_data = true;
            c->ilist[c->ileft++] = it;

            if (event == TAP_CHECKPOINT_START) {
                msg.mutation.message.header.request.opcode =
                    PROTOCOL_BINARY_CMD_TAP_CHECKPOINT_START;
                cb_mutex_enter(&tap_stats.mutex);
                tap_stats.sent.checkpoint_start++;
                cb_mutex_exit(&tap_stats.mutex);
            } else if (event == TAP_CHECKPOINT_END) {
                msg.mutation.message.header.request.opcode =
                    PROTOCOL_BINARY_CMD_TAP_CHECKPOINT_END;
                cb_mutex_enter(&tap_stats.mutex);
                tap_stats.sent.checkpoint_end++;
                cb_mutex_exit(&tap_stats.mutex);
            } else if (event == TAP_MUTATION) {
                msg.mutation.message.header.request.opcode = PROTOCOL_BINARY_CMD_TAP_MUTATION;
                cb_mutex_enter(&tap_stats.mutex);
                tap_stats.sent.mutation++;
                cb_mutex_exit(&tap_stats.mutex);
            }

            msg.mutation.message.header.request.cas = htonll(info.info.cas);
            msg.mutation.message.header.request.keylen = htons(info.info.nkey);
            msg.mutation.message.header.request.extlen = 16;
            if (c->supports_datatype) {
                msg.mutation.message.header.request.datatype = info.info.datatype;
            } else {
                switch (info.info.datatype) {
                case 0:
                    break;
                case PROTOCOL_BINARY_DATATYPE_JSON:
                    break;
                case PROTOCOL_BINARY_DATATYPE_COMPRESSED:
                case PROTOCOL_BINARY_DATATYPE_COMPRESSED_JSON:
                    inflate = true;
                    break;
                default:
                    settings.extensions.logger->log(EXTENSION_LOG_WARNING, c,
                                                    "%d: shipping data with"
                                                    " an invalid datatype "
                                                    "(stripping info)",
                                                    c->sfd);
                }
                msg.mutation.message.header.request.datatype = 0;
            }

            bodylen = 16 + info.info.nkey + nengine;
            if ((tap_flags & TAP_FLAG_NO_VALUE) == 0) {
                if (inflate) {
                    if (snappy_uncompressed_length(info.info.value[0].iov_base,
                                                   info.info.nbytes,
                                                   &inflated_length) == SNAPPY_OK) {
                        bodylen += inflated_length;
                    } else {
                        settings.extensions.logger->log(EXTENSION_LOG_INFO, c,
                                                        "<%d ERROR: Failed to determine inflated size. Sending as compressed",
                                                        c->sfd);
                        inflate = false;
                        bodylen += info.info.nbytes;
                    }
                } else {
                    bodylen += info.info.nbytes;
                }
            }
            msg.mutation.message.header.request.bodylen = htonl(bodylen);

            if ((tap_flags & TAP_FLAG_NETWORK_BYTE_ORDER) == 0) {
                msg.mutation.message.body.item.flags = htonl(info.info.flags);
            } else {
                msg.mutation.message.body.item.flags = info.info.flags;
            }
            msg.mutation.message.body.item.expiration = htonl(info.info.exptime);
            msg.mutation.message.body.tap.enginespecific_length = htons(nengine);
            msg.mutation.message.body.tap.ttl = ttl;
            msg.mutation.message.body.tap.flags = htons(tap_flags);
            memcpy(c->write.curr, msg.mutation.bytes, sizeof(msg.mutation.bytes));

            add_iov(c, c->write.curr, sizeof(msg.mutation.bytes));
            c->write.curr += sizeof(msg.mutation.bytes);
            c->write.bytes += sizeof(msg.mutation.bytes);

            if (nengine > 0) {
                memcpy(c->write.curr, engine, nengine);
                add_iov(c, c->write.curr, nengine);
                c->write.curr += nengine;
                c->write.bytes += nengine;
            }

            add_iov(c, info.info.key, info.info.nkey);
            if ((tap_flags & TAP_FLAG_NO_VALUE) == 0) {
                if (inflate) {
                    void *buf = malloc(inflated_length);
                    void *body = info.info.value[0].iov_base;
                    size_t bodylen = info.info.value[0].iov_len;
                    if (snappy_uncompress(body, bodylen,
                                          buf, &inflated_length) == SNAPPY_OK) {
                        c->temp_alloc_list[c->temp_alloc_left++] = buf;

                        add_iov(c, buf, inflated_length);
                    } else {
                        free(buf);
                        settings.extensions.logger->log(EXTENSION_LOG_WARNING, c,
                                                        "%d: FATAL: failed to inflate object. shutitng down connection", c->sfd);
                        conn_set_state(c, conn_closing);
                        return;
                    }
                } else {
                    int xx;
                    for (xx = 0; xx < info.info.nvalue; ++xx) {
                        add_iov(c, info.info.value[xx].iov_base,
                                info.info.value[xx].iov_len);
                    }
                }
            }

            break;
        case TAP_DELETION:
            /* This is a delete */
            if (!settings.engine.v1->get_item_info(settings.engine.v0, c, it,
                                                   (void*)&info)) {
                settings.engine.v1->release(settings.engine.v0, c, it);
                settings.extensions.logger->log(EXTENSION_LOG_WARNING, c,
                                                "%d: Failed to get item info\n", c->sfd);
                break;
            }
            send_data = true;
            c->ilist[c->ileft++] = it;
            msg.delete.message.header.request.opcode = PROTOCOL_BINARY_CMD_TAP_DELETE;
            msg.delete.message.header.request.cas = htonll(info.info.cas);
            msg.delete.message.header.request.keylen = htons(info.info.nkey);

            bodylen = 8 + info.info.nkey + nengine;
            if ((tap_flags & TAP_FLAG_NO_VALUE) == 0) {
                bodylen += info.info.nbytes;
            }
            msg.delete.message.header.request.bodylen = htonl(bodylen);

            memcpy(c->write.curr, msg.delete.bytes, sizeof(msg.delete.bytes));
            add_iov(c, c->write.curr, sizeof(msg.delete.bytes));
            c->write.curr += sizeof(msg.delete.bytes);
            c->write.bytes += sizeof(msg.delete.bytes);

            if (nengine > 0) {
                memcpy(c->write.curr, engine, nengine);
                add_iov(c, c->write.curr, nengine);
                c->write.curr += nengine;
                c->write.bytes += nengine;
            }

            add_iov(c, info.info.key, info.info.nkey);
            if ((tap_flags & TAP_FLAG_NO_VALUE) == 0) {
                int xx;
                for (xx = 0; xx < info.info.nvalue; ++xx) {
                    add_iov(c, info.info.value[xx].iov_base,
                            info.info.value[xx].iov_len);
                }
            }

            cb_mutex_enter(&tap_stats.mutex);
            tap_stats.sent.delete++;
            cb_mutex_exit(&tap_stats.mutex);
            break;

        case TAP_DISCONNECT:
            disconnect = true;
            more_data = false;
            break;
        case TAP_VBUCKET_SET:
        case TAP_FLUSH:
        case TAP_OPAQUE:
            send_data = true;

            if (event == TAP_OPAQUE) {
                msg.flush.message.header.request.opcode = PROTOCOL_BINARY_CMD_TAP_OPAQUE;
                cb_mutex_enter(&tap_stats.mutex);
                tap_stats.sent.opaque++;
                cb_mutex_exit(&tap_stats.mutex);

            } else if (event == TAP_FLUSH) {
                msg.flush.message.header.request.opcode = PROTOCOL_BINARY_CMD_TAP_FLUSH;
                cb_mutex_enter(&tap_stats.mutex);
                tap_stats.sent.flush++;
                cb_mutex_exit(&tap_stats.mutex);
            } else if (event == TAP_VBUCKET_SET) {
                msg.flush.message.header.request.opcode = PROTOCOL_BINARY_CMD_TAP_VBUCKET_SET;
                msg.flush.message.body.tap.flags = htons(tap_flags);
                cb_mutex_enter(&tap_stats.mutex);
                tap_stats.sent.vbucket_set++;
                cb_mutex_exit(&tap_stats.mutex);
            }

            msg.flush.message.header.request.bodylen = htonl(8 + nengine);
            memcpy(c->write.curr, msg.flush.bytes, sizeof(msg.flush.bytes));
            add_iov(c, c->write.curr, sizeof(msg.flush.bytes));
            c->write.curr += sizeof(msg.flush.bytes);
            c->write.bytes += sizeof(msg.flush.bytes);
            if (nengine > 0) {
                memcpy(c->write.curr, engine, nengine);
                add_iov(c, c->write.curr, nengine);
                c->write.curr += nengine;
                c->write.bytes += nengine;
            }
            break;
        default:
            abort();
        }
    } while (more_data);

    c->ewouldblock = false;
    if (send_data) {
        conn_set_state(c, conn_mwrite);
        if (disconnect) {
            c->write_and_go = conn_closing;
        } else {
            c->write_and_go = conn_ship_log;
        }
    } else {
        if (disconnect) {
            conn_set_state(c, conn_closing);
        } else {
            /* No more items to ship to the slave at this time.. suspend.. */
            if (settings.verbose > 1) {
                settings.extensions.logger->log(EXTENSION_LOG_DEBUG, c,
                                                "%d: No more items in tap log.. waiting\n",
                                                c->sfd);
            }
            c->ewouldblock = true;
        }
    }
}

static ENGINE_ERROR_CODE default_unknown_command(EXTENSION_BINARY_PROTOCOL_DESCRIPTOR *descriptor,
                                                 ENGINE_HANDLE* handle,
                                                 const void* cookie,
                                                 protocol_binary_request_header *request,
                                                 ADD_RESPONSE response)
{
    const conn *c = (void*)cookie;
    (void)descriptor;

    if (!c->supports_datatype && request->request.datatype != PROTOCOL_BINARY_RAW_BYTES) {
        if (response(NULL, 0, NULL, 0, NULL, 0, PROTOCOL_BINARY_RAW_BYTES,
                     PROTOCOL_BINARY_RESPONSE_EINVAL, 0, cookie)) {
            return ENGINE_SUCCESS;
        } else {
            return ENGINE_DISCONNECT;
        }
    } else {
        return settings.engine.v1->unknown_command(handle, cookie,
                                                   request, response);
    }
}

struct request_lookup {
    EXTENSION_BINARY_PROTOCOL_DESCRIPTOR *descriptor;
    BINARY_COMMAND_CALLBACK callback;
};

static struct request_lookup request_handlers[0x100];

typedef void (*RESPONSE_HANDLER)(conn*);
/**
 * A map between the response packets op-code and the function to handle
 * the response message.
 */
static RESPONSE_HANDLER response_handlers[0x100];

static void setup_binary_lookup_cmd(EXTENSION_BINARY_PROTOCOL_DESCRIPTOR *descriptor,
                                    uint8_t cmd,
                                    BINARY_COMMAND_CALLBACK new_handler) {
    request_handlers[cmd].descriptor = descriptor;
    request_handlers[cmd].callback = new_handler;
}

static void process_bin_unknown_packet(conn *c) {
    void *packet = c->read.curr - (c->binary_header.request.bodylen +
                               sizeof(c->binary_header));
    ENGINE_ERROR_CODE ret = c->aiostat;
    c->aiostat = ENGINE_SUCCESS;
    c->ewouldblock = false;

    if (ret == ENGINE_SUCCESS) {
        struct request_lookup *rq = request_handlers + c->binary_header.request.opcode;
        ret = rq->callback(rq->descriptor, settings.engine.v0, c, packet,
                           binary_response_handler);
    }

    switch (ret) {
    case ENGINE_SUCCESS:
        if (c->dynamic_buffer.buffer != NULL) {
            write_and_free(c, c->dynamic_buffer.buffer, c->dynamic_buffer.offset);
            c->dynamic_buffer.buffer = NULL;
            c->dynamic_buffer.size = 0;
        } else {
            conn_set_state(c, conn_new_cmd);
        }
        break;
    case ENGINE_EWOULDBLOCK:
        c->ewouldblock = true;
        break;
    case ENGINE_DISCONNECT:
        conn_set_state(c, conn_closing);
        break;
    default:
        /* Release the dynamic buffer.. it may be partial.. */
        free(c->dynamic_buffer.buffer);
        c->dynamic_buffer.buffer = NULL;
        c->dynamic_buffer.size = 0;
        write_bin_packet(c, engine_error_2_protocol_error(ret), 0);
    }
}

static void cbsasl_refresh_main(void *c)
{
    int rv = cbsasl_server_refresh();
    if (rv == SASL_OK) {
        notify_io_complete(c, ENGINE_SUCCESS);
    } else {
        notify_io_complete(c, ENGINE_EINVAL);
    }
}

static ENGINE_ERROR_CODE refresh_cbsasl(conn *c)
{
    cb_thread_t tid;
    int err;

    err = cb_create_thread(&tid, cbsasl_refresh_main, c, 1);
    if (err != 0) {
        settings.extensions.logger->log(EXTENSION_LOG_WARNING, c,
                                        "Failed to create cbsasl db "
                                        "update thread: %s",
                                        strerror(err));
        return ENGINE_DISCONNECT;
    }

    return ENGINE_EWOULDBLOCK;
}

#if 0
static void ssl_certs_refresh_main(void *c)
{
    /* Update the internal certificates */

    notify_io_complete(c, ENGINE_SUCCESS);
}
#endif
static ENGINE_ERROR_CODE refresh_ssl_certs(conn *c)
{
    (void)c;
#if 0
    cb_thread_t tid;
    int err;

    err = cb_create_thread(&tid, ssl_certs_refresh_main, c, 1);
    if (err != 0) {
        settings.extensions.logger->log(EXTENSION_LOG_WARNING, c,
                                        "Failed to create ssl_certificate "
                                        "update thread: %s",
                                        strerror(err));
        return ENGINE_DISCONNECT;
    }

    return ENGINE_EWOULDBLOCK;
#endif
    return ENGINE_SUCCESS;
}

static void process_bin_tap_connect(conn *c) {
    TAP_ITERATOR iterator;
    char *packet = (c->read.curr - (c->binary_header.request.bodylen +
                                sizeof(c->binary_header)));
    protocol_binary_request_tap_connect *req = (void*)packet;
    const char *key = packet + sizeof(req->bytes);
    const char *data = key + c->binary_header.request.keylen;
    uint32_t flags = 0;
    size_t ndata = c->binary_header.request.bodylen -
        c->binary_header.request.extlen -
        c->binary_header.request.keylen;

    if (c->binary_header.request.extlen == 4) {
        flags = ntohl(req->message.body.flags);

        if (flags & TAP_CONNECT_FLAG_BACKFILL) {
            /* the userdata has to be at least 8 bytes! */
            if (ndata < 8) {
                settings.extensions.logger->log(EXTENSION_LOG_WARNING, c,
                                                "%d: ERROR: Invalid tap connect message\n",
                                                c->sfd);
                conn_set_state(c, conn_closing);
                return ;
            }
        }
    } else {
        data -= 4;
        key -= 4;
    }

    if (settings.verbose && c->binary_header.request.keylen > 0) {
        char buffer[1024];
        int len = c->binary_header.request.keylen;
        if (len >= sizeof(buffer)) {
            len = sizeof(buffer) - 1;
        }
        memcpy(buffer, key, len);
        buffer[len] = '\0';
        settings.extensions.logger->log(EXTENSION_LOG_DEBUG, c,
                                        "%d: Trying to connect with named tap connection: <%s>\n",
                                        c->sfd, buffer);
    }

    iterator = settings.engine.v1->get_tap_iterator(
        settings.engine.v0, c, key, c->binary_header.request.keylen,
        flags, data, ndata);

    if (iterator == NULL) {
        settings.extensions.logger->log(EXTENSION_LOG_WARNING, c,
                                        "%d: FATAL: The engine does not support tap\n",
                                        c->sfd);
        write_bin_packet(c, PROTOCOL_BINARY_RESPONSE_NOT_SUPPORTED, 0);
        c->write_and_go = conn_closing;
    } else {
        c->tap_iterator = iterator;
        c->max_reqs_per_event = settings.reqs_per_event_high_priority;
        c->which = EV_WRITE;
        conn_set_state(c, conn_ship_log);
    }
}

static void process_bin_tap_packet(tap_event_t event, conn *c) {
    char *packet;
    protocol_binary_request_tap_no_extras *tap;
    uint16_t nengine;
    uint16_t tap_flags;
    uint32_t seqno;
    uint8_t ttl;
    char *engine_specific;
    char *key;
    uint16_t nkey;
    char *data;
    uint32_t flags;
    uint32_t exptime;
    uint32_t ndata;
    ENGINE_ERROR_CODE ret;

    cb_assert(c != NULL);
    packet = (c->read.curr - (c->binary_header.request.bodylen +
                                sizeof(c->binary_header)));
    tap = (void*)packet;
    nengine = ntohs(tap->message.body.tap.enginespecific_length);
    tap_flags = ntohs(tap->message.body.tap.flags);
    seqno = ntohl(tap->message.header.request.opaque);
    ttl = tap->message.body.tap.ttl;
    engine_specific = packet + sizeof(tap->bytes);
    key = engine_specific + nengine;
    nkey = c->binary_header.request.keylen;
    data = key + nkey;
    flags = 0;
    exptime = 0;
    ndata = c->binary_header.request.bodylen - nengine - nkey - 8;
    ret = c->aiostat;

    if (ttl == 0) {
        ret = ENGINE_EINVAL;
    } else {
        if (event == TAP_MUTATION || event == TAP_CHECKPOINT_START ||
            event == TAP_CHECKPOINT_END) {
            protocol_binary_request_tap_mutation *mutation = (void*)tap;

            /* engine_specific data in protocol_binary_request_tap_mutation is */
            /* at a different offset than protocol_binary_request_tap_no_extras */
            engine_specific = packet + sizeof(mutation->bytes);

            flags = mutation->message.body.item.flags;
            if ((tap_flags & TAP_FLAG_NETWORK_BYTE_ORDER) == 0) {
                flags = ntohl(flags);
            }

            exptime = ntohl(mutation->message.body.item.expiration);
            key += 8;
            data += 8;
            ndata -= 8;
        }

        if (ret == ENGINE_SUCCESS) {
            uint8_t datatype = c->binary_header.request.datatype;
            if (event == TAP_MUTATION && !c->supports_datatype) {
                if (checkUTF8JSON((void*)data, ndata)) {
                    datatype = PROTOCOL_BINARY_DATATYPE_JSON;
                }
            }

            ret = settings.engine.v1->tap_notify(settings.engine.v0, c,
                                                 engine_specific, nengine,
                                                 ttl - 1, tap_flags,
                                                 event, seqno,
                                                 key, nkey,
                                                 flags, exptime,
                                                 ntohll(tap->message.header.request.cas),
                                                 datatype,
                                                 data, ndata,
                                                 c->binary_header.request.vbucket);
        }
    }

    switch (ret) {
    case ENGINE_DISCONNECT:
        conn_set_state(c, conn_closing);
        break;
    case ENGINE_EWOULDBLOCK:
        c->ewouldblock = true;
        break;
    default:
        if ((tap_flags & TAP_FLAG_ACK) || (ret != ENGINE_SUCCESS)) {
            write_bin_packet(c, engine_error_2_protocol_error(ret), 0);
        } else {
            conn_set_state(c, conn_new_cmd);
        }
    }
}

static void process_bin_tap_ack(conn *c) {
    char *packet;
    protocol_binary_response_no_extras *rsp;
    uint32_t seqno;
    uint16_t status;
    char *key;
    ENGINE_ERROR_CODE ret = ENGINE_DISCONNECT;

    cb_assert(c != NULL);
    packet = (c->read.curr - (c->binary_header.request.bodylen + sizeof(c->binary_header)));
    rsp = (void*)packet;
    seqno = ntohl(rsp->message.header.response.opaque);
    status = ntohs(rsp->message.header.response.status);
    key = packet + sizeof(rsp->bytes);

    if (settings.engine.v1->tap_notify != NULL) {
        ret = settings.engine.v1->tap_notify(settings.engine.v0, c, NULL, 0, 0, status,
                                             TAP_ACK, seqno, key,
                                             c->binary_header.request.keylen, 0, 0,
                                             0, c->binary_header.request.datatype, NULL,
                                             0, 0);
    }

    if (ret == ENGINE_DISCONNECT) {
        conn_set_state(c, conn_closing);
    } else {
        conn_set_state(c, conn_ship_log);
    }
}

/**
 * We received a noop response.. just ignore it
 */
static void process_bin_noop_response(conn *c) {
    cb_assert(c != NULL);
    conn_set_state(c, conn_new_cmd);
}

/*******************************************************************************
 **                             DCP MESSAGE PRODUCERS                         **
 ******************************************************************************/
static ENGINE_ERROR_CODE dcp_message_get_failover_log(const void *cookie,
                                                      uint32_t opaque,
                                                      uint16_t vbucket)
{
    protocol_binary_request_dcp_get_failover_log packet;
    conn *c = (void*)cookie;

    if (c->write.bytes + sizeof(packet.bytes) >= c->write.size) {
        /* We don't have room in the buffer */
        return ENGINE_E2BIG;
    }

    memset(packet.bytes, 0, sizeof(packet.bytes));
    packet.message.header.request.magic =  (uint8_t)PROTOCOL_BINARY_REQ;
    packet.message.header.request.opcode = (uint8_t)PROTOCOL_BINARY_CMD_DCP_GET_FAILOVER_LOG;
    packet.message.header.request.opaque = opaque;
    packet.message.header.request.vbucket = htons(vbucket);

    memcpy(c->write.curr, packet.bytes, sizeof(packet.bytes));
    add_iov(c, c->write.curr, sizeof(packet.bytes));
    c->write.curr += sizeof(packet.bytes);
    c->write.bytes += sizeof(packet.bytes);

    return ENGINE_SUCCESS;
}

static ENGINE_ERROR_CODE dcp_message_stream_req(const void *cookie,
                                                uint32_t opaque,
                                                uint16_t vbucket,
                                                uint32_t flags,
                                                uint64_t start_seqno,
                                                uint64_t end_seqno,
                                                uint64_t vbucket_uuid,
                                                uint64_t snap_start_seqno,
                                                uint64_t snap_end_seqno)
{
    protocol_binary_request_dcp_stream_req packet;
    conn *c = (void*)cookie;

    if (c->write.bytes + sizeof(packet.bytes) >= c->write.size) {
        /* We don't have room in the buffer */
        return ENGINE_E2BIG;
    }

    memset(packet.bytes, 0, sizeof(packet.bytes));
    packet.message.header.request.magic =  (uint8_t)PROTOCOL_BINARY_REQ;
    packet.message.header.request.opcode = (uint8_t)PROTOCOL_BINARY_CMD_DCP_STREAM_REQ;
    packet.message.header.request.extlen = 48;
    packet.message.header.request.bodylen = htonl(48);
    packet.message.header.request.opaque = opaque;
    packet.message.header.request.vbucket = htons(vbucket);

    packet.message.body.flags = ntohl(flags);
    packet.message.body.start_seqno = ntohll(start_seqno);
    packet.message.body.end_seqno = ntohll(end_seqno);
    packet.message.body.vbucket_uuid = ntohll(vbucket_uuid);
    packet.message.body.snap_start_seqno = ntohll(snap_start_seqno);
    packet.message.body.snap_end_seqno = ntohll(snap_end_seqno);

    memcpy(c->write.curr, packet.bytes, sizeof(packet.bytes));
    add_iov(c, c->write.curr, sizeof(packet.bytes));
    c->write.curr += sizeof(packet.bytes);
    c->write.bytes += sizeof(packet.bytes);

    return ENGINE_SUCCESS;
}

static ENGINE_ERROR_CODE dcp_message_add_stream_response(const void *cookie,
                                                         uint32_t opaque,
                                                         uint32_t dialogopaque,
                                                         uint8_t status)
{
    protocol_binary_response_dcp_add_stream packet;
    conn *c = (void*)cookie;

    if (c->write.bytes + sizeof(packet.bytes) >= c->write.size) {
        /* We don't have room in the buffer */
        return ENGINE_E2BIG;
    }

    memset(packet.bytes, 0, sizeof(packet.bytes));
    packet.message.header.response.magic =  (uint8_t)PROTOCOL_BINARY_RES;
    packet.message.header.response.opcode = (uint8_t)PROTOCOL_BINARY_CMD_DCP_ADD_STREAM;
    packet.message.header.response.extlen = 4;
    packet.message.header.response.status = htons(status);
    packet.message.header.response.bodylen = htonl(4);
    packet.message.header.response.opaque = opaque;
    packet.message.body.opaque = ntohl(dialogopaque);

    memcpy(c->write.curr, packet.bytes, sizeof(packet.bytes));
    add_iov(c, c->write.curr, sizeof(packet.bytes));
    c->write.curr += sizeof(packet.bytes);
    c->write.bytes += sizeof(packet.bytes);

    return ENGINE_SUCCESS;
}

static ENGINE_ERROR_CODE dcp_message_marker_response(const void *cookie,
                                                     uint32_t opaque,
                                                     uint8_t status)
{
    protocol_binary_response_dcp_snapshot_marker packet;
    conn *c = (void*)cookie;

    if (c->write.bytes + sizeof(packet.bytes) >= c->write.size) {
        /* We don't have room in the buffer */
        return ENGINE_E2BIG;
    }

    memset(packet.bytes, 0, sizeof(packet.bytes));
    packet.message.header.response.magic =  (uint8_t)PROTOCOL_BINARY_RES;
    packet.message.header.response.opcode = (uint8_t)PROTOCOL_BINARY_CMD_DCP_SNAPSHOT_MARKER;
    packet.message.header.response.extlen = 0;
    packet.message.header.response.status = htons(status);
    packet.message.header.response.bodylen = 0;
    packet.message.header.response.opaque = opaque;

    memcpy(c->write.curr, packet.bytes, sizeof(packet.bytes));
    add_iov(c, c->write.curr, sizeof(packet.bytes));
    c->write.curr += sizeof(packet.bytes);
    c->write.bytes += sizeof(packet.bytes);

    return ENGINE_SUCCESS;
}

static ENGINE_ERROR_CODE dcp_message_set_vbucket_state_response(const void *cookie,
                                                                uint32_t opaque,
                                                                uint8_t status)
{
    protocol_binary_response_dcp_set_vbucket_state packet;
    conn *c = (void*)cookie;

    if (c->write.bytes + sizeof(packet.bytes) >= c->write.size) {
        /* We don't have room in the buffer */
        return ENGINE_E2BIG;
    }

    memset(packet.bytes, 0, sizeof(packet.bytes));
    packet.message.header.response.magic =  (uint8_t)PROTOCOL_BINARY_RES;
    packet.message.header.response.opcode = (uint8_t)PROTOCOL_BINARY_CMD_DCP_SET_VBUCKET_STATE;
    packet.message.header.response.extlen = 0;
    packet.message.header.response.status = htons(status);
    packet.message.header.response.bodylen = 0;
    packet.message.header.response.opaque = opaque;

    memcpy(c->write.curr, packet.bytes, sizeof(packet.bytes));
    add_iov(c, c->write.curr, sizeof(packet.bytes));
    c->write.curr += sizeof(packet.bytes);
    c->write.bytes += sizeof(packet.bytes);

    return ENGINE_SUCCESS;
}

static ENGINE_ERROR_CODE dcp_message_stream_end(const void *cookie,
                                                uint32_t opaque,
                                                uint16_t vbucket,
                                                uint32_t flags)
{
    protocol_binary_request_dcp_stream_end packet;
    conn *c = (void*)cookie;

    if (c->write.bytes + sizeof(packet.bytes) >= c->write.size) {
        /* We don't have room in the buffer */
        return ENGINE_E2BIG;
    }

    memset(packet.bytes, 0, sizeof(packet.bytes));
    packet.message.header.request.magic =  (uint8_t)PROTOCOL_BINARY_REQ;
    packet.message.header.request.opcode = (uint8_t)PROTOCOL_BINARY_CMD_DCP_STREAM_END;
    packet.message.header.request.extlen = 4;
    packet.message.header.request.bodylen = htonl(4);
    packet.message.header.request.opaque = opaque;
    packet.message.header.request.vbucket = htons(vbucket);
    packet.message.body.flags = ntohl(flags);

    memcpy(c->write.curr, packet.bytes, sizeof(packet.bytes));
    add_iov(c, c->write.curr, sizeof(packet.bytes));
    c->write.curr += sizeof(packet.bytes);
    c->write.bytes += sizeof(packet.bytes);

    return ENGINE_SUCCESS;
}

static ENGINE_ERROR_CODE dcp_message_marker(const void *cookie,
                                            uint32_t opaque,
                                            uint16_t vbucket,
                                            uint64_t start_seqno,
                                            uint64_t end_seqno,
                                            uint32_t flags)
{
    protocol_binary_request_dcp_snapshot_marker packet;
    conn *c = (void*)cookie;

    if (c->write.bytes + sizeof(packet.bytes) >= c->write.size) {
        /* We don't have room in the buffer */
        return ENGINE_E2BIG;
    }

    memset(packet.bytes, 0, sizeof(packet.bytes));
    packet.message.header.request.magic =  (uint8_t)PROTOCOL_BINARY_REQ;
    packet.message.header.request.opcode = (uint8_t)PROTOCOL_BINARY_CMD_DCP_SNAPSHOT_MARKER;
    packet.message.header.request.opaque = opaque;
    packet.message.header.request.vbucket = htons(vbucket);
    packet.message.header.request.extlen = 20;
    packet.message.header.request.bodylen = htonl(20);
    packet.message.body.start_seqno = htonll(start_seqno);
    packet.message.body.end_seqno = htonll(end_seqno);
    packet.message.body.flags = htonl(flags);

    memcpy(c->write.curr, packet.bytes, sizeof(packet.bytes));
    add_iov(c, c->write.curr, sizeof(packet.bytes));
    c->write.curr += sizeof(packet.bytes);
    c->write.bytes += sizeof(packet.bytes);

    return ENGINE_SUCCESS;
}

static ENGINE_ERROR_CODE dcp_message_mutation(const void* cookie,
                                              uint32_t opaque,
                                              item *it,
                                              uint16_t vbucket,
                                              uint64_t by_seqno,
                                              uint64_t rev_seqno,
                                              uint32_t lock_time,
                                              const void *meta,
                                              uint16_t nmeta,
                                              uint8_t nru)
{
    conn *c = (void*)cookie;
    item_info_holder info;
    protocol_binary_request_dcp_mutation packet;
    int xx;

    if (c->write.bytes + sizeof(packet.bytes) + nmeta >= c->write.size) {
        /* We don't have room in the buffer */
        return ENGINE_E2BIG;
    }

    memset(&info, 0, sizeof(info));
    info.info.nvalue = IOV_MAX;

    if (!settings.engine.v1->get_item_info(settings.engine.v0, c, it,
                                           (void*)&info)) {
        settings.engine.v1->release(settings.engine.v0, c, it);
        settings.extensions.logger->log(EXTENSION_LOG_WARNING, c,
                                        "%d: Failed to get item info\n", c->sfd);
        return ENGINE_FAILED;
    }

    memset(packet.bytes, 0, sizeof(packet));
    packet.message.header.request.magic =  (uint8_t)PROTOCOL_BINARY_REQ;
    packet.message.header.request.opcode = (uint8_t)PROTOCOL_BINARY_CMD_DCP_MUTATION;
    packet.message.header.request.opaque = opaque;
    packet.message.header.request.vbucket = htons(vbucket);
    packet.message.header.request.cas = htonll(info.info.cas);
    packet.message.header.request.keylen = htons(info.info.nkey);
    packet.message.header.request.extlen = 31;
    packet.message.header.request.bodylen = ntohl(31 + info.info.nkey + info.info.nbytes + nmeta);
    packet.message.header.request.datatype = info.info.datatype;
    packet.message.body.by_seqno = htonll(by_seqno);
    packet.message.body.rev_seqno = htonll(rev_seqno);
    packet.message.body.lock_time = htonl(lock_time);
    packet.message.body.flags = info.info.flags;
    packet.message.body.expiration = htonl(info.info.exptime);
    packet.message.body.nmeta = htons(nmeta);
    packet.message.body.nru = nru;

    c->ilist[c->ileft++] = it;

    memcpy(c->write.curr, packet.bytes, sizeof(packet.bytes));
    add_iov(c, c->write.curr, sizeof(packet.bytes));
    c->write.curr += sizeof(packet.bytes);
    c->write.bytes += sizeof(packet.bytes);
    add_iov(c, info.info.key, info.info.nkey);
    for (xx = 0; xx < info.info.nvalue; ++xx) {
        add_iov(c, info.info.value[xx].iov_base, info.info.value[xx].iov_len);
    }

    memcpy(c->write.curr, meta, nmeta);
    add_iov(c, c->write.curr, nmeta);
    c->write.curr += nmeta;
    c->write.bytes += nmeta;

    return ENGINE_SUCCESS;
}

static ENGINE_ERROR_CODE dcp_message_deletion(const void* cookie,
                                              uint32_t opaque,
                                              const void *key,
                                              uint16_t nkey,
                                              uint64_t cas,
                                              uint16_t vbucket,
                                              uint64_t by_seqno,
                                              uint64_t rev_seqno,
                                              const void *meta,
                                              uint16_t nmeta)
{
    conn *c = (void*)cookie;
    protocol_binary_request_dcp_deletion packet;
    if (c->write.bytes + sizeof(packet.bytes) + nkey + nmeta >= c->write.size) {
        return ENGINE_E2BIG;
    }

    memset(packet.bytes, 0, sizeof(packet));
    packet.message.header.request.magic =  (uint8_t)PROTOCOL_BINARY_REQ;
    packet.message.header.request.opcode = (uint8_t)PROTOCOL_BINARY_CMD_DCP_DELETION;
    packet.message.header.request.opaque = opaque;
    packet.message.header.request.vbucket = htons(vbucket);
    packet.message.header.request.cas = htonll(cas);
    packet.message.header.request.keylen = htons(nkey);
    packet.message.header.request.extlen = 18;
    packet.message.header.request.bodylen = ntohl(18 + nkey + nmeta);
    packet.message.body.by_seqno = htonll(by_seqno);
    packet.message.body.rev_seqno = htonll(rev_seqno);
    packet.message.body.nmeta = htons(nmeta);

    add_iov(c, c->write.curr, sizeof(packet.bytes) + nkey + nmeta);
    memcpy(c->write.curr, packet.bytes, sizeof(packet.bytes));
    c->write.curr += sizeof(packet.bytes);
    c->write.bytes += sizeof(packet.bytes);
    memcpy(c->write.curr, key, nkey);
    c->write.curr += nkey;
    c->write.bytes += nkey;
    memcpy(c->write.curr, meta, nmeta);
    c->write.curr += nmeta;
    c->write.bytes += nmeta;

    return ENGINE_SUCCESS;
}

static ENGINE_ERROR_CODE dcp_message_expiration(const void* cookie,
                                                uint32_t opaque,
                                                const void *key,
                                                uint16_t nkey,
                                                uint64_t cas,
                                                uint16_t vbucket,
                                                uint64_t by_seqno,
                                                uint64_t rev_seqno,
                                                const void *meta,
                                                uint16_t nmeta)
{
    conn *c = (void*)cookie;
    protocol_binary_request_dcp_deletion packet;

    if (c->write.bytes + sizeof(packet.bytes) + nkey + nmeta >= c->write.size) {
        return ENGINE_E2BIG;
    }

    memset(packet.bytes, 0, sizeof(packet));
    packet.message.header.request.magic =  (uint8_t)PROTOCOL_BINARY_REQ;
    packet.message.header.request.opcode = (uint8_t)PROTOCOL_BINARY_CMD_DCP_EXPIRATION;
    packet.message.header.request.opaque = opaque;
    packet.message.header.request.vbucket = htons(vbucket);
    packet.message.header.request.cas = htonll(cas);
    packet.message.header.request.keylen = htons(nkey);
    packet.message.header.request.extlen = 18;
    packet.message.header.request.bodylen = ntohl(18 + nkey + nmeta);
    packet.message.body.by_seqno = htonll(by_seqno);
    packet.message.body.rev_seqno = htonll(rev_seqno);
    packet.message.body.nmeta = htons(nmeta);

    add_iov(c, c->write.curr, sizeof(packet.bytes) + nkey + nmeta);
    memcpy(c->write.curr, packet.bytes, sizeof(packet.bytes));
    c->write.curr += sizeof(packet.bytes);
    c->write.bytes += sizeof(packet.bytes);
    memcpy(c->write.curr, key, nkey);
    c->write.curr += nkey;
    c->write.bytes += nkey;
    memcpy(c->write.curr, meta, nmeta);
    c->write.curr += nmeta;
    c->write.bytes += nmeta;

    return ENGINE_SUCCESS;
}

static ENGINE_ERROR_CODE dcp_message_flush(const void* cookie,
                                           uint32_t opaque,
                                           uint16_t vbucket)
{
    protocol_binary_request_dcp_flush packet;
    conn *c = (void*)cookie;

    if (c->write.bytes + sizeof(packet.bytes) >= c->write.size) {
        /* We don't have room in the buffer */
        return ENGINE_E2BIG;
    }

    memset(packet.bytes, 0, sizeof(packet.bytes));
    packet.message.header.request.magic =  (uint8_t)PROTOCOL_BINARY_REQ;
    packet.message.header.request.opcode = (uint8_t)PROTOCOL_BINARY_CMD_DCP_FLUSH;
    packet.message.header.request.opaque = opaque;
    packet.message.header.request.vbucket = htons(vbucket);

    memcpy(c->write.curr, packet.bytes, sizeof(packet.bytes));
    add_iov(c, c->write.curr, sizeof(packet.bytes));
    c->write.curr += sizeof(packet.bytes);
    c->write.bytes += sizeof(packet.bytes);

    return ENGINE_SUCCESS;
}

static ENGINE_ERROR_CODE dcp_message_set_vbucket_state(const void* cookie,
                                                       uint32_t opaque,
                                                       uint16_t vbucket,
                                                       vbucket_state_t state)
{
    protocol_binary_request_dcp_set_vbucket_state packet;
    conn *c = (void*)cookie;

    if (c->write.bytes + sizeof(packet.bytes) >= c->write.size) {
        /* We don't have room in the buffer */
        return ENGINE_E2BIG;
    }

    memset(packet.bytes, 0, sizeof(packet.bytes));
    packet.message.header.request.magic =  (uint8_t)PROTOCOL_BINARY_REQ;
    packet.message.header.request.opcode = (uint8_t)PROTOCOL_BINARY_CMD_DCP_SET_VBUCKET_STATE;
    packet.message.header.request.extlen = 1;
    packet.message.header.request.bodylen = htonl(1);
    packet.message.header.request.opaque = opaque;
    packet.message.header.request.vbucket = htons(vbucket);

    switch (state) {
    case vbucket_state_active:
        packet.message.body.state = 0x01;
        break;
    case vbucket_state_pending:
        packet.message.body.state = 0x02;
        break;
    case vbucket_state_replica:
        packet.message.body.state = 0x03;
        break;
    case vbucket_state_dead:
        packet.message.body.state = 0x04;
        break;
    default:
        return ENGINE_EINVAL;
    }

    memcpy(c->write.curr, packet.bytes, sizeof(packet.bytes));
    add_iov(c, c->write.curr, sizeof(packet.bytes));
    c->write.curr += sizeof(packet.bytes);
    c->write.bytes += sizeof(packet.bytes);

    return ENGINE_SUCCESS;
}

static ENGINE_ERROR_CODE dcp_message_noop(const void* cookie,
                                          uint32_t opaque)
{
    protocol_binary_request_dcp_noop packet;
    conn *c = (void*)cookie;

    if (c->write.bytes + sizeof(packet.bytes) >= c->write.size) {
        /* We don't have room in the buffer */
        return ENGINE_E2BIG;
    }

    memset(packet.bytes, 0, sizeof(packet.bytes));
    packet.message.header.request.magic =  (uint8_t)PROTOCOL_BINARY_REQ;
    packet.message.header.request.opcode = (uint8_t)PROTOCOL_BINARY_CMD_DCP_NOOP;
    packet.message.header.request.opaque = opaque;

    memcpy(c->write.curr, packet.bytes, sizeof(packet.bytes));
    add_iov(c, c->write.curr, sizeof(packet.bytes));
    c->write.curr += sizeof(packet.bytes);
    c->write.bytes += sizeof(packet.bytes);

    return ENGINE_SUCCESS;
}

static ENGINE_ERROR_CODE dcp_message_buffer_acknowledgement(const void* cookie,
                                                            uint32_t opaque,
                                                            uint16_t vbucket,
                                                            uint32_t buffer_bytes)
{
    protocol_binary_request_dcp_buffer_acknowledgement packet;
    conn *c = (void*)cookie;

    if (c->write.bytes + sizeof(packet.bytes) >= c->write.size) {
        /* We don't have room in the buffer */
        return ENGINE_E2BIG;
    }

    memset(packet.bytes, 0, sizeof(packet.bytes));
    packet.message.header.request.magic =  (uint8_t)PROTOCOL_BINARY_REQ;
    packet.message.header.request.opcode = (uint8_t)PROTOCOL_BINARY_CMD_DCP_BUFFER_ACKNOWLEDGEMENT;
    packet.message.header.request.extlen = 4;
    packet.message.header.request.opaque = opaque;
    packet.message.header.request.vbucket = htons(vbucket);
    packet.message.header.request.bodylen = ntohl(4);
    packet.message.body.buffer_bytes = ntohl(buffer_bytes);

    memcpy(c->write.curr, packet.bytes, sizeof(packet.bytes));
    add_iov(c, c->write.curr, sizeof(packet.bytes));
    c->write.curr += sizeof(packet.bytes);
    c->write.bytes += sizeof(packet.bytes);

    return ENGINE_SUCCESS;
}

static ENGINE_ERROR_CODE dcp_message_control(const void* cookie,
                                             uint32_t opaque,
                                             const void *key,
                                             uint16_t nkey,
                                             const void *value,
                                             uint32_t nvalue)
{
    protocol_binary_request_dcp_control packet;
    conn *c = (void*)cookie;

    if (c->write.bytes + sizeof(packet.bytes) + nkey + nvalue >= c->write.size) {
        /* We don't have room in the buffer */
        return ENGINE_E2BIG;
    }

    memset(packet.bytes, 0, sizeof(packet.bytes));
    packet.message.header.request.magic =  (uint8_t)PROTOCOL_BINARY_REQ;
    packet.message.header.request.opcode = (uint8_t)PROTOCOL_BINARY_CMD_DCP_CONTROL;
    packet.message.header.request.opaque = opaque;
    packet.message.header.request.keylen = ntohs(nkey);
    packet.message.header.request.bodylen = ntohl(nvalue + nkey);

    add_iov(c, c->write.curr, sizeof(packet.bytes) + nkey + nvalue);
    memcpy(c->write.curr, packet.bytes, sizeof(packet.bytes));
    c->write.curr += sizeof(packet.bytes);
    c->write.bytes += sizeof(packet.bytes);

    memcpy(c->write.curr, key, nkey);
    c->write.curr += nkey;
    c->write.bytes += nkey;

    memcpy(c->write.curr, value, nvalue);
    c->write.curr += nvalue;
    c->write.bytes += nvalue;

    return ENGINE_SUCCESS;
}

static void ship_dcp_log(conn *c) {
    static struct dcp_message_producers producers = {
        dcp_message_get_failover_log,
        dcp_message_stream_req,
        dcp_message_add_stream_response,
        dcp_message_marker_response,
        dcp_message_set_vbucket_state_response,
        dcp_message_stream_end,
        dcp_message_marker,
        dcp_message_mutation,
        dcp_message_deletion,
        dcp_message_expiration,
        dcp_message_flush,
        dcp_message_set_vbucket_state,
        dcp_message_noop,
        dcp_message_buffer_acknowledgement,
        dcp_message_control
    };
    ENGINE_ERROR_CODE ret;

    c->msgcurr = 0;
    c->msgused = 0;
    c->iovused = 0;
    if (add_msghdr(c) != 0) {
        if (settings.verbose) {
            settings.extensions.logger->log(EXTENSION_LOG_WARNING, c,
                                            "%d: Failed to create output headers. Shutting down DCP connection\n", c->sfd);
        }
        conn_set_state(c, conn_closing);
        return ;
    }

    c->write.bytes = 0;
    c->write.curr = c->write.buf;
    if (!conn_setup_itemlist(c)) {
        /* Failed to setup itemlist, cannot continue with this connection. */
        if (settings.verbose) {
            settings.extensions.logger->log(EXTENSION_LOG_WARNING, c,
                                            "%d: Failed to setup itemlist. Shutting down DCP connection\n", c->sfd);
        }
        conn_set_state(c, conn_closing);
        return;
    }
    c->icurr = c->ilist;

    c->ewouldblock = false;
    ret = settings.engine.v1->dcp.step(settings.engine.v0, c, &producers);
    if (ret == ENGINE_SUCCESS) {
        /* the engine don't have more data to send at this moment */
        c->ewouldblock = true;
    } else if (ret == ENGINE_WANT_MORE) {
        /* The engine got more data it wants to send */
        ret = ENGINE_SUCCESS;
    }

    if (ret == ENGINE_SUCCESS) {
        conn_set_state(c, conn_mwrite);
        c->write_and_go = conn_ship_log;
    } else {
        conn_set_state(c, conn_closing);
    }
}

/******************************************************************************
 *                        TAP packet executors                                *
 ******************************************************************************/
static void tap_connect_executor(conn *c, void *packet)
{
    (void)packet;
    cb_mutex_enter(&tap_stats.mutex);
    tap_stats.received.connect++;
    cb_mutex_exit(&tap_stats.mutex);
    conn_set_state(c, conn_setup_tap_stream);
}

static void tap_mutation_executor(conn *c, void *packet)
{
    (void)packet;
    cb_mutex_enter(&tap_stats.mutex);
    tap_stats.received.mutation++;
    cb_mutex_exit(&tap_stats.mutex);
    process_bin_tap_packet(TAP_MUTATION, c);
}

static void tap_delete_executor(conn *c, void *packet)
{
    (void)packet;
    cb_mutex_enter(&tap_stats.mutex);
    tap_stats.received.delete++;
    cb_mutex_exit(&tap_stats.mutex);
    process_bin_tap_packet(TAP_DELETION, c);
}

static void tap_flush_executor(conn *c, void *packet)
{
    (void)packet;
    cb_mutex_enter(&tap_stats.mutex);
    tap_stats.received.flush++;
    cb_mutex_exit(&tap_stats.mutex);
    process_bin_tap_packet(TAP_FLUSH, c);
}

static void tap_opaque_executor(conn *c, void *packet)
{
    (void)packet;
    cb_mutex_enter(&tap_stats.mutex);
    tap_stats.received.opaque++;
    cb_mutex_exit(&tap_stats.mutex);
    process_bin_tap_packet(TAP_OPAQUE, c);
}

static void tap_vbucket_set_executor(conn *c, void *packet)
{
    (void)packet;
    cb_mutex_enter(&tap_stats.mutex);
    tap_stats.received.vbucket_set++;
    cb_mutex_exit(&tap_stats.mutex);
    process_bin_tap_packet(TAP_VBUCKET_SET, c);
}

static void tap_checkpoint_start_executor(conn *c, void *packet)
{
    (void)packet;
    cb_mutex_enter(&tap_stats.mutex);
    tap_stats.received.checkpoint_start++;
    cb_mutex_exit(&tap_stats.mutex);
    process_bin_tap_packet(TAP_CHECKPOINT_START, c);
}

static void tap_checkpoint_end_executor(conn *c, void *packet)
{
    (void)packet;

    cb_mutex_enter(&tap_stats.mutex);
    tap_stats.received.checkpoint_end++;
    cb_mutex_exit(&tap_stats.mutex);
    process_bin_tap_packet(TAP_CHECKPOINT_END, c);
}

/*******************************************************************************
 *                        DCP packet validators                                *
 ******************************************************************************/
static int dcp_open_validator(void *packet)
{
    protocol_binary_request_dcp_open *req = packet;
    if (req->message.header.request.magic != PROTOCOL_BINARY_REQ ||
        req->message.header.request.extlen != 8 ||
        req->message.header.request.keylen == 0 ||
        req->message.header.request.datatype != PROTOCOL_BINARY_RAW_BYTES) {
        /* INCORRECT FORMAT */
        return -1;
    }

    return 0;
}

static int dcp_add_stream_validator(void *packet)
{
    protocol_binary_request_dcp_add_stream *req = packet;
    if (req->message.header.request.magic != PROTOCOL_BINARY_REQ ||
        req->message.header.request.extlen != 4 ||
        req->message.header.request.keylen != 0 ||
        req->message.header.request.bodylen != htonl(4) ||
        req->message.header.request.datatype != PROTOCOL_BINARY_RAW_BYTES) {
        /* INCORRECT FORMAT */
        return -1;
    }

    return 0;
}

static int dcp_close_stream_validator(void *packet)
{
    protocol_binary_request_dcp_close_stream *req = packet;
    if (req->message.header.request.magic != PROTOCOL_BINARY_REQ ||
        req->message.header.request.extlen != 0 ||
        req->message.header.request.keylen != 0 ||
        req->message.header.request.bodylen != 0 ||
        req->message.header.request.datatype != PROTOCOL_BINARY_RAW_BYTES) {
        /* INCORRECT FORMAT */
        return -1;
    }

    return 0;
}

static int dcp_get_failover_log_validator(void *packet)
{
    protocol_binary_request_dcp_get_failover_log *req = packet;
    if (req->message.header.request.magic != PROTOCOL_BINARY_REQ ||
        req->message.header.request.extlen != 0 ||
        req->message.header.request.keylen != 0 ||
        req->message.header.request.bodylen != 0 ||
        req->message.header.request.datatype != PROTOCOL_BINARY_RAW_BYTES) {
        return -1;
    }

    return 0;
}

static int dcp_stream_req_validator(void *packet)
{
    protocol_binary_request_dcp_stream_req *req = packet;
    if (req->message.header.request.magic != PROTOCOL_BINARY_REQ ||
        req->message.header.request.extlen != 5*sizeof(uint64_t) + 2*sizeof(uint32_t) ||
        req->message.header.request.keylen != 0 ||
        req->message.header.request.datatype != PROTOCOL_BINARY_RAW_BYTES) {
        /* INCORRECT FORMAT */
        return -1;
    }
    return 0;
}

static int dcp_stream_end_validator(void *packet)
{
    protocol_binary_request_dcp_stream_end *req = packet;
    if (req->message.header.request.magic != PROTOCOL_BINARY_REQ ||
        req->message.header.request.extlen != 4 ||
        req->message.header.request.keylen != 0 ||
        req->message.header.request.bodylen != htonl(4) ||
        req->message.header.request.datatype != PROTOCOL_BINARY_RAW_BYTES) {
        return -1;
    }

    return 0;
}

static int dcp_snapshot_marker_validator(void *packet)
{
    protocol_binary_request_dcp_snapshot_marker *req = packet;
    if (req->message.header.request.magic != PROTOCOL_BINARY_REQ ||
        req->message.header.request.extlen != 20 ||
        req->message.header.request.keylen != 0 ||
        req->message.header.request.bodylen != htonl(20) ||
        req->message.header.request.datatype != PROTOCOL_BINARY_RAW_BYTES) {
        abort();
        return -1;
    }

    return 0;
}

static int dcp_mutation_validator(void *packet)
{
    protocol_binary_request_dcp_mutation *req = packet;
    if (req->message.header.request.magic != PROTOCOL_BINARY_REQ ||
        req->message.header.request.extlen != (2*sizeof(uint64_t) + 3 * sizeof(uint32_t) + sizeof(uint16_t)) + sizeof(uint8_t) ||
        req->message.header.request.keylen == 0 ||
        req->message.header.request.bodylen == 0) {
        return -1;
    }

    return 0;
}

static int dcp_deletion_validator(void *packet)
{
    protocol_binary_request_dcp_deletion *req = packet;
    uint16_t klen = ntohs(req->message.header.request.keylen);
    uint32_t bodylen = ntohl(req->message.header.request.bodylen) - klen;
    bodylen -= req->message.header.request.extlen;

    if (req->message.header.request.magic != PROTOCOL_BINARY_REQ ||
        req->message.header.request.extlen != (2*sizeof(uint64_t) + sizeof(uint16_t)) ||
        req->message.header.request.keylen == 0 ||
        bodylen != 0) {
        return -1;
    }

    return 0;
}

static int dcp_expiration_validator(void *packet)
{
    protocol_binary_request_dcp_deletion *req = packet;
    uint16_t klen = ntohs(req->message.header.request.keylen);
    uint32_t bodylen = ntohl(req->message.header.request.bodylen) - klen;
    bodylen -= req->message.header.request.extlen;
    if (req->message.header.request.magic != PROTOCOL_BINARY_REQ ||
        req->message.header.request.extlen != (2*sizeof(uint64_t) + sizeof(uint16_t)) ||
        req->message.header.request.keylen == 0 ||
        bodylen != 0) {
        return -1;
    }

    return 0;
}

static int dcp_flush_validator(void *packet)
{
    protocol_binary_request_dcp_flush *req = packet;
    if (req->message.header.request.magic != PROTOCOL_BINARY_REQ ||
        req->message.header.request.extlen != 0 ||
        req->message.header.request.keylen != 0 ||
        req->message.header.request.bodylen != 0 ||
        req->message.header.request.datatype != PROTOCOL_BINARY_RAW_BYTES) {
        return -1;
    }

    return 0;
}

static int dcp_set_vbucket_state_validator(void *packet)
{
    protocol_binary_request_dcp_set_vbucket_state *req = packet;
    if (req->message.header.request.magic != PROTOCOL_BINARY_REQ ||
        req->message.header.request.extlen != 1 ||
        req->message.header.request.keylen != 0 ||
        ntohl(req->message.header.request.bodylen) != 1 ||
        req->message.header.request.datatype != PROTOCOL_BINARY_RAW_BYTES) {
        return -1;
    }

    if (req->message.body.state < 1 || req->message.body.state > 4) {
        return -1;
    }

    return 0;
}

static int dcp_noop_validator(void *packet)
{
    protocol_binary_request_dcp_noop *req = packet;
    if (req->message.header.request.magic != PROTOCOL_BINARY_REQ ||
        req->message.header.request.extlen != 0 ||
        req->message.header.request.keylen != 0 ||
        req->message.header.request.bodylen != 0 ||
        req->message.header.request.datatype != PROTOCOL_BINARY_RAW_BYTES) {
        return -1;
    }

    return 0;
}

static int dcp_buffer_acknowledgement_validator(void *packet)
{
    protocol_binary_request_dcp_buffer_acknowledgement *req = packet;
    if (req->message.header.request.magic != PROTOCOL_BINARY_REQ ||
        req->message.header.request.extlen != 4 ||
        req->message.header.request.keylen != 0 ||
        req->message.header.request.bodylen != ntohl(4) ||
        req->message.header.request.datatype != PROTOCOL_BINARY_RAW_BYTES) {
        return -1;
    }

    return 0;
}

static int dcp_control_validator(void *packet)
{
    protocol_binary_request_dcp_control *req = packet;
    uint16_t nkey = ntohs(req->message.header.request.keylen);
    uint32_t nval = ntohl(req->message.header.request.bodylen) - nkey;

    if (req->message.header.request.magic != PROTOCOL_BINARY_REQ ||
        req->message.header.request.extlen != 0 || nkey == 0 || nval == 0 ||
        req->message.header.request.datatype != PROTOCOL_BINARY_RAW_BYTES) {
        return -1;
    }

    return 0;
}

static int isasl_refresh_validator(void *packet)
{
    protocol_binary_request_no_extras *req = packet;
    if (req->message.header.request.magic != PROTOCOL_BINARY_REQ ||
        req->message.header.request.extlen != 0 ||
        req->message.header.request.keylen != 0 ||
        req->message.header.request.bodylen != 0 ||
        req->message.header.request.datatype != PROTOCOL_BINARY_RAW_BYTES) {
        return -1;
    }

    return 0;
}

static int ssl_certs_refresh_validator(void *packet)
{
    protocol_binary_request_no_extras *req = packet;
    if (req->message.header.request.magic != PROTOCOL_BINARY_REQ ||
        req->message.header.request.extlen != 0 ||
        req->message.header.request.keylen != 0 ||
        req->message.header.request.bodylen != 0 ||
        req->message.header.request.datatype != PROTOCOL_BINARY_RAW_BYTES) {
        return -1;
    }

    return 0;
}

static int verbosity_validator(void *packet)
{
    protocol_binary_request_no_extras *req = packet;
    if (req->message.header.request.magic != PROTOCOL_BINARY_REQ ||
        req->message.header.request.extlen != 4 ||
        req->message.header.request.keylen != 0 ||
        ntohl(req->message.header.request.bodylen) != 4 ||
        req->message.header.request.datatype != PROTOCOL_BINARY_RAW_BYTES) {
        return -1;
    }

    return 0;
}

static int hello_validator(void *packet)
{
    protocol_binary_request_no_extras *req = packet;
    uint32_t len = ntohl(req->message.header.request.bodylen);
    len -= ntohs(req->message.header.request.keylen);

    if (req->message.header.request.magic != PROTOCOL_BINARY_REQ ||
        req->message.header.request.extlen != 0 || (len % 2) != 0 ||
        req->message.header.request.datatype != PROTOCOL_BINARY_RAW_BYTES) {
        return -1;
    }

    return 0;
}

static int version_validator(void *packet)
{
    protocol_binary_request_no_extras *req = packet;

    if (req->message.header.request.magic != PROTOCOL_BINARY_REQ ||
        req->message.header.request.extlen != 0 ||
        req->message.header.request.keylen != 0 ||
        req->message.header.request.bodylen != 0 ||
        req->message.header.request.datatype != PROTOCOL_BINARY_RAW_BYTES) {
        return -1;
    }

    return 0;
}

static int quit_validator(void *packet)
{
    protocol_binary_request_no_extras *req = packet;

    if (req->message.header.request.magic != PROTOCOL_BINARY_REQ ||
        req->message.header.request.extlen != 0 ||
        req->message.header.request.keylen != 0 ||
        req->message.header.request.bodylen != 0 ||
        req->message.header.request.datatype != PROTOCOL_BINARY_RAW_BYTES) {
        return -1;
    }

    return 0;
}

static int sasl_list_mech_validator(void *packet)
{
    protocol_binary_request_no_extras *req = packet;

    if (req->message.header.request.magic != PROTOCOL_BINARY_REQ ||
        req->message.header.request.extlen != 0 ||
        req->message.header.request.keylen != 0 ||
        req->message.header.request.bodylen != 0 ||
        req->message.header.request.datatype != PROTOCOL_BINARY_RAW_BYTES) {
        return -1;
    }

    return 0;
}

static int noop_validator(void *packet)
{
    protocol_binary_request_no_extras *req = packet;

    if (req->message.header.request.magic != PROTOCOL_BINARY_REQ ||
        req->message.header.request.extlen != 0 ||
        req->message.header.request.keylen != 0 ||
        req->message.header.request.bodylen != 0 ||
        req->message.header.request.datatype != PROTOCOL_BINARY_RAW_BYTES) {
        return -1;
    }

    return 0;
}

static int flush_validator(void *packet)
{
    protocol_binary_request_no_extras *req = packet;
    uint8_t extlen = req->message.header.request.extlen;
    uint32_t bodylen = ntohl(req->message.header.request.bodylen);

    if (extlen != 0 && extlen != 4) {
        return -1;
    }

    if (bodylen != extlen) {
        return -1;
    }

    if (req->message.header.request.magic != PROTOCOL_BINARY_REQ ||
        req->message.header.request.keylen != 0 ||
        req->message.header.request.datatype != PROTOCOL_BINARY_RAW_BYTES) {
        return -1;
    }

    return 0;
}

static int get_validator(void *packet)
{
    protocol_binary_request_no_extras *req = packet;
    uint16_t klen = ntohs(req->message.header.request.keylen);
    uint32_t blen = ntohl(req->message.header.request.bodylen);

    if (req->message.header.request.magic != PROTOCOL_BINARY_REQ ||
        req->message.header.request.extlen != 0 ||
        klen == 0 || klen != blen ||
        req->message.header.request.datatype != PROTOCOL_BINARY_RAW_BYTES) {
        return -1;
    }

    return 0;
}

static int delete_validator(void *packet)
{
    protocol_binary_request_no_extras *req = packet;
    uint16_t klen = ntohs(req->message.header.request.keylen);
    uint32_t blen = ntohl(req->message.header.request.bodylen);

    if (req->message.header.request.magic != PROTOCOL_BINARY_REQ ||
        req->message.header.request.extlen != 0 ||
        klen == 0 || klen != blen ||
        req->message.header.request.datatype != PROTOCOL_BINARY_RAW_BYTES) {
        return -1;
    }

    return 0;
}

static int stat_validator(void *packet)
{
    protocol_binary_request_no_extras *req = packet;
    uint16_t klen = ntohs(req->message.header.request.keylen);
    uint32_t blen = ntohl(req->message.header.request.bodylen);

    if (req->message.header.request.magic != PROTOCOL_BINARY_REQ ||
        req->message.header.request.extlen != 0 || klen != blen ||
        req->message.header.request.datatype != PROTOCOL_BINARY_RAW_BYTES) {
        return -1;
    }

    return 0;
}

static int arithmetic_validator(void *packet)
{
    protocol_binary_request_no_extras *req = packet;
    uint16_t klen = ntohs(req->message.header.request.keylen);
    uint32_t blen = ntohl(req->message.header.request.bodylen);
    uint8_t extlen = req->message.header.request.extlen;

    if (req->message.header.request.magic != PROTOCOL_BINARY_REQ ||
        extlen != 20 || klen == 0 || (klen + extlen) != blen ||
        req->message.header.request.datatype != PROTOCOL_BINARY_RAW_BYTES) {
        return -1;
    }

    return 0;
}

static int get_cmd_timer_validator(void *packet)
{
    protocol_binary_request_no_extras *req = packet;
    uint16_t klen = ntohs(req->message.header.request.keylen);
    uint32_t blen = ntohl(req->message.header.request.bodylen);
    uint8_t extlen = req->message.header.request.extlen;

    if (req->message.header.request.magic != PROTOCOL_BINARY_REQ ||
        extlen != 1 || klen != 0 || (klen + extlen) != blen ||
        req->message.header.request.datatype != PROTOCOL_BINARY_RAW_BYTES) {
        return -1;
    }

    return 0;
}

static int set_ctrl_token_validator(void *packet)
{
    protocol_binary_request_set_ctrl_token *req = packet;

    if (req->message.header.request.magic != PROTOCOL_BINARY_REQ ||
        req->message.header.request.extlen != sizeof(uint64_t) ||
        req->message.header.request.keylen != 0 ||
        ntohl(req->message.header.request.bodylen) != sizeof(uint64_t) ||
        req->message.header.request.datatype != PROTOCOL_BINARY_RAW_BYTES ||
        req->message.body.new_cas == 0) {
        return -1;
    }

    return 0;
}

static int get_ctrl_token_validator(void *packet)
{
    protocol_binary_request_no_extras *req = packet;
    if (req->message.header.request.magic != PROTOCOL_BINARY_REQ ||
        req->message.header.request.extlen != 0 ||
        req->message.header.request.keylen != 0 ||
        req->message.header.request.bodylen != 0 ||
        req->message.header.request.datatype != PROTOCOL_BINARY_RAW_BYTES) {
        return -1;
    }

    return 0;
}

static int assume_role_validator(void *packet)
{
    protocol_binary_request_no_extras *req = packet;
    uint16_t klen = ntohs(req->message.header.request.keylen);
    uint32_t blen = ntohl(req->message.header.request.bodylen);

    if (req->message.header.request.magic != PROTOCOL_BINARY_REQ ||
        req->message.header.request.extlen != 0 || klen != blen  ||
        req->message.header.request.datatype != PROTOCOL_BINARY_RAW_BYTES) {
        return -1;
    }

    return 0;
}

/*******************************************************************************
 *                         DCP packet executors                                *
 ******************************************************************************/
static void dcp_open_executor(conn *c, void *packet)
{
    protocol_binary_request_dcp_open *req = packet;

    if (settings.engine.v1->dcp.open == NULL) {
        write_bin_packet(c, PROTOCOL_BINARY_RESPONSE_NOT_SUPPORTED, 0);
    } else {
        ENGINE_ERROR_CODE ret = c->aiostat;
        c->aiostat = ENGINE_SUCCESS;
        c->ewouldblock = false;
        c->supports_datatype = true;

        if (ret == ENGINE_SUCCESS) {
            ret = settings.engine.v1->dcp.open(settings.engine.v0, c,
                                               req->message.header.request.opaque,
                                               ntohl(req->message.body.seqno),
                                               ntohl(req->message.body.flags),
                                               (void*)(req->bytes + sizeof(req->bytes)),
                                               ntohs(req->message.header.request.keylen));
        }

        switch (ret) {
        case ENGINE_SUCCESS:
            write_bin_packet(c, PROTOCOL_BINARY_RESPONSE_SUCCESS, 0);
            break;

        case ENGINE_DISCONNECT:
            conn_set_state(c, conn_closing);
            break;

        case ENGINE_EWOULDBLOCK:
            c->ewouldblock = true;
            break;

        default:
            write_bin_packet(c, engine_error_2_protocol_error(ret), 0);
        }
    }
}

static void dcp_add_stream_executor(conn *c, void *packet)
{
    protocol_binary_request_dcp_add_stream *req = packet;

    if (settings.engine.v1->dcp.add_stream == NULL) {
        write_bin_packet(c, PROTOCOL_BINARY_RESPONSE_NOT_SUPPORTED, 0);
    } else {
        ENGINE_ERROR_CODE ret = c->aiostat;
        c->aiostat = ENGINE_SUCCESS;
        c->ewouldblock = false;

        if (ret == ENGINE_SUCCESS) {
            ret = settings.engine.v1->dcp.add_stream(settings.engine.v0, c,
                                                     req->message.header.request.opaque,
                                                     ntohs(req->message.header.request.vbucket),
                                                     ntohl(req->message.body.flags));
        }

        switch (ret) {
        case ENGINE_SUCCESS:
            c->dcp = 1;
            conn_set_state(c, conn_ship_log);
            break;
        case ENGINE_DISCONNECT:
            conn_set_state(c, conn_closing);
            break;

        case ENGINE_EWOULDBLOCK:
            c->ewouldblock = true;
            break;

        default:
            write_bin_packet(c, engine_error_2_protocol_error(ret), 0);
        }
    }
}

static void dcp_close_stream_executor(conn *c, void *packet)
{
    protocol_binary_request_dcp_close_stream *req = packet;

    if (settings.engine.v1->dcp.close_stream == NULL) {
        write_bin_packet(c, PROTOCOL_BINARY_RESPONSE_NOT_SUPPORTED, 0);
    } else {
        ENGINE_ERROR_CODE ret = c->aiostat;
        c->aiostat = ENGINE_SUCCESS;
        c->ewouldblock = false;

        if (ret == ENGINE_SUCCESS) {
            uint16_t vbucket = ntohs(req->message.header.request.vbucket);
            uint32_t opaque = ntohl(req->message.header.request.opaque);
            ret = settings.engine.v1->dcp.close_stream(settings.engine.v0, c,
                                                       opaque, vbucket);
        }

        switch (ret) {
        case ENGINE_SUCCESS:
            write_bin_packet(c, PROTOCOL_BINARY_RESPONSE_SUCCESS, 0);
            break;

        case ENGINE_DISCONNECT:
            conn_set_state(c, conn_closing);
            break;

        case ENGINE_EWOULDBLOCK:
            c->ewouldblock = true;
            break;

        default:
            write_bin_packet(c, engine_error_2_protocol_error(ret), 0);
        }
    }
}

/** Callback from the engine adding the response */
static ENGINE_ERROR_CODE add_failover_log(vbucket_failover_t*entries,
                                          size_t nentries,
                                          const void *cookie)
{
    ENGINE_ERROR_CODE ret;
    size_t ii;
    for (ii = 0; ii < nentries; ++ii) {
        entries[ii].uuid = htonll(entries[ii].uuid);
        entries[ii].seqno = htonll(entries[ii].seqno);
    }

    if (binary_response_handler(NULL, 0, NULL, 0, entries,
                                (uint32_t)(nentries * sizeof(vbucket_failover_t)), 0,
                                PROTOCOL_BINARY_RESPONSE_SUCCESS, 0,
                                (void*)cookie)) {
        ret = ENGINE_SUCCESS;
    } else {
        ret = ENGINE_ENOMEM;
    }

    for (ii = 0; ii < nentries; ++ii) {
        entries[ii].uuid = htonll(entries[ii].uuid);
        entries[ii].seqno = htonll(entries[ii].seqno);
    }

    return ret;
}

static void dcp_get_failover_log_executor(conn *c, void *packet) {
    protocol_binary_request_dcp_get_failover_log *req = packet;

    if (settings.engine.v1->dcp.get_failover_log == NULL) {
        write_bin_packet(c, PROTOCOL_BINARY_RESPONSE_NOT_SUPPORTED, 0);
    } else {
        ENGINE_ERROR_CODE ret = c->aiostat;
        c->aiostat = ENGINE_SUCCESS;
        c->ewouldblock = false;

        if (ret == ENGINE_SUCCESS) {
            ret = settings.engine.v1->dcp.get_failover_log(settings.engine.v0, c,
                                                           req->message.header.request.opaque,
                                                           ntohs(req->message.header.request.vbucket),
                                                           add_failover_log);
        }

        switch (ret) {
        case ENGINE_SUCCESS:
            if (c->dynamic_buffer.buffer != NULL) {
                write_and_free(c, c->dynamic_buffer.buffer,
                               c->dynamic_buffer.offset);
                c->dynamic_buffer.buffer = NULL;
                c->dynamic_buffer.size = 0;
            } else {
                write_bin_packet(c, PROTOCOL_BINARY_RESPONSE_SUCCESS, 0);
            }
            break;

        case ENGINE_DISCONNECT:
            conn_set_state(c, conn_closing);
            break;

        case ENGINE_EWOULDBLOCK:
            c->ewouldblock = true;
            break;

        default:
            write_bin_packet(c, engine_error_2_protocol_error(ret), 0);
        }
    }
}

static void dcp_stream_req_executor(conn *c, void *packet)
{
    protocol_binary_request_dcp_stream_req *req = packet;

    if (settings.engine.v1->dcp.stream_req == NULL) {
        write_bin_packet(c, PROTOCOL_BINARY_RESPONSE_NOT_SUPPORTED, 0);
    } else {
        uint32_t flags = ntohl(req->message.body.flags);
        uint64_t start_seqno = ntohll(req->message.body.start_seqno);
        uint64_t end_seqno = ntohll(req->message.body.end_seqno);
        uint64_t vbucket_uuid = ntohll(req->message.body.vbucket_uuid);
        uint64_t snap_start_seqno = ntohll(req->message.body.snap_start_seqno);
        uint64_t snap_end_seqno = ntohll(req->message.body.snap_end_seqno);
        uint64_t rollback_seqno;

        ENGINE_ERROR_CODE ret = c->aiostat;
        c->aiostat = ENGINE_SUCCESS;
        c->ewouldblock = false;

        cb_assert(ret != ENGINE_ROLLBACK);

        if (ret == ENGINE_SUCCESS) {
            ret = settings.engine.v1->dcp.stream_req(settings.engine.v0, c,
                                                     flags,
                                                     c->binary_header.request.opaque,
                                                     c->binary_header.request.vbucket,
                                                     start_seqno, end_seqno,
                                                     vbucket_uuid,
                                                     snap_start_seqno,
                                                     snap_end_seqno,
                                                     &rollback_seqno,
                                                     add_failover_log);
        }

        switch (ret) {
        case ENGINE_SUCCESS:
            c->dcp = 1;
            c->max_reqs_per_event = settings.reqs_per_event_med_priority;
            if (c->dynamic_buffer.buffer != NULL) {
                write_and_free(c, c->dynamic_buffer.buffer,
                               c->dynamic_buffer.offset);
                c->dynamic_buffer.buffer = NULL;
                c->dynamic_buffer.size = 0;
            } else {
                write_bin_packet(c, PROTOCOL_BINARY_RESPONSE_SUCCESS, 0);
            }
            break;

        case ENGINE_ROLLBACK:
            rollback_seqno = htonll(rollback_seqno);
            if (binary_response_handler(NULL, 0, NULL, 0, &rollback_seqno,
                                        sizeof(rollback_seqno), 0,
                                        PROTOCOL_BINARY_RESPONSE_ROLLBACK, 0,
                                        c)) {
                write_and_free(c, c->dynamic_buffer.buffer,
                               c->dynamic_buffer.offset);
                c->dynamic_buffer.buffer = NULL;
                c->dynamic_buffer.size = 0;
            } else {
                write_bin_packet(c, PROTOCOL_BINARY_RESPONSE_ENOMEM, 0);
            }
            break;

        case ENGINE_DISCONNECT:
            conn_set_state(c, conn_closing);
            break;

        case ENGINE_EWOULDBLOCK:
            c->ewouldblock = true;
            break;

        default:
            write_bin_packet(c, engine_error_2_protocol_error(ret), 0);
        }
    }
}

static void dcp_stream_end_executor(conn *c, void *packet)
{
    protocol_binary_request_dcp_stream_end *req = packet;

    if (settings.engine.v1->dcp.stream_end == NULL) {
        write_bin_packet(c, PROTOCOL_BINARY_RESPONSE_NOT_SUPPORTED, 0);
    } else {
        ENGINE_ERROR_CODE ret = c->aiostat;
        c->aiostat = ENGINE_SUCCESS;
        c->ewouldblock = false;

        if (ret == ENGINE_SUCCESS) {
            ret = settings.engine.v1->dcp.stream_end(settings.engine.v0, c,
                                                     req->message.header.request.opaque,
                                                     ntohs(req->message.header.request.vbucket),
                                                     ntohl(req->message.body.flags));
        }

        switch (ret) {
        case ENGINE_SUCCESS:
            conn_set_state(c, conn_ship_log);
            break;

        case ENGINE_DISCONNECT:
            conn_set_state(c, conn_closing);
            break;

        case ENGINE_EWOULDBLOCK:
            c->ewouldblock = true;
            break;

        default:
            write_bin_packet(c, engine_error_2_protocol_error(ret), 0);
        }
    }
}

static void dcp_snapshot_marker_executor(conn *c, void *packet)
{
    protocol_binary_request_dcp_snapshot_marker *req = packet;

    if (settings.engine.v1->dcp.snapshot_marker == NULL) {
        write_bin_packet(c, PROTOCOL_BINARY_RESPONSE_NOT_SUPPORTED, 0);
    } else {
        uint16_t vbucket = ntohs(req->message.header.request.vbucket);
        uint32_t opaque = req->message.header.request.opaque;
        uint32_t flags = ntohl(req->message.body.flags);
        uint64_t start_seqno = ntohll(req->message.body.start_seqno);
        uint64_t end_seqno = ntohll(req->message.body.end_seqno);

        ENGINE_ERROR_CODE ret = c->aiostat;
        c->aiostat = ENGINE_SUCCESS;
        c->ewouldblock = false;

        if (ret == ENGINE_SUCCESS) {
            ret = settings.engine.v1->dcp.snapshot_marker(settings.engine.v0, c,
                                                          opaque, vbucket,
                                                          start_seqno,
                                                          end_seqno, flags);
        }

        switch (ret) {
        case ENGINE_SUCCESS:
            conn_set_state(c, conn_ship_log);
            break;

        case ENGINE_DISCONNECT:
            conn_set_state(c, conn_closing);
            break;

        case ENGINE_EWOULDBLOCK:
            c->ewouldblock = true;
            break;

        default:
            write_bin_packet(c, engine_error_2_protocol_error(ret), 0);
        }
    }
}

static void dcp_mutation_executor(conn *c, void *packet)
{
    protocol_binary_request_dcp_mutation *req = packet;

    if (settings.engine.v1->dcp.mutation == NULL) {
        write_bin_packet(c, PROTOCOL_BINARY_RESPONSE_NOT_SUPPORTED, 0);
    } else {
        ENGINE_ERROR_CODE ret = c->aiostat;
        c->aiostat = ENGINE_SUCCESS;
        c->ewouldblock = false;

        if (ret == ENGINE_SUCCESS) {
            char *key = (char*)packet + sizeof(req->bytes);
            uint16_t nkey = ntohs(req->message.header.request.keylen);
            void *value = key + nkey;
            uint64_t cas = ntohll(req->message.header.request.cas);
            uint16_t vbucket = ntohs(req->message.header.request.vbucket);
            uint32_t flags = ntohl(req->message.body.flags);
            uint8_t datatype = req->message.header.request.datatype;
            uint64_t by_seqno = ntohll(req->message.body.by_seqno);
            uint64_t rev_seqno = ntohll(req->message.body.rev_seqno);
            uint32_t expiration = ntohl(req->message.body.expiration);
            uint32_t lock_time = ntohl(req->message.body.lock_time);
            uint16_t nmeta = ntohs(req->message.body.nmeta);
            uint32_t nvalue = ntohl(req->message.header.request.bodylen) - nkey
                - req->message.header.request.extlen - nmeta;

            ret = settings.engine.v1->dcp.mutation(settings.engine.v0, c,
                                                   req->message.header.request.opaque,
                                                   key, nkey, value, nvalue, cas, vbucket,
                                                   flags, datatype, by_seqno, rev_seqno,
                                                   expiration, lock_time,
                                                   (char*)value + nvalue, nmeta,
                                                   req->message.body.nru);
        }

        switch (ret) {
        case ENGINE_SUCCESS:
            conn_set_state(c, conn_new_cmd);
            break;

        case ENGINE_DISCONNECT:
            conn_set_state(c, conn_closing);
            break;

        case ENGINE_EWOULDBLOCK:
            c->ewouldblock = true;
            break;

        default:
            write_bin_packet(c, engine_error_2_protocol_error(ret), 0);
        }
    }
}

static void dcp_deletion_executor(conn *c, void *packet)
{
    protocol_binary_request_dcp_deletion *req = packet;

    if (settings.engine.v1->dcp.deletion == NULL) {
        write_bin_packet(c, PROTOCOL_BINARY_RESPONSE_NOT_SUPPORTED, 0);
    } else {
        ENGINE_ERROR_CODE ret = c->aiostat;
        c->aiostat = ENGINE_SUCCESS;
        c->ewouldblock = false;

        if (ret == ENGINE_SUCCESS) {
            char *key = (char*)packet + sizeof(req->bytes);
            uint16_t nkey = ntohs(req->message.header.request.keylen);
            uint64_t cas = ntohll(req->message.header.request.cas);
            uint16_t vbucket = ntohs(req->message.header.request.vbucket);
            uint64_t by_seqno = ntohll(req->message.body.by_seqno);
            uint64_t rev_seqno = ntohll(req->message.body.rev_seqno);
            uint16_t nmeta = ntohs(req->message.body.nmeta);

            ret = settings.engine.v1->dcp.deletion(settings.engine.v0, c,
                                                   req->message.header.request.opaque,
                                                   key, nkey, cas, vbucket,
                                                   by_seqno, rev_seqno, key + nkey, nmeta);
        }

        switch (ret) {
        case ENGINE_SUCCESS:
            conn_set_state(c, conn_new_cmd);
            break;

        case ENGINE_DISCONNECT:
            conn_set_state(c, conn_closing);
            break;

        case ENGINE_EWOULDBLOCK:
            c->ewouldblock = true;
            break;

        default:
            write_bin_packet(c, engine_error_2_protocol_error(ret), 0);
        }
    }
}

static void dcp_expiration_executor(conn *c, void *packet)
{
    protocol_binary_request_dcp_expiration *req = packet;

    if (settings.engine.v1->dcp.expiration == NULL) {
        write_bin_packet(c, PROTOCOL_BINARY_RESPONSE_NOT_SUPPORTED, 0);
    } else {
        ENGINE_ERROR_CODE ret = c->aiostat;
        c->aiostat = ENGINE_SUCCESS;
        c->ewouldblock = false;

        if (ret == ENGINE_SUCCESS) {
            char *key = (char*)packet + sizeof(req->bytes);
            uint16_t nkey = ntohs(req->message.header.request.keylen);
            uint64_t cas = ntohll(req->message.header.request.cas);
            uint16_t vbucket = ntohs(req->message.header.request.vbucket);
            uint64_t by_seqno = ntohll(req->message.body.by_seqno);
            uint64_t rev_seqno = ntohll(req->message.body.rev_seqno);
            uint16_t nmeta = ntohs(req->message.body.nmeta);

            ret = settings.engine.v1->dcp.expiration(settings.engine.v0, c,
                                                     req->message.header.request.opaque,
                                                     key, nkey, cas, vbucket,
                                                     by_seqno, rev_seqno, key + nkey, nmeta);
        }

        switch (ret) {
        case ENGINE_SUCCESS:
            conn_set_state(c, conn_new_cmd);
            break;

        case ENGINE_DISCONNECT:
            conn_set_state(c, conn_closing);
            break;

        case ENGINE_EWOULDBLOCK:
            c->ewouldblock = true;
            break;

        default:
            write_bin_packet(c, engine_error_2_protocol_error(ret), 0);
        }
    }
}

static void dcp_flush_executor(conn *c, void *packet)
{
    protocol_binary_request_dcp_flush *req = packet;

    if (settings.engine.v1->dcp.flush == NULL) {
        write_bin_packet(c, PROTOCOL_BINARY_RESPONSE_NOT_SUPPORTED, 0);
    } else {
        ENGINE_ERROR_CODE ret = c->aiostat;
        c->aiostat = ENGINE_SUCCESS;
        c->ewouldblock = false;

        if (ret == ENGINE_SUCCESS) {
            ret = settings.engine.v1->dcp.flush(settings.engine.v0, c,
                                                req->message.header.request.opaque,
                                                ntohs(req->message.header.request.vbucket));
        }

        switch (ret) {
        case ENGINE_SUCCESS:
            conn_set_state(c, conn_new_cmd);
            break;

        case ENGINE_DISCONNECT:
            conn_set_state(c, conn_closing);
            break;

        case ENGINE_EWOULDBLOCK:
            c->ewouldblock = true;
            break;

        default:
            write_bin_packet(c, engine_error_2_protocol_error(ret), 0);
        }
    }
}

static void dcp_set_vbucket_state_executor(conn *c, void *packet)
{
    protocol_binary_request_dcp_set_vbucket_state *req = packet;

    if (settings.engine.v1->dcp.set_vbucket_state== NULL) {
        write_bin_packet(c, PROTOCOL_BINARY_RESPONSE_NOT_SUPPORTED, 0);
    } else {
        ENGINE_ERROR_CODE ret = c->aiostat;
        c->aiostat = ENGINE_SUCCESS;
        c->ewouldblock = false;

        if (ret == ENGINE_SUCCESS) {
            vbucket_state_t state = (vbucket_state_t)req->message.body.state;
            ret = settings.engine.v1->dcp.set_vbucket_state(settings.engine.v0, c,
                                                            c->binary_header.request.opaque,
                                                            c->binary_header.request.vbucket,
                                                            state);
        }

        switch (ret) {
        case ENGINE_SUCCESS:
            conn_set_state(c, conn_ship_log);
            break;
        case ENGINE_DISCONNECT:
            conn_set_state(c, conn_closing);
            break;

        case ENGINE_EWOULDBLOCK:
            c->ewouldblock = true;
            break;

        default:
            conn_set_state(c, conn_closing);
            break;
        }
    }
}

static void dcp_noop_executor(conn *c, void *packet)
{
    (void)packet;

    if (settings.engine.v1->dcp.noop == NULL) {
        write_bin_packet(c, PROTOCOL_BINARY_RESPONSE_NOT_SUPPORTED, 0);
    } else {
        ENGINE_ERROR_CODE ret = c->aiostat;
        c->aiostat = ENGINE_SUCCESS;
        c->ewouldblock = false;

        if (ret == ENGINE_SUCCESS) {
            ret = settings.engine.v1->dcp.noop(settings.engine.v0, c,
                                               c->binary_header.request.opaque);
        }

        switch (ret) {
        case ENGINE_SUCCESS:
            write_bin_packet(c, PROTOCOL_BINARY_RESPONSE_SUCCESS, 0);
            break;

        case ENGINE_DISCONNECT:
            conn_set_state(c, conn_closing);
            break;

        case ENGINE_EWOULDBLOCK:
            c->ewouldblock = true;
            break;

        default:
            write_bin_packet(c, engine_error_2_protocol_error(ret), 0);
        }
    }
}

static void dcp_buffer_acknowledgement_executor(conn *c, void *packet)
{
    protocol_binary_request_dcp_buffer_acknowledgement *req = packet;

    if (settings.engine.v1->dcp.buffer_acknowledgement == NULL) {
        write_bin_packet(c, PROTOCOL_BINARY_RESPONSE_NOT_SUPPORTED, 0);
    } else {
        ENGINE_ERROR_CODE ret = c->aiostat;
        c->aiostat = ENGINE_SUCCESS;
        c->ewouldblock = false;

        if (ret == ENGINE_SUCCESS) {
            uint32_t bbytes;
            memcpy(&bbytes, &req->message.body.buffer_bytes, 4);
            ret = settings.engine.v1->dcp.buffer_acknowledgement(settings.engine.v0, c,
                                                                 c->binary_header.request.opaque,
                                                                 c->binary_header.request.vbucket,
                                                                 ntohl(bbytes));
        }

        switch (ret) {
        case ENGINE_SUCCESS:
            conn_set_state(c, conn_new_cmd);
            break;

        case ENGINE_DISCONNECT:
            conn_set_state(c, conn_closing);
            break;

        case ENGINE_EWOULDBLOCK:
            c->ewouldblock = true;
            break;

        default:
            write_bin_packet(c, engine_error_2_protocol_error(ret), 0);
        }
    }
}

static void dcp_control_executor(conn *c, void *packet)
{
    if (settings.engine.v1->dcp.control == NULL) {
        write_bin_packet(c, PROTOCOL_BINARY_RESPONSE_NOT_SUPPORTED, 0);
    } else {
        ENGINE_ERROR_CODE ret = c->aiostat;
        c->aiostat = ENGINE_SUCCESS;
        c->ewouldblock = false;

        if (ret == ENGINE_SUCCESS) {
            protocol_binary_request_dcp_control *req = packet;
            const uint8_t *key = req->bytes + sizeof(req->bytes);
            uint16_t nkey = ntohs(req->message.header.request.keylen);
            const uint8_t *value = key + nkey;
            uint32_t nvalue = ntohl(req->message.header.request.bodylen) - nkey;
            ret = settings.engine.v1->dcp.control(settings.engine.v0, c,
                                                  c->binary_header.request.opaque,
                                                  key, nkey, value, nvalue);
        }

        switch (ret) {
        case ENGINE_SUCCESS:
            write_bin_packet(c, PROTOCOL_BINARY_RESPONSE_SUCCESS, 0);
            break;

        case ENGINE_DISCONNECT:
            conn_set_state(c, conn_closing);
            break;

        case ENGINE_EWOULDBLOCK:
            c->ewouldblock = true;
            break;

        default:
            write_bin_packet(c, engine_error_2_protocol_error(ret), 0);
        }
    }
}

static void isasl_refresh_executor(conn *c, void *packet)
{
    ENGINE_ERROR_CODE ret = c->aiostat;
    (void)packet;

    c->aiostat = ENGINE_SUCCESS;
    c->ewouldblock = false;

    if (ret == ENGINE_SUCCESS) {
        ret = refresh_cbsasl(c);
    }

    switch (ret) {
    case ENGINE_SUCCESS:
        write_bin_response(c, NULL, 0, 0, 0);
        break;
    case ENGINE_EWOULDBLOCK:
        c->ewouldblock = true;
        conn_set_state(c, conn_refresh_cbsasl);
        break;
    case ENGINE_DISCONNECT:
        conn_set_state(c, conn_closing);
        break;
    default:
        write_bin_packet(c, engine_error_2_protocol_error(ret), 0);
    }
}

static void ssl_certs_refresh_executor(conn *c, void *packet)
{
    ENGINE_ERROR_CODE ret = c->aiostat;
    (void)packet;

    c->aiostat = ENGINE_SUCCESS;
    c->ewouldblock = false;

    if (ret == ENGINE_SUCCESS) {
        ret = refresh_ssl_certs(c);
    }

    switch (ret) {
    case ENGINE_SUCCESS:
        write_bin_response(c, NULL, 0, 0, 0);
        break;
    case ENGINE_EWOULDBLOCK:
        c->ewouldblock = true;
        conn_set_state(c, conn_refresh_ssl_certs);
        break;
    case ENGINE_DISCONNECT:
        conn_set_state(c, conn_closing);
        break;
    default:
        write_bin_packet(c, engine_error_2_protocol_error(ret), 0);
    }
}

static void verbosity_executor(conn *c, void *packet)
{
    protocol_binary_request_verbosity *req = packet;
    uint32_t level = (uint32_t)ntohl(req->message.body.level);
    if (level > MAX_VERBOSITY_LEVEL) {
        level = MAX_VERBOSITY_LEVEL;
    }
    settings.verbose = (int)level;
    perform_callbacks(ON_LOG_LEVEL, NULL, NULL);
    write_bin_response(c, NULL, 0, 0, 0);
}

static void process_hello_packet_executor(conn *c, void *packet) {
    protocol_binary_request_hello *req = packet;
    char log_buffer[512];
    int offset = snprintf(log_buffer, sizeof(log_buffer), "HELO ");
    char *key = (char*)packet + sizeof(*req);
    uint16_t klen = ntohs(req->message.header.request.keylen);
    uint32_t total = (ntohl(req->message.header.request.bodylen) - klen) / 2;
    uint32_t ii;
    char *curr = key + klen;
    uint16_t out[2]; /* We're currently only supporting two features */
    int jj = 0;
#if 0
    int added_tls = 0;
#endif
    memset((char*)out, 0, sizeof(out));

    /*
     * Disable all features the hello packet may enable, so that
     * the client can toggle features on/off during a connection
     */
    c->supports_datatype = false;

    if (klen) {
        if (klen > 256) {
            klen = 256;
        }
        log_buffer[offset++] = '[';
        memcpy(log_buffer + offset, key, klen);
        offset += klen;
        log_buffer[offset++] = ']';
        log_buffer[offset++] = ' ';
    }

    for (ii = 0; ii < total; ++ii) {
        uint16_t in;
        /* to avoid alignment */
        memcpy(&in, curr, 2);
        curr += 2;
        switch (ntohs(in)) {
        case PROTOCOL_BINARY_FEATURE_TLS:
#if 0
            /* Not implemented */
            if (added_tls == 0) {
                out[jj++] = htons(PROTOCOL_BINARY_FEATURE_TLS);
                added_sls++;
            }
#endif

            break;
        case PROTOCOL_BINARY_FEATURE_DATATYPE:
            if (settings.datatype && !c->supports_datatype) {
                offset += snprintf(log_buffer + offset,
                                   sizeof(log_buffer) - offset,
                                   "datatype ");
                out[jj++] = htons(PROTOCOL_BINARY_FEATURE_DATATYPE);
                c->supports_datatype = true;
            }
            break;
        }
    }

    if (jj == 0) {
        write_bin_packet(c, PROTOCOL_BINARY_RESPONSE_SUCCESS, 0);
    } else {
        binary_response_handler(NULL, 0, NULL, 0, out, 2 * jj,
                                PROTOCOL_BINARY_RAW_BYTES,
                                PROTOCOL_BINARY_RESPONSE_SUCCESS,
                                0, c);
        write_and_free(c, c->dynamic_buffer.buffer,
                       c->dynamic_buffer.offset);
        c->dynamic_buffer.buffer = NULL;
        c->dynamic_buffer.size = 0;
    }

    log_buffer[offset] = '\0';
    settings.extensions.logger->log(EXTENSION_LOG_DEBUG, c,
                                    "%d: %s", c->sfd, log_buffer);
}

static void version_executor(conn *c, void *packet)
{
    (void)packet;
    write_bin_response(c, get_server_version(), 0, 0,
                       (uint32_t)strlen(get_server_version()));
}

static void quit_executor(conn *c, void *packet)
{
    (void)packet;
    write_bin_response(c, NULL, 0, 0, 0);
    c->write_and_go = conn_closing;
}

static void quitq_executor(conn *c, void *packet)
{
    (void)packet;
    conn_set_state(c, conn_closing);
}

static void sasl_list_mech_executor(conn *c, void *packet)
{
    const char *result_string = NULL;
    unsigned int string_length = 0;
    (void)packet;

    if (cbsasl_list_mechs(&result_string, &string_length) != SASL_OK) {
        /* Perhaps there's a better error for this... */
        settings.extensions.logger->log(EXTENSION_LOG_WARNING, c,
                                        "%d: Failed to list SASL mechanisms.\n",
                                        c->sfd);
        write_bin_packet(c, PROTOCOL_BINARY_RESPONSE_AUTH_ERROR, 0);
        return;
    }
    write_bin_response(c, (char*)result_string, 0, 0, string_length);
}

static void noop_executor(conn *c, void *packet)
{
    (void)packet;
    write_bin_response(c, NULL, 0, 0, 0);
}

static void flush_executor(conn *c, void *packet)
{
    ENGINE_ERROR_CODE ret;
    time_t exptime = 0;
    protocol_binary_request_flush* req = packet;

    if (c->cmd == PROTOCOL_BINARY_CMD_FLUSHQ) {
        c->noreply = true;
    }

    if (c->binary_header.request.extlen == sizeof(req->message.body)) {
        exptime = ntohl(req->message.body.expiration);
    }

    if (settings.verbose > 1) {
        settings.extensions.logger->log(EXTENSION_LOG_DEBUG, c,
                                        "%d: flush %ld", c->sfd,
                                        (long)exptime);
    }

    ret = settings.engine.v1->flush(settings.engine.v0, c, exptime);

    if (ret == ENGINE_SUCCESS) {
        write_bin_response(c, NULL, 0, 0, 0);
    } else if (ret == ENGINE_ENOTSUP) {
        write_bin_packet(c, PROTOCOL_BINARY_RESPONSE_NOT_SUPPORTED, 0);
    } else {
        write_bin_packet(c, PROTOCOL_BINARY_RESPONSE_EINVAL, 0);
    }
    STATS_NOKEY(c, cmd_flush);
}

static void get_executor(conn *c, void *packet)
{
    (void)packet;

    switch (c->cmd) {
    case PROTOCOL_BINARY_CMD_GETQ:
        c->cmd = PROTOCOL_BINARY_CMD_GET;
        c->noreply = true;
        break;
    case PROTOCOL_BINARY_CMD_GET:
        c->noreply = false;
        break;
    case PROTOCOL_BINARY_CMD_GETKQ:
        c->cmd = PROTOCOL_BINARY_CMD_GETK;
        c->noreply = true;
        break;
    case PROTOCOL_BINARY_CMD_GETK:
        c->noreply = false;
        break;
    default:
        abort();
    }

    process_bin_get(c);
}

static void process_bin_delete(conn *c);
static void delete_executor(conn *c, void *packet)
{
    (void)packet;

    if (c->cmd == PROTOCOL_BINARY_CMD_DELETEQ) {
        c->noreply = true;
    }

    process_bin_delete(c);
}

static void stat_executor(conn *c, void *packet)
{
    char *subcommand = binary_get_key(c);
    size_t nkey = c->binary_header.request.keylen;
    ENGINE_ERROR_CODE ret;

    (void)packet;

    if (settings.verbose > 1) {
        char buffer[1024];
        if (key_to_printable_buffer(buffer, sizeof(buffer), c->sfd, true,
                                    "STATS", subcommand, nkey) != -1) {
            settings.extensions.logger->log(EXTENSION_LOG_DEBUG, c, "%s\n",
                                            buffer);
        }
    }

    ret = c->aiostat;
    c->aiostat = ENGINE_SUCCESS;
    c->ewouldblock = false;

    if (ret == ENGINE_SUCCESS) {
        if (nkey == 0) {
            /* request all statistics */
            ret = settings.engine.v1->get_stats(settings.engine.v0, c, NULL, 0, append_stats);
            if (ret == ENGINE_SUCCESS) {
                server_stats(&append_stats, c, false);
            }
        } else if (strncmp(subcommand, "reset", 5) == 0) {
            stats_reset(c);
            settings.engine.v1->reset_stats(settings.engine.v0, c);
        } else if (strncmp(subcommand, "settings", 8) == 0) {
            process_stat_settings(&append_stats, c);
        } else if (strncmp(subcommand, "cachedump", 9) == 0) {
            write_bin_packet(c, PROTOCOL_BINARY_RESPONSE_NOT_SUPPORTED, 0);
            return;
        } else if (strncmp(subcommand, "aggregate", 9) == 0) {
            server_stats(&append_stats, c, true);
        } else if (strncmp(subcommand, "connections", 11) == 0) {
            int64_t fd = -1; /* default to all connections */
            /* Check for specific connection number - allow up to 32 chars for FD */
            if (nkey > 11 && nkey < (11 + 32)) {
                int64_t key;
                char buffer[32];
                const size_t fd_length = nkey - 11;
                memcpy(buffer, subcommand + 11, fd_length);
                buffer[fd_length] = '\0';
                if (safe_strtoll(buffer, &key)) {
                    fd = key;
                }
            }
            connection_stats(&append_stats, c, fd);
        } else {
            ret = settings.engine.v1->get_stats(settings.engine.v0, c,
                                                subcommand, (int)nkey,
                                                append_stats);
        }
    }

    switch (ret) {
    case ENGINE_SUCCESS:
        append_stats(NULL, 0, NULL, 0, c);
        write_and_free(c, c->dynamic_buffer.buffer, c->dynamic_buffer.offset);
        c->dynamic_buffer.buffer = NULL;
        c->dynamic_buffer.size = 0;
        break;
    case ENGINE_ENOMEM:
        write_bin_packet(c, PROTOCOL_BINARY_RESPONSE_ENOMEM, 0);
        break;
    case ENGINE_TMPFAIL:
        write_bin_packet(c, PROTOCOL_BINARY_RESPONSE_ETMPFAIL, 0);
        break;
    case ENGINE_KEY_ENOENT:
        write_bin_packet(c, PROTOCOL_BINARY_RESPONSE_KEY_ENOENT, 0);
        break;
    case ENGINE_NOT_MY_VBUCKET:
        write_bin_packet(c, PROTOCOL_BINARY_RESPONSE_NOT_MY_VBUCKET, 0);
        break;
    case ENGINE_DISCONNECT:
        c->state = conn_closing;
        break;
    case ENGINE_ENOTSUP:
        write_bin_packet(c, PROTOCOL_BINARY_RESPONSE_NOT_SUPPORTED, 0);
        break;
    case ENGINE_EWOULDBLOCK:
        c->ewouldblock = true;
        break;
    default:
        write_bin_packet(c, PROTOCOL_BINARY_RESPONSE_EINVAL, 0);
    }
}

static void arithmetic_executor(conn *c, void *packet)
{
    protocol_binary_response_incr* rsp = (protocol_binary_response_incr*)c->write.buf;
    protocol_binary_request_incr* req = binary_get_request(c);
    ENGINE_ERROR_CODE ret;
    uint64_t delta;
    uint64_t initial;
    rel_time_t expiration;
    char *key;
    size_t nkey;
    bool incr;

    (void)packet;


    cb_assert(c != NULL);
    cb_assert(c->write.size >= sizeof(*rsp));


    switch (c->cmd) {
    case PROTOCOL_BINARY_CMD_INCREMENTQ:
        c->cmd = PROTOCOL_BINARY_CMD_INCREMENT;
        c->noreply = true;
        break;
    case PROTOCOL_BINARY_CMD_INCREMENT:
        c->noreply = false;
        break;
    case PROTOCOL_BINARY_CMD_DECREMENTQ:
        c->cmd = PROTOCOL_BINARY_CMD_DECREMENT;
        c->noreply = true;
        break;
    case PROTOCOL_BINARY_CMD_DECREMENT:
        c->noreply = false;
        break;
    default:
        abort();
    }

    if (req->message.header.request.cas != 0) {
        write_bin_packet(c, PROTOCOL_BINARY_RESPONSE_EINVAL, 0);
        return;
    }

    /* fix byteorder in the request */
    delta = ntohll(req->message.body.delta);
    initial = ntohll(req->message.body.initial);
    expiration = ntohl(req->message.body.expiration);
    key = binary_get_key(c);
    nkey = c->binary_header.request.keylen;
    incr = (c->cmd == PROTOCOL_BINARY_CMD_INCREMENT ||
            c->cmd == PROTOCOL_BINARY_CMD_INCREMENTQ);

    if (settings.verbose > 1) {
        char buffer[1024];
        ssize_t nw;
        nw = key_to_printable_buffer(buffer, sizeof(buffer), c->sfd, true,
                                     incr ? "INCR" : "DECR", key, nkey);
        if (nw != -1) {
            if (snprintf(buffer + nw, sizeof(buffer) - nw,
                         " %" PRIu64 ", %" PRIu64 ", %" PRIu64 "\n",
                         delta, initial, (uint64_t)expiration) != -1) {
                settings.extensions.logger->log(EXTENSION_LOG_DEBUG, c, "%s",
                                                buffer);
            }
        }
    }

    ret = c->aiostat;
    c->aiostat = ENGINE_SUCCESS;
    if (ret == ENGINE_SUCCESS) {
        ret = settings.engine.v1->arithmetic(settings.engine.v0,
                                             c, key, (int)nkey, incr,
                                             req->message.body.expiration != 0xffffffff,
                                             delta, initial, expiration,
                                             &c->cas,
                                             c->binary_header.request.datatype,
                                             &rsp->message.body.value,
                                             c->binary_header.request.vbucket);
    }

    switch (ret) {
    case ENGINE_SUCCESS:
        rsp->message.body.value = htonll(rsp->message.body.value);
        write_bin_response(c, &rsp->message.body, 0, 0,
                           sizeof (rsp->message.body.value));
        if (incr) {
            STATS_INCR(c, incr_hits, key, nkey);
        } else {
            STATS_INCR(c, decr_hits, key, nkey);
        }
        break;
    case ENGINE_KEY_EEXISTS:
        write_bin_packet(c, PROTOCOL_BINARY_RESPONSE_KEY_EEXISTS, 0);
        break;
    case ENGINE_KEY_ENOENT:
        write_bin_packet(c, PROTOCOL_BINARY_RESPONSE_KEY_ENOENT, 0);
        if (c->cmd == PROTOCOL_BINARY_CMD_INCREMENT) {
            STATS_INCR(c, incr_misses, key, nkey);
        } else {
            STATS_INCR(c, decr_misses, key, nkey);
        }
        break;
    case ENGINE_ENOMEM:
        write_bin_packet(c, PROTOCOL_BINARY_RESPONSE_ENOMEM, 0);
        break;
    case ENGINE_TMPFAIL:
        write_bin_packet(c, PROTOCOL_BINARY_RESPONSE_ETMPFAIL, 0);
        break;
    case ENGINE_EINVAL:
        write_bin_packet(c, PROTOCOL_BINARY_RESPONSE_DELTA_BADVAL, 0);
        break;
    case ENGINE_NOT_STORED:
        write_bin_packet(c, PROTOCOL_BINARY_RESPONSE_NOT_STORED, 0);
        break;
    case ENGINE_DISCONNECT:
        c->state = conn_closing;
        break;
    case ENGINE_ENOTSUP:
        write_bin_packet(c, PROTOCOL_BINARY_RESPONSE_NOT_SUPPORTED, 0);
        break;
    case ENGINE_NOT_MY_VBUCKET:
        write_bin_packet(c, PROTOCOL_BINARY_RESPONSE_NOT_MY_VBUCKET, 0);
        break;
    case ENGINE_EWOULDBLOCK:
        c->ewouldblock = true;
        break;
    default:
        abort();
    }
}

static void get_cmd_timer_executor(conn *c, void *packet)
{
    protocol_binary_request_get_cmd_timer *req = packet;

    generate_timings(req->message.body.opcode, c);
    write_and_free(c, c->dynamic_buffer.buffer, c->dynamic_buffer.offset);
    c->dynamic_buffer.buffer = NULL;
    c->dynamic_buffer.size = 0;
}

static void set_ctrl_token_executor(conn *c, void *packet)
{
    protocol_binary_request_set_ctrl_token *req = packet;
    uint64_t old_cas = ntohll(req->message.header.request.cas);
    uint16_t ret = PROTOCOL_BINARY_RESPONSE_SUCCESS;

    if (cookie_is_admin(c)) {
        cb_mutex_enter(&(session_cas.mutex));
        if (session_cas.ctr > 0) {
            ret = PROTOCOL_BINARY_RESPONSE_EBUSY;
        } else {
            if (old_cas == session_cas.value || old_cas == 0) {
                session_cas.value = ntohll(req->message.body.new_cas);
            } else {
                ret = PROTOCOL_BINARY_RESPONSE_KEY_EEXISTS;
            }
        }

        binary_response_handler(NULL, 0, NULL, 0, NULL, 0,
                                PROTOCOL_BINARY_RAW_BYTES,
                                ret, session_cas.value, c);
        cb_mutex_exit(&(session_cas.mutex));

        write_and_free(c, c->dynamic_buffer.buffer, c->dynamic_buffer.offset);
        c->dynamic_buffer.buffer = NULL;
        c->dynamic_buffer.size = 0;
    } else {
        write_bin_packet(c, PROTOCOL_BINARY_RESPONSE_EACCESS, 0);
    }
}

static void get_ctrl_token_executor(conn *c, void *packet)
{
    (void)packet;
    if (cookie_is_admin(c)) {
        cb_mutex_enter(&(session_cas.mutex));
        binary_response_handler(NULL, 0, NULL, 0, NULL, 0,
                                PROTOCOL_BINARY_RAW_BYTES,
                                PROTOCOL_BINARY_RESPONSE_SUCCESS,
                                session_cas.value, c);
        cb_mutex_exit(&(session_cas.mutex));
        write_and_free(c, c->dynamic_buffer.buffer, c->dynamic_buffer.offset);
        c->dynamic_buffer.buffer = NULL;
        c->dynamic_buffer.size = 0;
    } else {
        write_bin_packet(c, PROTOCOL_BINARY_RESPONSE_EACCESS, 0);
    }
}

static void ioctl_get_executor(conn *c, void *packet)
{
    (void)packet;
    /* Currently no ioctl GET subcommands supported. */
    write_bin_packet(c, PROTOCOL_BINARY_RESPONSE_NOT_SUPPORTED, 0);
}

static void ioctl_set_executor(conn *c, void *packet)
{
    protocol_binary_request_ioctl_set *req = packet;

    size_t keylen = ntohs(req->message.header.request.keylen);

    if (keylen == 0 || keylen > KEY_MAX_LENGTH) {
        write_bin_packet(c, PROTOCOL_BINARY_RESPONSE_EINVAL, 0);
        return;
    }

    const char* key = (const char*)(req->bytes + sizeof(req->bytes));
    const char* value = key + keylen;
    (void)value; /* Value currently unused. */

    if (strncmp("release_free_memory", key, keylen) == 0 &&
        keylen == strlen("release_free_memory")) {
        mc_release_free_memory();
        settings.extensions.logger->log(EXTENSION_LOG_WARNING, c,
                "%d: IOCTL_SET: release_free_memory called\n", c->sfd);
        write_bin_packet(c, PROTOCOL_BINARY_RESPONSE_SUCCESS, 0);
    } else {
        write_bin_packet(c, PROTOCOL_BINARY_RESPONSE_EINVAL, 0);
    }
}

static void config_validate_executor(conn *c, void *packet) {
    const char* val_ptr = NULL;
    char *val_buffer = NULL;
    cJSON *errors = NULL;
    protocol_binary_request_ioctl_set *req = packet;

    size_t keylen = ntohs(req->message.header.request.keylen);
    size_t vallen = ntohl(req->message.header.request.bodylen) - keylen;

    /* Key not yet used, must be zero length. */
    if (keylen != 0) {
        write_bin_packet(c, PROTOCOL_BINARY_RESPONSE_EINVAL, 0);
        return;
    }

    /* must have non-zero length config */
    if (vallen == 0 || vallen > CONFIG_VALIDATE_MAX_LENGTH) {
        write_bin_packet(c, PROTOCOL_BINARY_RESPONSE_EINVAL, 0);
        return;
    }

    val_ptr = (const char*)(req->bytes + sizeof(req->bytes)) + keylen;

    /* null-terminate value, and convert to integer */
    val_buffer = malloc(vallen + 1); /* +1 for terminating '\0' */
    memcpy(val_buffer, val_ptr, vallen);
    val_buffer[vallen] = '\0';

    errors = cJSON_CreateArray();
    if (validate_proposed_config_changes(val_buffer, errors)) {
        write_bin_packet(c, PROTOCOL_BINARY_RESPONSE_SUCCESS, 0);
    } else {
        /* problem(s). Send the errors back to the client. */
        char* error_string = cJSON_PrintUnformatted(errors);
        if (binary_response_handler(NULL, 0, NULL, 0, error_string,
                                    strlen(error_string), 0,
                                    PROTOCOL_BINARY_RESPONSE_EINVAL, 0,
                                    c)) {
            write_and_free(c, c->dynamic_buffer.buffer,
                           c->dynamic_buffer.offset);
            c->dynamic_buffer.buffer = NULL;
        } else {
            write_bin_packet(c, PROTOCOL_BINARY_RESPONSE_ENOMEM, 0);
        }
        free(error_string);
    }
    cJSON_Delete(errors);
    free(val_buffer);
}

static void config_reload_executor(conn *c, void *packet) {
    (void)packet;
    /* Only admin can reload config */
    if (!cookie_is_admin(c)) {
        write_bin_packet(c, PROTOCOL_BINARY_RESPONSE_EACCESS, 0);
        return;
    }

    reload_config_file();
    write_bin_packet(c, PROTOCOL_BINARY_RESPONSE_SUCCESS, 0);
}

static void assume_role_executor(conn *c, void *packet)
{
    protocol_binary_request_assume_role *req = packet;
    size_t rlen = ntohs(req->message.header.request.keylen);
    auth_error_t err;

    if (rlen > 0) {
        char *role = malloc(rlen + 1);

        if (role == NULL) {
            write_bin_packet(c, PROTOCOL_BINARY_RESPONSE_ENOMEM, 0);
            return;
        }

        memcpy(role, req + 1, rlen);
        role[rlen] = '\0';

        err = auth_assume_role(c->auth_context, role);
        free(role);
    } else {
        err = auth_drop_role(c->auth_context);
    }

    switch (err) {
    case AUTH_FAIL:
        write_bin_packet(c, PROTOCOL_BINARY_RESPONSE_KEY_ENOENT, 0);
        break;
    case AUTH_OK:
        write_bin_packet(c, PROTOCOL_BINARY_RESPONSE_SUCCESS, 0);
        break;
    case AUTH_STALE:
        /* @TODO I should just update the config when we add support
         *       for changing the RBAC data
         */
        write_bin_packet(c, PROTOCOL_BINARY_RESPONSE_ETMPFAIL, 0);
        break;
    default:
        write_bin_packet(c, PROTOCOL_BINARY_RESPONSE_EINTERNAL, 0);
        break;
    }
}

static void not_supported_executor(conn *c, void *packet)
{
    (void)packet;
    write_bin_packet(c, PROTOCOL_BINARY_RESPONSE_NOT_SUPPORTED, 0);
}


typedef int (*bin_package_validate)(void *packet);
typedef void (*bin_package_execute)(conn *c, void *packet);

bin_package_validate validators[0xff];
bin_package_execute executors[0xff];

static void setup_bin_packet_handlers(void) {
    validators[PROTOCOL_BINARY_CMD_DCP_OPEN] = dcp_open_validator;
    validators[PROTOCOL_BINARY_CMD_DCP_ADD_STREAM] = dcp_add_stream_validator;
    validators[PROTOCOL_BINARY_CMD_DCP_CLOSE_STREAM] = dcp_close_stream_validator;
    validators[PROTOCOL_BINARY_CMD_DCP_SNAPSHOT_MARKER] = dcp_snapshot_marker_validator;
    validators[PROTOCOL_BINARY_CMD_DCP_DELETION] = dcp_deletion_validator;
    validators[PROTOCOL_BINARY_CMD_DCP_EXPIRATION] = dcp_expiration_validator;
    validators[PROTOCOL_BINARY_CMD_DCP_FLUSH] = dcp_flush_validator;
    validators[PROTOCOL_BINARY_CMD_DCP_GET_FAILOVER_LOG] = dcp_get_failover_log_validator;
    validators[PROTOCOL_BINARY_CMD_DCP_MUTATION] = dcp_mutation_validator;
    validators[PROTOCOL_BINARY_CMD_DCP_SET_VBUCKET_STATE] = dcp_set_vbucket_state_validator;
    validators[PROTOCOL_BINARY_CMD_DCP_NOOP] = dcp_noop_validator;
    validators[PROTOCOL_BINARY_CMD_DCP_BUFFER_ACKNOWLEDGEMENT] = dcp_buffer_acknowledgement_validator;
    validators[PROTOCOL_BINARY_CMD_DCP_CONTROL] = dcp_control_validator;
    validators[PROTOCOL_BINARY_CMD_DCP_STREAM_END] = dcp_stream_end_validator;
    validators[PROTOCOL_BINARY_CMD_DCP_STREAM_REQ] = dcp_stream_req_validator;
    validators[PROTOCOL_BINARY_CMD_ISASL_REFRESH] = isasl_refresh_validator;
    validators[PROTOCOL_BINARY_CMD_SSL_CERTS_REFRESH] = ssl_certs_refresh_validator;
    validators[PROTOCOL_BINARY_CMD_VERBOSITY] = verbosity_validator;
    validators[PROTOCOL_BINARY_CMD_HELLO] = hello_validator;
    validators[PROTOCOL_BINARY_CMD_VERSION] = version_validator;
    validators[PROTOCOL_BINARY_CMD_QUIT] = quit_validator;
    validators[PROTOCOL_BINARY_CMD_QUITQ] = quit_validator;
    validators[PROTOCOL_BINARY_CMD_SASL_LIST_MECHS] = sasl_list_mech_validator;
    validators[PROTOCOL_BINARY_CMD_NOOP] = noop_validator;
    validators[PROTOCOL_BINARY_CMD_FLUSH] = flush_validator;
    validators[PROTOCOL_BINARY_CMD_FLUSHQ] = flush_validator;
    validators[PROTOCOL_BINARY_CMD_GET] = get_validator;
    validators[PROTOCOL_BINARY_CMD_GETQ] = get_validator;
    validators[PROTOCOL_BINARY_CMD_GETK] = get_validator;
    validators[PROTOCOL_BINARY_CMD_GETKQ] = get_validator;
    validators[PROTOCOL_BINARY_CMD_DELETE] = delete_validator;
    validators[PROTOCOL_BINARY_CMD_DELETEQ] = delete_validator;
    validators[PROTOCOL_BINARY_CMD_STAT] = stat_validator;
    validators[PROTOCOL_BINARY_CMD_INCREMENT] = arithmetic_validator;
    validators[PROTOCOL_BINARY_CMD_INCREMENTQ] = arithmetic_validator;
    validators[PROTOCOL_BINARY_CMD_DECREMENT] = arithmetic_validator;
    validators[PROTOCOL_BINARY_CMD_DECREMENTQ] = arithmetic_validator;
    validators[PROTOCOL_BINARY_CMD_GET_CMD_TIMER] = get_cmd_timer_validator;
    validators[PROTOCOL_BINARY_CMD_SET_CTRL_TOKEN] = set_ctrl_token_validator;
    validators[PROTOCOL_BINARY_CMD_GET_CTRL_TOKEN] = get_ctrl_token_validator;
    validators[PROTOCOL_BINARY_CMD_IOCTL_GET] = get_validator;
    validators[PROTOCOL_BINARY_CMD_ASSUME_ROLE] = assume_role_validator;

    executors[PROTOCOL_BINARY_CMD_DCP_OPEN] = dcp_open_executor;
    executors[PROTOCOL_BINARY_CMD_DCP_ADD_STREAM] = dcp_add_stream_executor;
    executors[PROTOCOL_BINARY_CMD_DCP_CLOSE_STREAM] = dcp_close_stream_executor;
    executors[PROTOCOL_BINARY_CMD_DCP_SNAPSHOT_MARKER] = dcp_snapshot_marker_executor;
    executors[PROTOCOL_BINARY_CMD_TAP_CHECKPOINT_END] = tap_checkpoint_end_executor;
    executors[PROTOCOL_BINARY_CMD_TAP_CHECKPOINT_START] = tap_checkpoint_start_executor;
    executors[PROTOCOL_BINARY_CMD_TAP_CONNECT] = tap_connect_executor;
    executors[PROTOCOL_BINARY_CMD_TAP_DELETE] = tap_delete_executor;
    executors[PROTOCOL_BINARY_CMD_TAP_FLUSH] = tap_flush_executor;
    executors[PROTOCOL_BINARY_CMD_TAP_MUTATION] = tap_mutation_executor;
    executors[PROTOCOL_BINARY_CMD_TAP_OPAQUE] = tap_opaque_executor;
    executors[PROTOCOL_BINARY_CMD_TAP_VBUCKET_SET] = tap_vbucket_set_executor;
    executors[PROTOCOL_BINARY_CMD_DCP_DELETION] = dcp_deletion_executor;
    executors[PROTOCOL_BINARY_CMD_DCP_EXPIRATION] = dcp_expiration_executor;
    executors[PROTOCOL_BINARY_CMD_DCP_FLUSH] = dcp_flush_executor;
    executors[PROTOCOL_BINARY_CMD_DCP_GET_FAILOVER_LOG] = dcp_get_failover_log_executor;
    executors[PROTOCOL_BINARY_CMD_DCP_MUTATION] = dcp_mutation_executor;
    executors[PROTOCOL_BINARY_CMD_DCP_SET_VBUCKET_STATE] = dcp_set_vbucket_state_executor;
    executors[PROTOCOL_BINARY_CMD_DCP_NOOP] = dcp_noop_executor;
    executors[PROTOCOL_BINARY_CMD_DCP_BUFFER_ACKNOWLEDGEMENT] = dcp_buffer_acknowledgement_executor;
    executors[PROTOCOL_BINARY_CMD_DCP_CONTROL] = dcp_control_executor;
    executors[PROTOCOL_BINARY_CMD_DCP_STREAM_END] = dcp_stream_end_executor;
    executors[PROTOCOL_BINARY_CMD_DCP_STREAM_REQ] = dcp_stream_req_executor;
    executors[PROTOCOL_BINARY_CMD_ISASL_REFRESH] = isasl_refresh_executor;
    executors[PROTOCOL_BINARY_CMD_SSL_CERTS_REFRESH] = ssl_certs_refresh_executor;
    executors[PROTOCOL_BINARY_CMD_VERBOSITY] = verbosity_executor;
    executors[PROTOCOL_BINARY_CMD_HELLO] = process_hello_packet_executor;
    executors[PROTOCOL_BINARY_CMD_VERSION] = version_executor;
    executors[PROTOCOL_BINARY_CMD_QUIT] = quit_executor;
    executors[PROTOCOL_BINARY_CMD_QUITQ] = quitq_executor;
    executors[PROTOCOL_BINARY_CMD_SASL_LIST_MECHS] = sasl_list_mech_executor;
    executors[PROTOCOL_BINARY_CMD_NOOP] = noop_executor;
    executors[PROTOCOL_BINARY_CMD_FLUSH] = flush_executor;
    executors[PROTOCOL_BINARY_CMD_FLUSHQ] = flush_executor;
    executors[PROTOCOL_BINARY_CMD_GET] = get_executor;
    executors[PROTOCOL_BINARY_CMD_GETQ] = get_executor;
    executors[PROTOCOL_BINARY_CMD_GETK] = get_executor;
    executors[PROTOCOL_BINARY_CMD_GETKQ] = get_executor;
    executors[PROTOCOL_BINARY_CMD_DELETE] = delete_executor;
    executors[PROTOCOL_BINARY_CMD_DELETEQ] = delete_executor;
    executors[PROTOCOL_BINARY_CMD_STAT] = stat_executor;
    executors[PROTOCOL_BINARY_CMD_INCREMENT] = arithmetic_executor;
    executors[PROTOCOL_BINARY_CMD_INCREMENTQ] = arithmetic_executor;
    executors[PROTOCOL_BINARY_CMD_DECREMENT] = arithmetic_executor;
    executors[PROTOCOL_BINARY_CMD_DECREMENTQ] = arithmetic_executor;
    executors[PROTOCOL_BINARY_CMD_GET_CMD_TIMER] = get_cmd_timer_executor;
    executors[PROTOCOL_BINARY_CMD_SET_CTRL_TOKEN] = set_ctrl_token_executor;
    executors[PROTOCOL_BINARY_CMD_GET_CTRL_TOKEN] = get_ctrl_token_executor;
    executors[PROTOCOL_BINARY_CMD_IOCTL_GET] = ioctl_get_executor;
    executors[PROTOCOL_BINARY_CMD_IOCTL_SET] = ioctl_set_executor;
    executors[PROTOCOL_BINARY_CMD_CONFIG_VALIDATE] = config_validate_executor;
    executors[PROTOCOL_BINARY_CMD_CONFIG_RELOAD] = config_reload_executor;
    executors[PROTOCOL_BINARY_CMD_ASSUME_ROLE] = assume_role_executor;
}

static void setup_not_supported_handlers(void) {
    if (settings.engine.v1->get_tap_iterator == NULL) {
        executors[PROTOCOL_BINARY_CMD_TAP_CONNECT] = not_supported_executor;
    }

    if (settings.engine.v1->tap_notify == NULL) {
        executors[PROTOCOL_BINARY_CMD_TAP_MUTATION] = not_supported_executor;
        executors[PROTOCOL_BINARY_CMD_TAP_CHECKPOINT_START] = not_supported_executor;
        executors[PROTOCOL_BINARY_CMD_TAP_CHECKPOINT_END] = not_supported_executor;
        executors[PROTOCOL_BINARY_CMD_TAP_DELETE] = not_supported_executor;
        executors[PROTOCOL_BINARY_CMD_TAP_FLUSH] = not_supported_executor;
        executors[PROTOCOL_BINARY_CMD_TAP_OPAQUE] = not_supported_executor;
        executors[PROTOCOL_BINARY_CMD_TAP_VBUCKET_SET] = not_supported_executor;
    }
}

static int invalid_datatype(conn *c) {
    switch (c->binary_header.request.datatype) {
    case PROTOCOL_BINARY_RAW_BYTES:
        return 0;

    case PROTOCOL_BINARY_DATATYPE_JSON:
    case PROTOCOL_BINARY_DATATYPE_COMPRESSED:
    case PROTOCOL_BINARY_DATATYPE_COMPRESSED_JSON:
        if (c->supports_datatype) {
            return 0;
        }
        /* FALLTHROUGH */
    default:
        return 1;
    }
}

static void process_bin_packet(conn *c) {

    char *packet = (c->read.curr - (c->binary_header.request.bodylen +
                                sizeof(c->binary_header)));

    uint8_t opcode = c->binary_header.request.opcode;

    bin_package_validate validator = validators[opcode];
    bin_package_execute executor = executors[opcode];

    switch (auth_check_access(c->auth_context, opcode)) {
    case AUTH_FAIL:
        /* @TODO Should go to audit */
        settings.extensions.logger->log(EXTENSION_LOG_WARNING, c,
                                        "%d: no access to command %s", c->sfd,
                                        memcached_opcode_2_text(opcode));
        write_bin_packet(c, PROTOCOL_BINARY_RESPONSE_EACCESS, 0);
        break;
    case AUTH_OK:
        if (validator != NULL && validator(packet) != 0) {
            write_bin_packet(c, PROTOCOL_BINARY_RESPONSE_EINVAL, 0);
        } else if (executor != NULL) {
            executor(c, packet);
        } else {
            process_bin_unknown_packet(c);
        }
        break;
    case AUTH_STALE:
        /* @TODO I should just update the config when we add support
         *       for changing the RBAC data
         */
        write_bin_packet(c, PROTOCOL_BINARY_RESPONSE_EACCESS, 0);
        c->write_and_go = conn_closing;
        break;
    default:
        abort();
    }
}

static void dispatch_bin_command(conn *c) {
    int protocol_error = 0;

    int extlen = c->binary_header.request.extlen;
    uint16_t keylen = c->binary_header.request.keylen;
    uint32_t bodylen = c->binary_header.request.bodylen;

    if (settings.require_sasl && !authenticated(c)) {
        write_bin_packet(c, PROTOCOL_BINARY_RESPONSE_AUTH_ERROR, 0);
        c->write_and_go = conn_closing;
        return;
    }

    if (invalid_datatype(c)) {
        write_bin_packet(c, PROTOCOL_BINARY_RESPONSE_EINVAL, 0);
        c->write_and_go = conn_closing;
        return;
    }

    if (c->start == 0) {
        c->start = gethrtime();
    }

    MEMCACHED_PROCESS_COMMAND_START(c->sfd, c->read.curr, c->read.bytes);

    /* binprot supports 16bit keys, but internals are still 8bit */
    if (keylen > KEY_MAX_LENGTH) {
        handle_binary_protocol_error(c);
        return;
    }

    if (executors[c->cmd] != NULL) {
        c->noreply = false;
        bin_read_chunk(c, bin_reading_packet, c->binary_header.request.bodylen);
        return;
    }

    c->noreply = true;

    switch (c->cmd) {
    case PROTOCOL_BINARY_CMD_SETQ:
        c->cmd = PROTOCOL_BINARY_CMD_SET;
        break;
    case PROTOCOL_BINARY_CMD_ADDQ:
        c->cmd = PROTOCOL_BINARY_CMD_ADD;
        break;
    case PROTOCOL_BINARY_CMD_REPLACEQ:
        c->cmd = PROTOCOL_BINARY_CMD_REPLACE;
        break;
    case PROTOCOL_BINARY_CMD_APPENDQ:
        c->cmd = PROTOCOL_BINARY_CMD_APPEND;
        break;
    case PROTOCOL_BINARY_CMD_PREPENDQ:
        c->cmd = PROTOCOL_BINARY_CMD_PREPEND;
        break;
    default:
        c->noreply = false;
    }

    switch (c->cmd) {
    case PROTOCOL_BINARY_CMD_SET: /* FALLTHROUGH */
    case PROTOCOL_BINARY_CMD_ADD: /* FALLTHROUGH */
    case PROTOCOL_BINARY_CMD_REPLACE:
        if (extlen == 8 && keylen != 0 && bodylen >= (uint32_t)(keylen + 8)) {
            bin_read_key(c, bin_reading_set_header, 8);
        } else {
            protocol_error = 1;
        }

        break;
    case PROTOCOL_BINARY_CMD_APPEND:
    case PROTOCOL_BINARY_CMD_PREPEND:
        if (keylen > 0 && extlen == 0) {
            bin_read_key(c, bin_reading_set_header, 0);
        } else {
            protocol_error = 1;
        }
        break;

    case PROTOCOL_BINARY_CMD_SASL_AUTH:
    case PROTOCOL_BINARY_CMD_SASL_STEP:
        if (extlen == 0 && keylen != 0) {
            bin_read_key(c, bin_reading_sasl_auth, 0);
        } else {
            protocol_error = 1;
        }
        break;

    default:
        if (settings.engine.v1->unknown_command == NULL) {
            write_bin_packet(c, PROTOCOL_BINARY_RESPONSE_UNKNOWN_COMMAND,
                             bodylen);
        } else {
            bin_read_chunk(c, bin_reading_packet, c->binary_header.request.bodylen);
        }
    }

    if (protocol_error) {
        handle_binary_protocol_error(c);
    }
}

static void process_bin_update(conn *c) {
    char *key;
    uint16_t nkey;
    uint32_t vlen;
    item *it;
    protocol_binary_request_set* req = binary_get_request(c);
    ENGINE_ERROR_CODE ret;
    item_info_holder info;
    rel_time_t expiration;

    cb_assert(c != NULL);
    memset(&info, 0, sizeof(info));
    info.info.nvalue = 1;
    key = binary_get_key(c);
    nkey = c->binary_header.request.keylen;

    /* fix byteorder in the request */
    req->message.body.flags = req->message.body.flags;
    expiration = ntohl(req->message.body.expiration);

    vlen = c->binary_header.request.bodylen - (nkey + c->binary_header.request.extlen);

    if (settings.verbose > 1) {
        size_t nw;
        char buffer[1024];
        const char *prefix;
        if (c->cmd == PROTOCOL_BINARY_CMD_ADD) {
            prefix = "ADD";
        } else if (c->cmd == PROTOCOL_BINARY_CMD_SET) {
            prefix = "SET";
        } else {
            prefix = "REPLACE";
        }

        nw = key_to_printable_buffer(buffer, sizeof(buffer), c->sfd, true,
                                     prefix, key, nkey);

        if (nw != -1) {
            if (snprintf(buffer + nw, sizeof(buffer) - nw,
                         " Value len is %d\n", vlen)) {
                settings.extensions.logger->log(EXTENSION_LOG_DEBUG, c, "%s",
                                                buffer);
            }
        }
    }

    ret = c->aiostat;
    c->aiostat = ENGINE_SUCCESS;
    c->ewouldblock = false;

    if (ret == ENGINE_SUCCESS) {
        ret = settings.engine.v1->allocate(settings.engine.v0, c,
                                           &it, key, nkey,
                                           vlen,
                                           req->message.body.flags,
                                           expiration,
                                           c->binary_header.request.datatype);
        if (ret == ENGINE_SUCCESS && !settings.engine.v1->get_item_info(settings.engine.v0,
                                                                        c, it,
                                                                        (void*)&info)) {
            settings.engine.v1->release(settings.engine.v0, c, it);
            write_bin_packet(c, PROTOCOL_BINARY_RESPONSE_EINTERNAL, 0);
            return;
        }
    }

    switch (ret) {
    case ENGINE_SUCCESS:
        item_set_cas(c, it, c->binary_header.request.cas);

        switch (c->cmd) {
        case PROTOCOL_BINARY_CMD_ADD:
            c->store_op = OPERATION_ADD;
            break;
        case PROTOCOL_BINARY_CMD_SET:
            if (c->binary_header.request.cas != 0) {
                c->store_op = OPERATION_CAS;
            } else {
                c->store_op = OPERATION_SET;
            }
            break;
        case PROTOCOL_BINARY_CMD_REPLACE:
            if (c->binary_header.request.cas != 0) {
                c->store_op = OPERATION_CAS;
            } else {
                c->store_op = OPERATION_REPLACE;
            }
            break;
        default:
            cb_assert(0);
        }

        c->item = it;
        c->ritem = info.info.value[0].iov_base;
        c->rlbytes = vlen;
        conn_set_state(c, conn_nread);
        c->substate = bin_read_set_value;
        break;
    case ENGINE_EWOULDBLOCK:
        c->ewouldblock = true;
        break;
    case ENGINE_DISCONNECT:
        c->state = conn_closing;
        break;
    default:
        if (ret == ENGINE_E2BIG) {
            write_bin_packet(c, PROTOCOL_BINARY_RESPONSE_E2BIG, vlen);
        } else {
            write_bin_packet(c, PROTOCOL_BINARY_RESPONSE_ENOMEM, vlen);
        }

        /* swallow the data line */
        c->write_and_go = conn_swallow;
    }
}

static void process_bin_append_prepend(conn *c) {
    ENGINE_ERROR_CODE ret;
    char *key;
    int nkey;
    int vlen;
    item *it;
    item_info_holder info;
    memset(&info, 0, sizeof(info));
    info.info.nvalue = 1;

    cb_assert(c != NULL);

    key = binary_get_key(c);
    nkey = c->binary_header.request.keylen;
    vlen = c->binary_header.request.bodylen - nkey;

    if (settings.verbose > 1) {
        settings.extensions.logger->log(EXTENSION_LOG_DEBUG, c,
                                        "Value len is %d\n", vlen);
    }

    ret = c->aiostat;
    c->aiostat = ENGINE_SUCCESS;
    c->ewouldblock = false;

    if (ret == ENGINE_SUCCESS) {
        ret = settings.engine.v1->allocate(settings.engine.v0, c,
                                           &it, key, nkey,
                                           vlen, 0, 0,
                                           c->binary_header.request.datatype);
        if (ret == ENGINE_SUCCESS && !settings.engine.v1->get_item_info(settings.engine.v0,
                                                                        c, it,
                                                                        (void*)&info)) {
            settings.engine.v1->release(settings.engine.v0, c, it);
            write_bin_packet(c, PROTOCOL_BINARY_RESPONSE_EINTERNAL, 0);
            return;
        }
    }

    switch (ret) {
    case ENGINE_SUCCESS:
        item_set_cas(c, it, c->binary_header.request.cas);

        switch (c->cmd) {
        case PROTOCOL_BINARY_CMD_APPEND:
            c->store_op = OPERATION_APPEND;
            break;
        case PROTOCOL_BINARY_CMD_PREPEND:
            c->store_op = OPERATION_PREPEND;
            break;
        default:
            cb_assert(0);
        }

        c->item = it;
        c->ritem = info.info.value[0].iov_base;
        c->rlbytes = vlen;
        conn_set_state(c, conn_nread);
        c->substate = bin_read_set_value;
        break;
    case ENGINE_EWOULDBLOCK:
        c->ewouldblock = true;
        break;
    case ENGINE_DISCONNECT:
        c->state = conn_closing;
        break;
    default:
        if (ret == ENGINE_E2BIG) {
            write_bin_packet(c, PROTOCOL_BINARY_RESPONSE_E2BIG, vlen);
        } else {
            write_bin_packet(c, PROTOCOL_BINARY_RESPONSE_ENOMEM, vlen);
        }
        /* swallow the data line */
        c->write_and_go = conn_swallow;
    }
}

static void process_bin_delete(conn *c) {
    ENGINE_ERROR_CODE ret;
    protocol_binary_request_delete* req = binary_get_request(c);
    char* key = binary_get_key(c);
    size_t nkey = c->binary_header.request.keylen;
    uint64_t cas = ntohll(req->message.header.request.cas);
    item_info_holder info;
    memset(&info, 0, sizeof(info));

    info.info.nvalue = 1;

    cb_assert(c != NULL);

    if (settings.verbose > 1) {
        char buffer[1024];
        if (key_to_printable_buffer(buffer, sizeof(buffer), c->sfd, true,
                                    "DELETE", key, nkey) != -1) {
            settings.extensions.logger->log(EXTENSION_LOG_DEBUG, c, "%s\n",
                                            buffer);
        }
    }

    ret = c->aiostat;
    c->aiostat = ENGINE_SUCCESS;
    c->ewouldblock = false;

    if (ret == ENGINE_SUCCESS) {
        ret = settings.engine.v1->remove(settings.engine.v0, c, key, nkey,
                                         &cas, c->binary_header.request.vbucket);
    }

    /* For some reason the SLAB_INCR tries to access this... */
    switch (ret) {
    case ENGINE_SUCCESS:
        c->cas = cas;
        write_bin_response(c, NULL, 0, 0, 0);
        SLAB_INCR(c, delete_hits, key, nkey);
        break;
    case ENGINE_KEY_EEXISTS:
        write_bin_packet(c, PROTOCOL_BINARY_RESPONSE_KEY_EEXISTS, 0);
        break;
    case ENGINE_KEY_ENOENT:
        write_bin_packet(c, PROTOCOL_BINARY_RESPONSE_KEY_ENOENT, 0);
        STATS_INCR(c, delete_misses, key, nkey);
        break;
    case ENGINE_NOT_MY_VBUCKET:
        write_bin_packet(c, PROTOCOL_BINARY_RESPONSE_NOT_MY_VBUCKET, 0);
        break;
    case ENGINE_TMPFAIL:
        write_bin_packet(c, PROTOCOL_BINARY_RESPONSE_ETMPFAIL, 0);
        break;
    case ENGINE_EWOULDBLOCK:
        c->ewouldblock = true;
        break;
    default:
        write_bin_packet(c, PROTOCOL_BINARY_RESPONSE_EINVAL, 0);
    }
}

static void complete_nread(conn *c) {
    cb_assert(c != NULL);
    cb_assert(c->cmd >= 0);

    switch(c->substate) {
    case bin_reading_set_header:
        if (c->cmd == PROTOCOL_BINARY_CMD_APPEND ||
                c->cmd == PROTOCOL_BINARY_CMD_PREPEND) {
            process_bin_append_prepend(c);
        } else {
            process_bin_update(c);
        }
        break;
    case bin_read_set_value:
        complete_update_bin(c);
        break;
    case bin_reading_sasl_auth:
        process_bin_sasl_auth(c);
        break;
    case bin_reading_sasl_auth_data:
        process_bin_complete_sasl_auth(c);
        break;
    case bin_reading_packet:
        if (c->binary_header.request.magic == PROTOCOL_BINARY_RES) {
            RESPONSE_HANDLER handler;
            handler = response_handlers[c->binary_header.request.opcode];
            if (handler) {
                handler(c);
            } else {
                settings.extensions.logger->log(EXTENSION_LOG_INFO, c,
                       "%d: ERROR: Unsupported response packet received: %u\n",
                        c->sfd, (unsigned int)c->binary_header.request.opcode);
                conn_set_state(c, conn_closing);
            }
        } else {
            process_bin_packet(c);
        }
        break;
    default:
        settings.extensions.logger->log(EXTENSION_LOG_WARNING, c,
                "Not handling substate %d\n", c->substate);
        abort();
    }
}

static void reset_cmd_handler(conn *c) {
    c->sbytes = 0;
    c->cmd = -1;
    c->substate = bin_no_state;
    if(c->item != NULL) {
        settings.engine.v1->release(settings.engine.v0, c, c->item);
        c->item = NULL;
    }

    if (c->read.bytes == 0) {
        /* Make the whole read buffer available. */
        c->read.curr = c->read.buf;
    }

    conn_shrink(c);
    if (c->read.bytes > 0) {
        conn_set_state(c, conn_parse_cmd);
    } else {
        conn_set_state(c, conn_waiting);
    }
}

/* set up a connection to write a buffer then free it, used for stats */
static void write_and_free(conn *c, char *buf, size_t bytes) {
    if (buf) {
        c->write_and_free = buf;
        c->write.curr = buf;
        c->write.bytes = (uint32_t)bytes;
        conn_set_state(c, conn_write);
        c->write_and_go = conn_new_cmd;
    } else {
        conn_set_state(c, conn_closing);
    }
}

void append_stat(const char *name, ADD_STAT add_stats, conn *c,
                 const char *fmt, ...) {
    char val_str[STAT_VAL_LEN];
    int vlen;
    va_list ap;

    cb_assert(name);
    cb_assert(add_stats);
    cb_assert(c);
    cb_assert(fmt);

    va_start(ap, fmt);
    vlen = vsnprintf(val_str, sizeof(val_str) - 1, fmt, ap);
    va_end(ap);

    add_stats(name, (uint16_t)strlen(name), val_str, vlen, c);
}

static void aggregate_callback(void *in, void *out) {
    threadlocal_stats_aggregate(in, out);
}

/* return server specific stats only */
static void server_stats(ADD_STAT add_stats, conn *c, bool aggregate) {
#ifdef WIN32
    long pid = GetCurrentProcessId();
#else
    struct rusage usage;
    long pid = (long)getpid();
#endif
    struct slab_stats slab_stats;
    char stat_key[1024];
    int i;
    struct tap_stats ts;
    rel_time_t now = mc_time_get_current_time();

    struct thread_stats thread_stats;
    threadlocal_stats_clear(&thread_stats);

    if (aggregate && settings.engine.v1->aggregate_stats != NULL) {
        settings.engine.v1->aggregate_stats(settings.engine.v0,
                                            (const void *)c,
                                            aggregate_callback,
                                            &thread_stats);
    } else {
        threadlocal_stats_aggregate(get_independent_stats(c),
                                    &thread_stats);
    }

    slab_stats_aggregate(&thread_stats, &slab_stats);

#ifndef WIN32
    getrusage(RUSAGE_SELF, &usage);
#endif

    STATS_LOCK();

    APPEND_STAT("pid", "%lu", pid);
    APPEND_STAT("uptime", "%u", now);
    APPEND_STAT("time", "%ld", mc_time_convert_to_abs_time(now));
    APPEND_STAT("version", "%s", get_server_version());
    APPEND_STAT("memcached_version", "%s", MEMCACHED_VERSION);
    APPEND_STAT("libevent", "%s", event_get_version());
    APPEND_STAT("pointer_size", "%d", (int)(8 * sizeof(void *)));

#ifndef WIN32
    append_stat("rusage_user", add_stats, c, "%ld.%06ld",
                (long)usage.ru_utime.tv_sec,
                (long)usage.ru_utime.tv_usec);
    append_stat("rusage_system", add_stats, c, "%ld.%06ld",
                (long)usage.ru_stime.tv_sec,
                (long)usage.ru_stime.tv_usec);
#endif

    APPEND_STAT("daemon_connections", "%u", stats.daemon_conns);
    APPEND_STAT("curr_connections", "%u", stats.curr_conns);
    for (i = 0; i < settings.num_interfaces; ++i) {
        sprintf(stat_key, "%s", "max_conns_on_port_");
        sprintf(stat_key + strlen(stat_key), "%d", stats.listening_ports[i].port);
        APPEND_STAT(stat_key, "%d", stats.listening_ports[i].maxconns);
        sprintf(stat_key, "%s", "curr_conns_on_port_");
        sprintf(stat_key + strlen(stat_key), "%d", stats.listening_ports[i].port);
        APPEND_STAT(stat_key, "%d", stats.listening_ports[i].curr_conns);
    }
    APPEND_STAT("total_connections", "%u", stats.total_conns);
    APPEND_STAT("connection_structures", "%u", stats.conn_structs);
    APPEND_STAT("cmd_get", "%"PRIu64, thread_stats.cmd_get);
    APPEND_STAT("cmd_set", "%"PRIu64, slab_stats.cmd_set);
    APPEND_STAT("cmd_flush", "%"PRIu64, thread_stats.cmd_flush);
    APPEND_STAT("auth_cmds", "%"PRIu64, thread_stats.auth_cmds);
    APPEND_STAT("auth_errors", "%"PRIu64, thread_stats.auth_errors);
    APPEND_STAT("get_hits", "%"PRIu64, slab_stats.get_hits);
    APPEND_STAT("get_misses", "%"PRIu64, thread_stats.get_misses);
    APPEND_STAT("delete_misses", "%"PRIu64, thread_stats.delete_misses);
    APPEND_STAT("delete_hits", "%"PRIu64, slab_stats.delete_hits);
    APPEND_STAT("incr_misses", "%"PRIu64, thread_stats.incr_misses);
    APPEND_STAT("incr_hits", "%"PRIu64, thread_stats.incr_hits);
    APPEND_STAT("decr_misses", "%"PRIu64, thread_stats.decr_misses);
    APPEND_STAT("decr_hits", "%"PRIu64, thread_stats.decr_hits);
    APPEND_STAT("cas_misses", "%"PRIu64, thread_stats.cas_misses);
    APPEND_STAT("cas_hits", "%"PRIu64, slab_stats.cas_hits);
    APPEND_STAT("cas_badval", "%"PRIu64, slab_stats.cas_badval);
    APPEND_STAT("bytes_read", "%"PRIu64, thread_stats.bytes_read);
    APPEND_STAT("bytes_written", "%"PRIu64, thread_stats.bytes_written);
    APPEND_STAT("accepting_conns", "%u",  is_listen_disabled() ? 0 : 1);
    APPEND_STAT("listen_disabled_num", "%"PRIu64, get_listen_disabled_num());
    APPEND_STAT("rejected_conns", "%" PRIu64, (uint64_t)stats.rejected_conns);
    APPEND_STAT("threads", "%d", settings.num_threads);
    APPEND_STAT("conn_yields", "%" PRIu64, (uint64_t)thread_stats.conn_yields);
    APPEND_STAT("rbufs_allocated", "%" PRIu64, (uint64_t)thread_stats.rbufs_allocated);
    APPEND_STAT("rbufs_loaned", "%" PRIu64, (uint64_t)thread_stats.rbufs_loaned);
    APPEND_STAT("rbufs_existing", "%" PRIu64, (uint64_t)thread_stats.rbufs_existing);
    APPEND_STAT("wbufs_allocated", "%" PRIu64, (uint64_t)thread_stats.wbufs_allocated);
    APPEND_STAT("wbufs_loaned", "%" PRIu64, (uint64_t)thread_stats.wbufs_loaned);
    APPEND_STAT("iovused_high_watermark", "%" PRIu64, (uint64_t)thread_stats.iovused_high_watermark);
    APPEND_STAT("msgused_high_watermark", "%" PRIu64, (uint64_t)thread_stats.msgused_high_watermark);
    STATS_UNLOCK();

    /*
     * Add tap stats (only if non-zero)
     */
    cb_mutex_enter(&tap_stats.mutex);
    ts = tap_stats;
    cb_mutex_exit(&tap_stats.mutex);

    if (ts.sent.connect) {
        APPEND_STAT("tap_connect_sent", "%"PRIu64, ts.sent.connect);
    }
    if (ts.sent.mutation) {
        APPEND_STAT("tap_mutation_sent", "%"PRIu64, ts.sent.mutation);
    }
    if (ts.sent.checkpoint_start) {
        APPEND_STAT("tap_checkpoint_start_sent", "%"PRIu64, ts.sent.checkpoint_start);
    }
    if (ts.sent.checkpoint_end) {
        APPEND_STAT("tap_checkpoint_end_sent", "%"PRIu64, ts.sent.checkpoint_end);
    }
    if (ts.sent.delete) {
        APPEND_STAT("tap_delete_sent", "%"PRIu64, ts.sent.delete);
    }
    if (ts.sent.flush) {
        APPEND_STAT("tap_flush_sent", "%"PRIu64, ts.sent.flush);
    }
    if (ts.sent.opaque) {
        APPEND_STAT("tap_opaque_sent", "%"PRIu64, ts.sent.opaque);
    }
    if (ts.sent.vbucket_set) {
        APPEND_STAT("tap_vbucket_set_sent", "%"PRIu64,
                    ts.sent.vbucket_set);
    }
    if (ts.received.connect) {
        APPEND_STAT("tap_connect_received", "%"PRIu64, ts.received.connect);
    }
    if (ts.received.mutation) {
        APPEND_STAT("tap_mutation_received", "%"PRIu64, ts.received.mutation);
    }
    if (ts.received.checkpoint_start) {
        APPEND_STAT("tap_checkpoint_start_received", "%"PRIu64, ts.received.checkpoint_start);
    }
    if (ts.received.checkpoint_end) {
        APPEND_STAT("tap_checkpoint_end_received", "%"PRIu64, ts.received.checkpoint_end);
    }
    if (ts.received.delete) {
        APPEND_STAT("tap_delete_received", "%"PRIu64, ts.received.delete);
    }
    if (ts.received.flush) {
        APPEND_STAT("tap_flush_received", "%"PRIu64, ts.received.flush);
    }
    if (ts.received.opaque) {
        APPEND_STAT("tap_opaque_received", "%"PRIu64, ts.received.opaque);
    }
    if (ts.received.vbucket_set) {
        APPEND_STAT("tap_vbucket_set_received", "%"PRIu64,
                    ts.received.vbucket_set);
    }
}

static void process_stat_settings(ADD_STAT add_stats, void *c) {
    int ii;
    cb_assert(add_stats);
    APPEND_STAT("maxconns", "%d", settings.maxconns);

    for (ii = 0; ii < settings.num_interfaces; ++ii) {
        char interface[1024];
        int offset;
        if (settings.interfaces[ii].host == NULL) {
            offset = sprintf(interface, "interface-*:%u", settings.interfaces[ii].port);
        } else {
            offset = snprintf(interface, sizeof(interface), "interface-%s:%u",
                              settings.interfaces[ii].host,
                              settings.interfaces[ii].port);
        }

        snprintf(interface + offset, sizeof(interface) - offset, "-maxconn");
        APPEND_STAT(interface, "%u", settings.interfaces[ii].maxconn);
        snprintf(interface + offset, sizeof(interface) - offset, "-backlog");
        APPEND_STAT(interface, "%u", settings.interfaces[ii].backlog);
        snprintf(interface + offset, sizeof(interface) - offset, "-ipv4");
        APPEND_STAT(interface, "%s", settings.interfaces[ii].ipv4 ?
                    "true" : "false");
        snprintf(interface + offset, sizeof(interface) - offset, "-ipv6");
        APPEND_STAT(interface, "%s", settings.interfaces[ii].ipv6 ?
                    "true" : "false");

        snprintf(interface + offset, sizeof(interface) - offset,
                 "-tcp_nodelay");
        APPEND_STAT(interface, "%s", settings.interfaces[ii].tcp_nodelay ?
                    "true" : "false");

        if (settings.interfaces[ii].ssl.key) {
            snprintf(interface + offset, sizeof(interface) - offset,
                     "-ssl-pkey");
            APPEND_STAT(interface, "%s", settings.interfaces[ii].ssl.key);
            snprintf(interface + offset, sizeof(interface) - offset,
                     "-ssl-cert");
            APPEND_STAT(interface, "%s", settings.interfaces[ii].ssl.cert);
        } else {
            snprintf(interface + offset, sizeof(interface) - offset,
                     "-ssl");
            APPEND_STAT(interface, "%s", "false");
        }
    }

    APPEND_STAT("verbosity", "%d", settings.verbose);
    APPEND_STAT("num_threads", "%d", settings.num_threads);
    APPEND_STAT("reqs_per_event_high_priority", "%d",
                settings.reqs_per_event_high_priority);
    APPEND_STAT("reqs_per_event_med_priority", "%d",
                settings.reqs_per_event_med_priority);
    APPEND_STAT("reqs_per_event_low_priority", "%d",
                settings.reqs_per_event_low_priority);
    APPEND_STAT("reqs_per_event_def_priority", "%d",
                settings.default_reqs_per_event);
    APPEND_STAT("auth_enabled_sasl", "%s", "yes");
    APPEND_STAT("auth_sasl_engine", "%s", "cbsasl");
    APPEND_STAT("auth_required_sasl", "%s", settings.require_sasl ? "yes" : "no");
    {
        EXTENSION_DAEMON_DESCRIPTOR *ptr;
        for (ptr = settings.extensions.daemons; ptr != NULL; ptr = ptr->next) {
            APPEND_STAT("extension", "%s", ptr->get_name());
        }
    }

    APPEND_STAT("logger", "%s", settings.extensions.logger->get_name());
    {
        EXTENSION_BINARY_PROTOCOL_DESCRIPTOR *ptr;
        for (ptr = settings.extensions.binary; ptr != NULL; ptr = ptr->next) {
            APPEND_STAT("binary_extension", "%s", ptr->get_name());
        }
    }

    if (settings.config) {
        add_stats("config", (uint16_t)strlen("config"),
                  settings.config, strlen(settings.config), c);
    }

    if (settings.config) {
        add_stats("rbac", (uint16_t)strlen("rbac"),
                  settings.rbac_file, strlen(settings.rbac_file), c);
    }
}

/*
 * if we have a complete line in the buffer, process it.
 */
static int try_read_command(conn *c) {
    cb_assert(c != NULL);
    cb_assert(c->read.curr <= (c->read.buf + c->read.size));
    cb_assert(c->read.bytes > 0);

    /* Do we have the complete packet header? */
    if (c->read.bytes < sizeof(c->binary_header)) {
        /* need more data! */
        return 0;
    } else {
#ifdef NEED_ALIGN
        if (((long)(c->read.curr)) % 8 != 0) {
            /* must realign input buffer */
            memmove(c->read.buf, c->read.curr, c->read.bytes);
            c->read.curr = c->read.buf;
            if (settings.verbose > 1) {
                settings.extensions.logger->log(EXTENSION_LOG_DEBUG, c,
                                                "%d: Realign input buffer\n", c->sfd);
            }
        }
#endif
        protocol_binary_request_header* req;
        req = (protocol_binary_request_header*)c->read.curr;

        if (settings.verbose > 1) {
            /* Dump the packet before we convert it to host order */
            char buffer[1024];
            ssize_t nw;
            nw = bytes_to_output_string(buffer, sizeof(buffer), c->sfd,
                                        true, "Read binary protocol data:",
                                        (const char*)req->bytes,
                                        sizeof(req->bytes));
            if (nw != -1) {
                settings.extensions.logger->log(EXTENSION_LOG_DEBUG, c,
                                                "%s", buffer);
            }
        }

        c->binary_header = *req;
        c->binary_header.request.keylen = ntohs(req->request.keylen);
        c->binary_header.request.bodylen = ntohl(req->request.bodylen);
        c->binary_header.request.vbucket = ntohs(req->request.vbucket);
        c->binary_header.request.cas = ntohll(req->request.cas);

        if (c->binary_header.request.magic != PROTOCOL_BINARY_REQ &&
            !(c->binary_header.request.magic == PROTOCOL_BINARY_RES &&
              response_handlers[c->binary_header.request.opcode])) {
            if (settings.verbose) {
                if (c->binary_header.request.magic != PROTOCOL_BINARY_RES) {
                    settings.extensions.logger->log(EXTENSION_LOG_INFO, c,
                                                    "%d: Invalid magic:  %x\n",
                                                    c->sfd,
                                                    c->binary_header.request.magic);
                } else {
                    settings.extensions.logger->log(EXTENSION_LOG_INFO, c,
                                                    "%d: ERROR: Unsupported response packet received: %u\n",
                                                    c->sfd, (unsigned int)c->binary_header.request.opcode);

                }
            }
            conn_set_state(c, conn_closing);
            return -1;
        }

        c->msgcurr = 0;
        c->msgused = 0;
        c->iovused = 0;
        if (add_msghdr(c) != 0) {
            conn_set_state(c, conn_closing);
            return -1;
        }

        c->cmd = c->binary_header.request.opcode;
        c->keylen = c->binary_header.request.keylen;
        c->opaque = c->binary_header.request.opaque;
        /* clear the returned cas value */
        c->cas = 0;

        dispatch_bin_command(c);

        c->read.bytes -= sizeof(c->binary_header);
        c->read.curr += sizeof(c->binary_header);
    }

    return 1;
}

static void drain_bio_send_pipe(conn *c) {
    int n;
    bool stop = false;

    do {
        if (c->ssl.out.current < c->ssl.out.total) {
#ifdef WIN32
            DWORD error;
#else
            int error;
#endif
            n = send(c->sfd, c->ssl.out.buffer + c->ssl.out.current,
                     c->ssl.out.total - c->ssl.out.current, 0);
            if (n > 0) {
                c->ssl.out.current += n;
                if (c->ssl.out.current == c->ssl.out.total) {
                    c->ssl.out.current = c->ssl.out.total = 0;
                }
            } else {
                if (n == -1) {
#ifdef WIN32
                    error = WSAGetLastError();
#else
                    error = errno;
#endif
                    if (!is_blocking(error)) {
                        c->ssl.error = true;
                    }
                }
                return ;
            }
        }

        if (c->ssl.out.total == 0) {
            n = BIO_read(c->ssl.network, c->ssl.out.buffer, c->ssl.out.buffsz);
            if (n > 0) {
                c->ssl.out.total = n;
            } else {
                stop = true;
            }
        }
    } while (!stop);
}

static void drain_bio_recv_pipe(conn *c) {
    int n;
    bool stop = false;

    do {
        if (c->ssl.in.current < c->ssl.in.total) {
            n = BIO_write(c->ssl.network, c->ssl.in.buffer + c->ssl.in.current,
                          c->ssl.in.total - c->ssl.in.current);
            if (n > 0) {
                c->ssl.in.current += n;
                if (c->ssl.in.current == c->ssl.in.total) {
                    c->ssl.in.current = c->ssl.in.total = 0;
                }
            } else {
                /* Our input BIO is full, no need to grab more data from
                 * the network at this time..
                 */
                return ;
            }
        }

        if (c->ssl.in.total < c->ssl.in.buffsz) {
#ifdef WIN32
            DWORD error;
#else
            int error;
#endif
            n = recv(c->sfd, c->ssl.in.buffer + c->ssl.in.total,
                     c->ssl.in.buffsz - c->ssl.in.total, 0);
            if (n > 0) {
                c->ssl.in.total += n;
            } else {
                stop = true;
                if (n == 0) {
                    c->ssl.error = true; /* read end shutdown */
                } else {
#ifdef WIN32
                    error = WSAGetLastError();
#else
                    error = errno;
#endif
                    if (!is_blocking(error)) {
                        c->ssl.error = true;
                    }
                }
            }
        }
    } while (!stop);
}

static int do_ssl_pre_connection(conn *c) {
    int r = SSL_accept(c->ssl.client);
    if (r == 1) {
        drain_bio_send_pipe(c);
        c->ssl.connected = true;
    } else {
        if (SSL_get_error(c->ssl.client, r) == SSL_ERROR_WANT_READ) {
            drain_bio_send_pipe(c);
            set_ewouldblock();
            return -1;
        } else {
            char *errmsg = malloc(8*1024);
            if (errmsg) {
                int offset = sprintf(errmsg,
                                     "SSL_accept() returned %d with error %d\n",
                                     r, SSL_get_error(c->ssl.client, r));

                ERR_error_string_n(ERR_get_error(), errmsg + offset,
                                   8192 - offset);

                settings.extensions.logger->log(EXTENSION_LOG_WARNING, c,
                                                "%d: ERROR: %s",
                                                c->sfd, errmsg);
                free(errmsg);
            }
            set_econnreset();
            return -1;
        }
    }

    return 0;
}

static int do_ssl_read(conn *c, char *dest, size_t nbytes) {
    int ret = 0;

    while (ret < nbytes) {
        int n;
        drain_bio_recv_pipe(c);
        if (c->ssl.error) {
            set_econnreset();
            return -1;
        }
        n = SSL_read(c->ssl.client, dest + ret, nbytes - ret);
        if (n > 0) {
            ret += n;
        } else {
            /* n < 0 and n == 0 require a check of SSL error*/
            int error = SSL_get_error(c->ssl.client, n);

            switch (error) {
            case SSL_ERROR_WANT_READ:
                /*
                 * Drain the buffers and retry if we've got data in
                 * our input buffers
                 */
                if (c->ssl.in.current < c->ssl.in.total) {
                    /* our recv buf has data feed the BIO */
                    drain_bio_recv_pipe(c);
                } else if (ret > 0) {
                    /* nothing in our recv buf, return what we have */
                    return ret;
                } else {
                    set_ewouldblock();
                    return -1;
                }
                break;

            default:
                /*
                 * @todo I don't know how to gracefully recover from this
                 * let's just shut down the connection
                 */
                settings.extensions.logger->log(EXTENSION_LOG_WARNING, c,
                                                "%d: ERROR: SSL_read returned -1 with error %d",
                                                c->sfd, error);
                set_econnreset();
                return -1;
            }
        }
    }

    return ret;
}

static int do_data_recv(conn *c, void *dest, size_t nbytes) {
    int res;
    if (c->ssl.enabled) {
        drain_bio_recv_pipe(c);

        if (!c->ssl.connected) {
            res = do_ssl_pre_connection(c);
            if (res == -1) {
                return -1;
            }
        }

        /* The SSL negotiation might be complete at this time */
        if (c->ssl.connected) {
            res = do_ssl_read(c, dest, nbytes);
        }
    } else {
        res = recv(c->sfd, dest, nbytes, 0);
    }

    return res;
}

static int do_ssl_write(conn *c, char *dest, size_t nbytes) {
    int ret = 0;

    int chunksize = settings.bio_drain_buffer_sz;

    while (ret < nbytes) {
        int n;
        int chunk;

        drain_bio_send_pipe(c);
        if (c->ssl.error) {
            set_econnreset();
            return -1;
        }

        chunk = nbytes - ret;
        if (chunk > chunksize) {
            chunk = chunksize;
        }

        n = SSL_write(c->ssl.client, dest + ret, chunk);
        if (n > 0) {
            ret += n;
        } else {
            if (ret > 0) {
                /* We've sent some data.. let the caller have them */
                return ret;
            }

            if (n < 0) {
                int error = SSL_get_error(c->ssl.client, n);
                switch (error) {
                case SSL_ERROR_WANT_WRITE:
                    set_ewouldblock();
                    return -1;

                default:
                    /*
                     * @todo I don't know how to gracefully recover from this
                     * let's just shut down the connection
                     */
                    settings.extensions.logger->log(EXTENSION_LOG_WARNING, c,
                                                    "%d: ERROR: SSL_write returned -1 with error %d",
                                                    c->sfd, error);
                    set_econnreset();
                    return -1;
                }
            }
        }
    }

    return ret;
}


static int do_data_sendmsg(conn *c, struct msghdr *m) {
    int res;
    if (c->ssl.enabled) {
        int ii;
        res = 0;
        for (ii = 0; ii < m->msg_iovlen; ++ii) {
            int n = do_ssl_write(c,
                                 m->msg_iov[ii].iov_base,
                                 m->msg_iov[ii].iov_len);
            if (n > 0) {
                res += n;
            } else {
                return res > 0 ? res : -1;
            }
        }

        /* @todo figure out how to drain the rest of the data if we
         * failed to send all of it...
         */
        drain_bio_send_pipe(c);
        return res;
    } else {
        res = sendmsg(c->sfd, m, 0);
    }

    return res;
}

/*
 * read from network as much as we can, handle buffer overflow and connection
 * close.
 * before reading, move the remaining incomplete fragment of a command
 * (if any) to the beginning of the buffer.
 *
 * To protect us from someone flooding a connection with bogus data causing
 * the connection to eat up all available memory, break out and start looking
 * at the data I've got after a number of reallocs...
 *
 * @return enum try_read_result
 */
static enum try_read_result try_read_network(conn *c) {
    enum try_read_result gotdata = READ_NO_DATA_RECEIVED;
    int res;
    int num_allocs = 0;
    cb_assert(c != NULL);

    if (c->read.curr != c->read.buf) {
        if (c->read.bytes != 0) /* otherwise there's nothing to copy */
            memmove(c->read.buf, c->read.curr, c->read.bytes);
        c->read.curr = c->read.buf;
    }

    while (1) {
        int avail;
#ifdef WIN32
        DWORD error;
#else
        int error;
#endif

        if (c->read.bytes >= c->read.size) {
            char *new_rbuf;

            if (num_allocs == 4) {
                return gotdata;
            }
            ++num_allocs;
            new_rbuf = realloc(c->read.buf, c->read.size * 2);
            if (!new_rbuf) {
                if (settings.verbose > 0) {
                    settings.extensions.logger->log(EXTENSION_LOG_INFO, c,
                                                    "Couldn't realloc input buffer\n");
                }
                c->read.bytes = 0; /* ignore what we read */
                conn_set_state(c, conn_closing);
                return READ_MEMORY_ERROR;
            }
            c->read.curr = c->read.buf = new_rbuf;
            c->read.size *= 2;
        }

        avail = c->read.size - c->read.bytes;
        res = do_data_recv(c, c->read.buf + c->read.bytes, avail);
        if (res > 0) {
            STATS_ADD(c, bytes_read, res);
            gotdata = READ_DATA_RECEIVED;
            c->read.bytes += res;
            if (res == avail) {
                continue;
            } else {
                break;
            }
        }
        if (res == 0) {
            return READ_ERROR;
        }
        if (res == -1) {
#ifdef WIN32
            error = WSAGetLastError();
#else
            error = errno;
#endif

            if (is_blocking(error)) {
                break;
            }
            settings.extensions.logger->log(EXTENSION_LOG_WARNING, c,
                                            "%d Closing connection due to read error: %s",
                                            c->sfd,
                                            strerror(errno));
            return READ_ERROR;
        }
    }
    return gotdata;
}

bool register_event(conn *c, struct timeval *timeout) {
    cb_assert(!c->registered_in_libevent);
    cb_assert(c->sfd != INVALID_SOCKET);

    if (event_add(&c->event, timeout) == -1) {
        log_system_error(EXTENSION_LOG_WARNING,
                         NULL,
                         "Failed to add connection to libevent: %s");
        return false;
    }

    c->registered_in_libevent = true;

    return true;
}

bool unregister_event(conn *c) {
    cb_assert(c->registered_in_libevent);
    cb_assert(c->sfd != INVALID_SOCKET);

    if (event_del(&c->event) == -1) {
        return false;
    }

    c->registered_in_libevent = false;

    return true;
}

bool update_event(conn *c, const int new_flags) {
    struct event_base *base;

    cb_assert(c != NULL);
    base = c->event.ev_base;

    if (c->ssl.enabled && c->ssl.connected && (new_flags & EV_READ)) {
        /*
         * If we want more data and we have SSL, that data might be inside
         * SSL's internal buffers rather than inside the socket buffer. In
         * that case signal an EV_READ event without actually polling the
         * socket.
         */
        char dummy;
        /* SSL_pending() will not work here despite the name */
        int rv = SSL_peek(c->ssl.client, &dummy, 1);
        if (rv > 0) {
            /* signal a call to the handler */
            event_active(&c->event, EV_READ, 0);
            return true;
        }
    }

    if (c->ev_flags == new_flags) {
        return true;
    }

    settings.extensions.logger->log(EXTENSION_LOG_DEBUG, NULL,
                                    "Updated event for %d to read=%s, write=%s\n",
                                    c->sfd, (new_flags & EV_READ ? "yes" : "no"),
                                    (new_flags & EV_WRITE ? "yes" : "no"));

    if (!unregister_event(c)) {
        return false;
    }

    event_set(&c->event, c->sfd, new_flags, event_handler, (void *)c);
    event_base_set(base, &c->event);
    c->ev_flags = new_flags;

    return register_event(c, NULL);
}

/*
 * Transmit the next chunk of data from our list of msgbuf structures.
 *
 * Returns:
 *   TRANSMIT_COMPLETE   All done writing.
 *   TRANSMIT_INCOMPLETE More data remaining to write.
 *   TRANSMIT_SOFT_ERROR Can't write any more right now.
 *   TRANSMIT_HARD_ERROR Can't write (c->state is set to conn_closing)
 */
static enum transmit_result transmit(conn *c) {
    cb_assert(c != NULL);

    while (c->msgcurr < c->msgused &&
           c->msglist[c->msgcurr].msg_iovlen == 0) {
        /* Finished writing the current msg; advance to the next. */
        c->msgcurr++;
    }

    if (c->msgcurr < c->msgused) {
#ifdef WIN32
        DWORD error;
#else
        int error;
#endif
        ssize_t res;
        struct msghdr *m = &c->msglist[c->msgcurr];

        res = do_data_sendmsg(c, m);
#ifdef WIN32
        error = WSAGetLastError();
#else
        error = errno;
#endif
        if (res > 0) {
            STATS_ADD(c, bytes_written, res);

            /* We've written some of the data. Remove the completed
               iovec entries from the list of pending writes. */
            while (m->msg_iovlen > 0 && res >= m->msg_iov->iov_len) {
                res -= (ssize_t)m->msg_iov->iov_len;
                m->msg_iovlen--;
                m->msg_iov++;
            }

            /* Might have written just part of the last iovec entry;
               adjust it so the next write will do the rest. */
            if (res > 0) {
                m->msg_iov->iov_base = (void*)((unsigned char*)m->msg_iov->iov_base + res);
                m->msg_iov->iov_len -= res;
            }
            return TRANSMIT_INCOMPLETE;
        }

        if (res == -1 && is_blocking(error)) {
            if (!update_event(c, EV_WRITE | EV_PERSIST)) {
                if (settings.verbose > 0) {
                    settings.extensions.logger->log(EXTENSION_LOG_DEBUG, c,
                            "Couldn't update event\n");
                }
                conn_set_state(c, conn_closing);
                return TRANSMIT_HARD_ERROR;
            }
            return TRANSMIT_SOFT_ERROR;
        }
        /* if res == 0 or res == -1 and error is not EAGAIN or EWOULDBLOCK,
           we have a real error, on which we close the connection */
        if (settings.verbose > 0) {
            if (res == -1) {
                log_socket_error(EXTENSION_LOG_WARNING, c,
                                 "Failed to write, and not due to blocking: %s");
            } else {
                int ii;
                settings.extensions.logger->log(EXTENSION_LOG_WARNING, c,
                                                "%d - sendmsg returned 0\n",
                                                c->sfd);
                for (ii = 0; ii < m->msg_iovlen; ++ii) {
                    settings.extensions.logger->log(EXTENSION_LOG_WARNING, c,
                                                    "\t%d - %zu\n",
                                                    c->sfd, m->msg_iov[ii].iov_len);
                }

            }
        }

        conn_set_state(c, conn_closing);
        return TRANSMIT_HARD_ERROR;
    } else {
        if (c->ssl.enabled) {
            drain_bio_send_pipe(c);
            if (c->ssl.out.total) {
                if (!update_event(c, EV_WRITE | EV_PERSIST)) {
                    if (settings.verbose > 0) {
                        settings.extensions.logger->log(EXTENSION_LOG_DEBUG, c,
                                                        "Couldn't update event");
                    }
                    conn_set_state(c, conn_closing);
                    return TRANSMIT_HARD_ERROR;
                }
                return TRANSMIT_SOFT_ERROR;
            }
        }

        return TRANSMIT_COMPLETE;
    }
}

bool conn_listening(conn *c)
{
    SOCKET sfd;
    struct sockaddr_storage addr;
    socklen_t addrlen = sizeof(addr);
    int curr_conns;
    int port_conns;
    struct listening_port *port_instance;

    if ((sfd = accept(c->sfd, (struct sockaddr *)&addr, &addrlen)) == -1) {
#ifdef WIN32
        DWORD error = WSAGetLastError();
#else
        int error = errno;
#endif

        if (is_emfile(error)) {
#if defined(WIN32)
            settings.extensions.logger->log(EXTENSION_LOG_WARNING, c,
                                            "Too many open files.");
#else
            struct rlimit limit = {0};
            getrlimit(RLIMIT_NOFILE, &limit);
            settings.extensions.logger->log(EXTENSION_LOG_WARNING, c,
                                            "Too many open files. Current limit: %d\n",
                                            limit.rlim_cur);
#endif
            disable_listen();
        } else if (!is_blocking(error)) {
            log_socket_error(EXTENSION_LOG_WARNING, c,
                             "Failed to accept new client: %s");
        }

        return false;
    }

    STATS_LOCK();
    curr_conns = ++stats.curr_conns;
    port_instance = get_listening_port_instance(c->parent_port);
    cb_assert(port_instance);
    port_conns = ++port_instance->curr_conns;
    STATS_UNLOCK();

    if (curr_conns >= settings.maxconns || port_conns >= port_instance->maxconns) {
        STATS_LOCK();
        ++stats.rejected_conns;
        --port_instance->curr_conns;
        STATS_UNLOCK();

        settings.extensions.logger->log(EXTENSION_LOG_WARNING, c,
            "Too many open connections. Current/Limit for port %d: %d/%d; "
            "total: %d/%d", port_instance->port,
            port_conns, port_instance->maxconns,
            curr_conns, settings.maxconns);

        safe_close(sfd);
        return false;
    }

    if (evutil_make_socket_nonblocking(sfd) == -1) {
        STATS_LOCK();
        --port_instance->curr_conns;
        STATS_UNLOCK();
        safe_close(sfd);
        return false;
    }

    dispatch_conn_new(sfd, c->parent_port, conn_new_cmd, EV_READ | EV_PERSIST,
                      DATA_BUFFER_SIZE);

    return false;
}

/**
 * Ship tap log to the other end. This state differs with all other states
 * in the way that it support full duplex dialog. We're listening to both read
 * and write events from libevent most of the time. If a read event occurs we
 * switch to the conn_read state to read and execute the input message (that would
 * be an ack message from the other side). If a write event occurs we continue to
 * send tap log to the other end.
 * @param c the tap connection to drive
 * @return true if we should continue to process work for this connection, false
 *              if we should start processing events for other connections.
 */
bool conn_ship_log(conn *c) {
    bool cont = false;
    short mask = EV_READ | EV_PERSIST | EV_WRITE;

    if (c->sfd == INVALID_SOCKET) {
        return false;
    }

    if (c->which & EV_READ || c->read.bytes > 0) {
        if (c->read.bytes > 0) {
            if (try_read_command(c) == 0) {
                conn_set_state(c, conn_read);
            }
        } else {
            conn_set_state(c, conn_read);
        }

        /* we're going to process something.. let's proceed */
        cont = true;

        /* We have a finite number of messages in the input queue */
        /* so let's process all of them instead of backing off after */
        /* reading a subset of them. */
        /* Why? Because we've got every time we're calling ship_tap_log */
        /* we try to send a chunk of items.. This means that if we end */
        /* up in a situation where we're receiving a burst of nack messages */
        /* we'll only process a subset of messages in our input queue, */
        /* and it will slowly grow.. */
        c->nevents = c->max_reqs_per_event;
    } else if (c->which & EV_WRITE) {
        --c->nevents;
        if (c->nevents >= 0) {
            c->ewouldblock = false;
            if (c->dcp) {
                ship_dcp_log(c);
            } else {
                ship_tap_log(c);
            }
            if (c->ewouldblock) {
                mask = EV_READ | EV_PERSIST;
            } else {
                cont = true;
            }
        }
    }

    if (!update_event(c, mask)) {
        if (settings.verbose > 0) {
            settings.extensions.logger->log(EXTENSION_LOG_INFO,
                                            c, "Couldn't update event\n");
        }
        conn_set_state(c, conn_closing);
    }

    return cont;
}

bool conn_waiting(conn *c) {
    if (!update_event(c, EV_READ | EV_PERSIST)) {
        if (settings.verbose > 0) {
            settings.extensions.logger->log(EXTENSION_LOG_INFO, c,
                                            "Couldn't update event\n");
        }
        conn_set_state(c, conn_closing);
        return true;
    }
    conn_set_state(c, conn_read);
    return false;
}

bool conn_read(conn *c) {
    int res = try_read_network(c);
    switch (res) {
    case READ_NO_DATA_RECEIVED:
        conn_set_state(c, conn_waiting);
        break;
    case READ_DATA_RECEIVED:
        conn_set_state(c, conn_parse_cmd);
        break;
    case READ_ERROR:
        conn_set_state(c, conn_closing);
        break;
    case READ_MEMORY_ERROR: /* Failed to allocate more memory */
        /* State already set by try_read_network */
        break;
    }

    return true;
}

bool conn_parse_cmd(conn *c) {
    if (try_read_command(c) == 0) {
        /* wee need more data! */
        conn_set_state(c, conn_waiting);
    }

    return !c->ewouldblock;
}

bool conn_new_cmd(conn *c) {
    /* Only process nreqs at a time to avoid starving other connections */
    int ssl_peek = 0;
    c->start = 0;
    --c->nevents;
    if (c->nevents >= 0) {
        reset_cmd_handler(c);
    } else {
        /* check ssl for pending data */
        if (c->ssl.enabled) {
            char dummy;
            ssl_peek = SSL_peek(c->ssl.client, &dummy, 1);
        }
        STATS_NOKEY(c, conn_yields);
        if (c->read.bytes > 0 || ssl_peek > 0) {
            /* We have already read in data into the input buffer,
               so libevent will most likely not signal read events
               on the socket (unless more data is available. As a
               hack we should just put in a request to write data,
               because that should be possible ;-)
            */
            if (!update_event(c, EV_WRITE | EV_PERSIST)) {
                if (settings.verbose > 0) {
                    settings.extensions.logger->log(EXTENSION_LOG_INFO,
                                                    c, "Couldn't update event\n");
                }
                conn_set_state(c, conn_closing);
                return true;
            }
        }
        return false;
    }

    return true;
}

bool conn_swallow(conn *c) {
    ssize_t res;
#ifdef WIN32
    DWORD error;
#else
    int error;
#endif
    /* we are reading sbytes and throwing them away */
    if (c->sbytes == 0) {
        conn_set_state(c, conn_new_cmd);
        return true;
    }

    /* first check if we have leftovers in the conn_read buffer */
    if (c->read.bytes > 0) {
        uint32_t tocopy = c->read.bytes > c->sbytes ? c->sbytes : c->read.bytes;
        c->sbytes -= tocopy;
        c->read.curr += tocopy;
        c->read.bytes -= tocopy;
        return true;
    }

    /*  now try reading from the socket */
    res = do_data_recv(c, c->read.buf, c->read.size > c->sbytes ? c->sbytes : c->read.size);
#ifdef WIN32
    error = WSAGetLastError();
#else
    error = errno;
#endif
    if (res > 0) {
        STATS_ADD(c, bytes_read, res);
        c->sbytes -= res;
        return true;
    }
    if (res == 0) { /* end of stream */
        conn_set_state(c, conn_closing);
        return true;
    }
    if (res == -1 && is_blocking(error)) {
        if (!update_event(c, EV_READ | EV_PERSIST)) {
            if (settings.verbose > 0) {
                settings.extensions.logger->log(EXTENSION_LOG_INFO, c,
                                                "Couldn't update event\n");
            }
            conn_set_state(c, conn_closing);
            return true;
        }
        return false;
    }

    /* otherwise we have a real error, on which we close the connection */
    if (!is_closed_conn(error)) {
        char msg[80];
        snprintf(msg, sizeof(msg),
                 "%d Failed to read, and not due to blocking (%%s)",
                 (int)c->sfd);

        log_socket_error(EXTENSION_LOG_INFO, c, msg);
    }

    conn_set_state(c, conn_closing);

    return true;
}

bool conn_nread(conn *c) {
    ssize_t res;
#ifdef WIN32
    DWORD error;
#else
    int error;
#endif

    if (c->rlbytes == 0) {
        bool block = c->ewouldblock = false;
        complete_nread(c);
        if (c->ewouldblock) {
            unregister_event(c);
            block = true;
        }
        return !block;
    }
    /* first check if we have leftovers in the conn_read buffer */
    if (c->read.bytes > 0) {
        uint32_t tocopy = c->read.bytes > c->rlbytes ? c->rlbytes : c->read.bytes;
        if (c->ritem != c->read.curr) {
            memmove(c->ritem, c->read.curr, tocopy);
        }
        c->ritem += tocopy;
        c->rlbytes -= tocopy;
        c->read.curr += tocopy;
        c->read.bytes -= tocopy;
        if (c->rlbytes == 0) {
            return true;
        }
    }

    /*  now try reading from the socket */
    res = do_data_recv(c, c->ritem, c->rlbytes);
#ifdef WIN32
    error = WSAGetLastError();
#else
    error = errno;
#endif
    if (res > 0) {
        STATS_ADD(c, bytes_read, res);
        if (c->read.curr == c->ritem) {
            c->read.curr += res;
        }
        c->ritem += res;
        c->rlbytes -= res;
        return true;
    }
    if (res == 0) { /* end of stream */
        conn_set_state(c, conn_closing);
        return true;
    }

    if (res == -1 && is_blocking(error)) {
        if (!update_event(c, EV_READ | EV_PERSIST)) {
            if (settings.verbose > 0) {
                settings.extensions.logger->log(EXTENSION_LOG_INFO, c,
                                                "Couldn't update event\n");
            }
            conn_set_state(c, conn_closing);
            return true;
        }
        return false;
    }

    /* otherwise we have a real error, on which we close the connection */
    if (!is_closed_conn(error)) {
        settings.extensions.logger->log(EXTENSION_LOG_WARNING, c,
                                        "%d Failed to read, and not due to blocking:\n"
                                        "errno: %d %s \n"
                                        "rcurr=%lx ritem=%lx rbuf=%lx rlbytes=%d rsize=%d\n",
                                        c->sfd, errno, strerror(errno),
                                        (long)c->read.curr, (long)c->ritem, (long)c->read.buf,
                                        (int)c->rlbytes, (int)c->read.size);
    }
    conn_set_state(c, conn_closing);
    return true;
}

bool conn_write(conn *c) {
    /*
     * We want to write out a simple response. If we haven't already,
     * assemble it into a msgbuf list (this will be a single-entry
     * list for TCP).
     */
    if (c->iovused == 0) {
        if (add_iov(c, c->write.curr, c->write.bytes) != 0) {
            if (settings.verbose > 0) {
                settings.extensions.logger->log(EXTENSION_LOG_INFO, c,
                                                "Couldn't build response\n");
            }
            conn_set_state(c, conn_closing);
            return true;
        }
    }

    return conn_mwrite(c);
}

bool conn_mwrite(conn *c) {
    switch (transmit(c)) {
    case TRANSMIT_COMPLETE:
        if (c->state == conn_mwrite) {
            while (c->ileft > 0) {
                item *it = *(c->icurr);
                settings.engine.v1->release(settings.engine.v0, c, it);
                c->icurr++;
                c->ileft--;
            }
            while (c->temp_alloc_left > 0) {
                char *temp_alloc_ = *(c->temp_alloc_curr);
                free(temp_alloc_);
                c->temp_alloc_curr++;
                c->temp_alloc_left--;
            }
            /* XXX:  I don't know why this wasn't the general case */
            conn_set_state(c, c->write_and_go);
        } else if (c->state == conn_write) {
            if (c->write_and_free) {
                free(c->write_and_free);
                c->write_and_free = 0;
            }
            conn_set_state(c, c->write_and_go);
        } else {
            if (settings.verbose > 0) {
                settings.extensions.logger->log(EXTENSION_LOG_INFO, c,
                                                "Unexpected state %d\n", c->state);
            }
            conn_set_state(c, conn_closing);
        }
        break;

    case TRANSMIT_INCOMPLETE:
    case TRANSMIT_HARD_ERROR:
        break;                   /* Continue in state machine. */

    case TRANSMIT_SOFT_ERROR:
        return false;
    }

    return true;
}

bool conn_pending_close(conn *c) {
    cb_assert(c->sfd == INVALID_SOCKET);
    settings.extensions.logger->log(EXTENSION_LOG_DEBUG, c,
                                    "Awaiting clients to release the cookie (pending close for %p)",
                                    (void*)c);
    /*
     * tell the tap connection that we're disconnecting it now,
     * but give it a grace period
     */
    perform_callbacks(ON_DISCONNECT, NULL, c);

    if (c->refcount > 1) {
        return false;
    }

    conn_set_state(c, conn_immediate_close);
    return true;
}

bool conn_immediate_close(conn *c) {
    struct listening_port *port_instance;
    cb_assert(c->sfd == INVALID_SOCKET);
    settings.extensions.logger->log(EXTENSION_LOG_DETAIL, c,
                                    "Releasing connection %p",
                                    c);

    STATS_LOCK();
    port_instance = get_listening_port_instance(c->parent_port);
    cb_assert(port_instance);
    --port_instance->curr_conns;
    STATS_UNLOCK();

    perform_callbacks(ON_DISCONNECT, NULL, c);
    conn_close(c);

    return false;
}

bool conn_closing(conn *c) {
    /* We don't want any network notifications anymore.. */
    unregister_event(c);
    safe_close(c->sfd);
    c->sfd = INVALID_SOCKET;

    if (c->refcount > 1 || c->ewouldblock) {
        conn_set_state(c, conn_pending_close);
    } else {
        conn_set_state(c, conn_immediate_close);
    }
    return true;
}

/** sentinal state used to represent a 'destroyed' connection which will
 *  actually be freed at the end of the event loop. Always returns false.
 */
bool conn_destroyed(conn* c) {
    (void)c;
    return false;
}

bool conn_setup_tap_stream(conn *c) {
    process_bin_tap_connect(c);
    return true;
}

bool conn_refresh_cbsasl(conn *c) {
    ENGINE_ERROR_CODE ret = c->aiostat;
    c->aiostat = ENGINE_SUCCESS;
    c->ewouldblock = false;

    cb_assert(ret != ENGINE_EWOULDBLOCK);

    switch (ret) {
    case ENGINE_SUCCESS:
        write_bin_response(c, NULL, 0, 0, 0);
        break;
    case ENGINE_DISCONNECT:
        conn_set_state(c, conn_closing);
        break;
    default:
        write_bin_packet(c, engine_error_2_protocol_error(ret), 0);
    }

    return true;
}

bool conn_refresh_ssl_certs(conn *c) {
    ENGINE_ERROR_CODE ret = c->aiostat;
    c->aiostat = ENGINE_SUCCESS;
    c->ewouldblock = false;

    cb_assert(ret != ENGINE_EWOULDBLOCK);

    switch (ret) {
    case ENGINE_SUCCESS:
        write_bin_response(c, NULL, 0, 0, 0);
        break;
    case ENGINE_DISCONNECT:
        conn_set_state(c, conn_closing);
        break;
    default:
        write_bin_packet(c, engine_error_2_protocol_error(ret), 0);
    }

    return true;
}

void event_handler(evutil_socket_t fd, short which, void *arg) {
    conn *c = arg;
    LIBEVENT_THREAD *thr;

    cb_assert(c != NULL);

    if (memcached_shutdown) {
        event_base_loopbreak(c->event.ev_base);
        return ;
    }

    thr = c->thread;
    if (!is_listen_thread()) {
        cb_assert(thr);
        LOCK_THREAD(thr);
        /*
         * Remove the list from the list of pending io's (in case the
         * object was scheduled to run in the dispatcher before the
         * callback for the worker thread is executed.
         */
        c->thread->pending_io = list_remove(c->thread->pending_io, c);
    }

    c->which = which;

    /* sanity */
    cb_assert(fd == c->sfd);
    perform_callbacks(ON_SWITCH_CONN, c, c);


    c->nevents = c->max_reqs_per_event;

    run_event_loop(c);

    if (thr) {
        UNLOCK_THREAD(thr);
    }
}

static void dispatch_event_handler(evutil_socket_t fd, short which, void *arg) {
    char buffer[80];

    (void)which;
    (void)arg;
    ssize_t nr = recv(fd, buffer, sizeof(buffer), 0);

    if (nr != -1 && is_listen_disabled()) {
        bool enable = false;
        cb_mutex_enter(&listen_state.mutex);
        listen_state.count -= nr;
        if (listen_state.count <= 0) {
            enable = true;
            listen_state.disabled = false;
        }
        cb_mutex_exit(&listen_state.mutex);
        if (enable) {
            conn *next;
            for (next = listen_conn; next; next = next->next) {
                int backlog = 1024;
                int ii;
                update_event(next, EV_READ | EV_PERSIST);
                for (ii = 0; ii < settings.num_interfaces; ++ii) {
                    if (next->parent_port == settings.interfaces[ii].port) {
                        backlog = settings.interfaces[ii].backlog;
                        break;
                    }
                }

                if (listen(next->sfd, backlog) != 0) {
                    settings.extensions.logger->log(EXTENSION_LOG_WARNING, NULL,
                                                    "listen() failed",
                                                    strerror(errno));
                }
            }
        }
    }
}

/*
 * Sets a socket's send buffer size to the maximum allowed by the system.
 */
static void maximize_sndbuf(const SOCKET sfd) {
    socklen_t intsize = sizeof(int);
    int last_good = 0;
    int min, max, avg;
    int old_size;

    /* Start with the default size. */
    if (getsockopt(sfd, SOL_SOCKET, SO_SNDBUF, (void *)&old_size, &intsize) != 0) {
        if (settings.verbose > 0) {
            settings.extensions.logger->log(EXTENSION_LOG_WARNING, NULL,
                                            "getsockopt(SO_SNDBUF): %s",
                                            strerror(errno));
        }

        return;
    }

    /* Binary-search for the real maximum. */
    min = old_size;
    max = MAX_SENDBUF_SIZE;

    while (min <= max) {
        avg = ((unsigned int)(min + max)) / 2;
        if (setsockopt(sfd, SOL_SOCKET, SO_SNDBUF, (void *)&avg, intsize) == 0) {
            last_good = avg;
            min = avg + 1;
        } else {
            max = avg - 1;
        }
    }

    if (settings.verbose > 1) {
        settings.extensions.logger->log(EXTENSION_LOG_DEBUG, NULL,
                 "<%d send buffer was %d, now %d\n", sfd, old_size, last_good);
    }
}

static SOCKET new_socket(struct addrinfo *ai) {
    SOCKET sfd;

    sfd = socket(ai->ai_family, ai->ai_socktype, ai->ai_protocol);
    if (sfd == INVALID_SOCKET) {
        return INVALID_SOCKET;
    }

    if (evutil_make_socket_nonblocking(sfd) == -1) {
        safe_close(sfd);
        return INVALID_SOCKET;
    }

    maximize_sndbuf(sfd);

    return sfd;
}

/**
 * Create a socket and bind it to a specific port number
 * @param interface the interface to bind to
 * @param port the port number to bind to
 * @param portnumber_file A filepointer to write the port numbers to
 *        when they are successfully added to the list of ports we
 *        listen on.
 */
static int server_socket(struct interface *interf, FILE *portnumber_file) {
    SOCKET sfd;
    struct linger ling = {0, 0};
    struct addrinfo *ai;
    struct addrinfo *next;
    struct addrinfo hints;
    char port_buf[NI_MAXSERV];
    int error;
    int success = 0;
    int flags =1;
    const char *host = NULL;

    memset(&hints, 0, sizeof(hints));
    hints.ai_flags = AI_PASSIVE;
    hints.ai_protocol = IPPROTO_TCP;
    hints.ai_socktype = SOCK_STREAM;

    if (interf->ipv4 && interf->ipv6) {
        hints.ai_family = AF_UNSPEC;
    } else if (interf->ipv4) {
        hints.ai_family = AF_INET;
    } else if (interf->ipv6) {
        hints.ai_family = AF_INET6;
    }

    snprintf(port_buf, sizeof(port_buf), "%u", (unsigned int)interf->port);

    if (interf->host) {
        if (strlen(interf->host) > 0 && strcmp(interf->host, "*") != 0) {
            host = interf->host;
        }
    }
    error = getaddrinfo(host, port_buf, &hints, &ai);
    if (error != 0) {
#ifdef WIN32
        log_errcode_error(EXTENSION_LOG_WARNING, NULL,
                          "getaddrinfo(): %s", error);
#else
        if (error != EAI_SYSTEM) {
            settings.extensions.logger->log(EXTENSION_LOG_WARNING, NULL,
                     "getaddrinfo(): %s", gai_strerror(error));
        } else {
            settings.extensions.logger->log(EXTENSION_LOG_WARNING, NULL,
                     "getaddrinfo(): %s", strerror(error));
        }
#endif
        return 1;
    }

    for (next= ai; next; next= next->ai_next) {
        struct listening_port *port_instance;
        conn *listen_conn_add;
        if ((sfd = new_socket(next)) == INVALID_SOCKET) {
            /* getaddrinfo can return "junk" addresses,
             * we make sure at least one works before erroring.
             */
            continue;
        }

#ifdef IPV6_V6ONLY
        if (next->ai_family == AF_INET6) {
            error = setsockopt(sfd, IPPROTO_IPV6, IPV6_V6ONLY, (char *) &flags, sizeof(flags));
            if (error != 0) {
                settings.extensions.logger->log(EXTENSION_LOG_WARNING, NULL,
                                                "setsockopt(IPV6_V6ONLY): %s",
                                                strerror(errno));
                safe_close(sfd);
                continue;
            }
        }
#endif

        setsockopt(sfd, SOL_SOCKET, SO_REUSEADDR, (void *)&flags, sizeof(flags));
        error = setsockopt(sfd, SOL_SOCKET, SO_KEEPALIVE, (void *)&flags, sizeof(flags));
        if (error != 0) {
            settings.extensions.logger->log(EXTENSION_LOG_WARNING, NULL,
                                            "setsockopt(SO_KEEPALIVE): %s",
                                            strerror(errno));
        }

        error = setsockopt(sfd, SOL_SOCKET, SO_LINGER, (void *)&ling, sizeof(ling));
        if (error != 0) {
            settings.extensions.logger->log(EXTENSION_LOG_WARNING, NULL,
                                            "setsockopt(SO_LINGER): %s",
                                            strerror(errno));
        }

        if (interf->tcp_nodelay) {
            error = setsockopt(sfd, IPPROTO_TCP,
                               TCP_NODELAY, (void *)&flags, sizeof(flags));
            if (error != 0) {
                settings.extensions.logger->log(EXTENSION_LOG_WARNING, NULL,
                                                "setsockopt(TCP_NODELAY): %s",
                                                strerror(errno));
            }
        }

        if (bind(sfd, next->ai_addr, (socklen_t)next->ai_addrlen) == SOCKET_ERROR) {
#ifdef WIN32
            DWORD error = WSAGetLastError();
#else
            int error = errno;
#endif
            if (!is_addrinuse(error)) {
                log_errcode_error(EXTENSION_LOG_WARNING, NULL,
                                  "bind(): %s", error);
                safe_close(sfd);
                freeaddrinfo(ai);
                return 1;
            }
            safe_close(sfd);
            continue;
        } else {
            success++;
            if (listen(sfd, interf->backlog) == SOCKET_ERROR) {
                settings.extensions.logger->log(EXTENSION_LOG_WARNING, NULL,
                                                "listen(): %s",
                                                strerror(errno));
                safe_close(sfd);
                freeaddrinfo(ai);
                return 1;
            }
            if (portnumber_file != NULL &&
                (next->ai_addr->sa_family == AF_INET ||
                 next->ai_addr->sa_family == AF_INET6)) {
                union {
                    struct sockaddr_in in;
                    struct sockaddr_in6 in6;
                } my_sockaddr;
                socklen_t len = sizeof(my_sockaddr);
                if (getsockname(sfd, (struct sockaddr*)&my_sockaddr, &len)==0) {
                    if (next->ai_addr->sa_family == AF_INET) {
                        fprintf(portnumber_file, "%s INET: %u\n", "TCP",
                                ntohs(my_sockaddr.in.sin_port));
                    } else {
                        fprintf(portnumber_file, "%s INET6: %u\n", "TCP",
                                ntohs(my_sockaddr.in6.sin6_port));
                    }
                }
            }
        }

        if (!(listen_conn_add = conn_new(sfd, interf->port, conn_listening,
                                         EV_READ | EV_PERSIST, 1,
                                         main_base, NULL))) {
            settings.extensions.logger->log(EXTENSION_LOG_WARNING, NULL,
                                            "failed to create listening connection\n");
            exit(EXIT_FAILURE);
        }
        listen_conn_add->next = listen_conn;
        listen_conn = listen_conn_add;
        STATS_LOCK();
        ++stats.curr_conns;
        ++stats.daemon_conns;
        port_instance = get_listening_port_instance(interf->port);
        cb_assert(port_instance);
        ++port_instance->curr_conns;
        STATS_UNLOCK();
    }

    freeaddrinfo(ai);

    /* Return zero iff we detected no errors in starting up connections */
    return success == 0;
}

static int server_sockets(FILE *portnumber_file) {
    int ret = 0;
    int ii = 0;

    for (ii = 0; ii < settings.num_interfaces; ++ii) {
        stats.listening_ports[ii].port = settings.interfaces[ii].port;
        stats.listening_ports[ii].maxconns = settings.interfaces[ii].maxconn;
        ret |= server_socket(settings.interfaces + ii, portnumber_file);
    }

    return ret;
}

#ifndef WIN32

#ifndef HAVE_SIGIGNORE
static int sigignore(int sig) {
    struct sigaction sa;
    memset(&sa, 0, sizeof(sa));
    sa.sa_handler = SIG_IGN;

    if (sigemptyset(&sa.sa_mask) == -1 || sigaction(sig, &sa, 0) == -1) {
        return -1;
    }
    return 0;
}
#endif /* !HAVE_SIGIGNORE */

static void sigterm_handler(int sig) {
    cb_assert(sig == SIGTERM || sig == SIGINT);
    memcached_shutdown = 1;
}
#endif

static int install_sigterm_handler(void) {
#ifndef WIN32
    struct sigaction sa;
    memset(&sa, 0, sizeof(sa));
    sa.sa_handler = sigterm_handler;

    if (sigemptyset(&sa.sa_mask) == -1 || sigaction(SIGTERM, &sa, 0) == -1 ||
        sigaction(SIGINT, &sa, 0) == -1) {
        return -1;
    }
#endif

    return 0;
}

const char* get_server_version(void) {
    if (strlen(PRODUCT_VERSION) == 0) {
        return "unknown";
    } else {
        return PRODUCT_VERSION;
    }
}

static void store_engine_specific(const void *cookie,
                                  void *engine_data) {
    conn *c = (conn*)cookie;
    c->engine_storage = engine_data;
}

static void *get_engine_specific(const void *cookie) {
    conn *c = (conn*)cookie;
    return c->engine_storage;
}

static bool is_datatype_supported(const void *cookie) {
    conn *c = (conn*)cookie;
    return c->supports_datatype;
}

static uint8_t get_opcode_if_ewouldblock_set(const void *cookie) {
    conn *c = (conn*)cookie;
    uint8_t opcode = PROTOCOL_BINARY_CMD_INVALID;
    if (c->ewouldblock) {
        opcode = c->binary_header.request.opcode;
    }
    return opcode;
}

static bool validate_session_cas(const uint64_t cas) {
    bool ret = true;
    cb_mutex_enter(&(session_cas.mutex));
    if (cas != 0) {
        if (session_cas.value != cas) {
            ret = false;
        } else {
            session_cas.ctr++;
        }
    } else {
        session_cas.ctr++;
    }
    cb_mutex_exit(&(session_cas.mutex));
    return ret;
}

static void decrement_session_ctr() {
    cb_mutex_enter(&(session_cas.mutex));
    cb_assert(session_cas.ctr != 0);
    session_cas.ctr--;
    cb_mutex_exit(&(session_cas.mutex));
}

static SOCKET get_socket_fd(const void *cookie) {
    conn *c = (conn *)cookie;
    return c->sfd;
}

static ENGINE_ERROR_CODE reserve_cookie(const void *cookie) {
    conn *c = (conn *)cookie;
    ++c->refcount;
    return ENGINE_SUCCESS;
}

static ENGINE_ERROR_CODE release_cookie(const void *cookie) {
    conn *c = (conn *)cookie;
    int notify;
    LIBEVENT_THREAD *thr;

    cb_assert(c);
    thr = c->thread;
    cb_assert(thr);
    LOCK_THREAD(thr);
    --c->refcount;

    /* Releasing the refererence to the object may cause it to change
     * state. (NOTE: the release call shall never be called from the
     * worker threads), so should put the connection in the pool of
     * pending IO and have the system retry the operation for the
     * connection
     */
    notify = add_conn_to_pending_io_list(c);
    UNLOCK_THREAD(thr);

    /* kick the thread in the butt */
    if (notify) {
        notify_thread(thr);
    }

    return ENGINE_SUCCESS;
}

static void cookie_set_admin(const void *cookie) {
    cb_assert(cookie);
    ((conn *)cookie)->admin = true;
}

static bool cookie_is_admin(const void *cookie) {
    if (settings.disable_admin) {
        return true;
    }
    cb_assert(cookie);
    return ((conn *)cookie)->admin;
}

static void cookie_set_priority(const void* cookie, CONN_PRIORITY priority) {
    conn* c = (conn*)cookie;
    switch (priority) {
    case CONN_PRIORITY_HIGH:
        c->max_reqs_per_event = settings.reqs_per_event_high_priority;
        break;
    case CONN_PRIORITY_MED:
        c->max_reqs_per_event = settings.reqs_per_event_med_priority;
        break;
    case CONN_PRIORITY_LOW:
        c->max_reqs_per_event = settings.reqs_per_event_low_priority;
        break;
    default:
        abort();
    }
}

static void register_callback(ENGINE_HANDLE *eh,
                              ENGINE_EVENT_TYPE type,
                              EVENT_CALLBACK cb, const void *cb_data) {
    (void)eh;
    struct engine_event_handler *h =
        calloc(sizeof(struct engine_event_handler), 1);

    cb_assert(h);
    h->cb = cb;
    h->cb_data = cb_data;
    h->next = engine_event_handlers[type];
    engine_event_handlers[type] = h;
}

static void count_eviction(const void *cookie, const void *key, const int nkey) {
    (void)cookie;
    (void)key;
    (void)nkey;
}

/**
 * To make it easy for engine implementors that doesn't want to care about
 * writing their own incr/decr code, they can just set the arithmetic function
 * to NULL and use this implementation. It is not efficient, due to the fact
 * that it does multiple calls through the interface (get and then cas store).
 * If you don't care, feel free to use it..
 */
static ENGINE_ERROR_CODE internal_arithmetic(ENGINE_HANDLE* handle,
                                             const void* cookie,
                                             const void* key,
                                             const int nkey,
                                             const bool increment,
                                             const bool create,
                                             const uint64_t delta,
                                             const uint64_t initial,
                                             const rel_time_t exptime,
                                             uint64_t *cas,
                                             uint8_t datatype,
                                             uint64_t *result,
                                             uint16_t vbucket)
{
    ENGINE_HANDLE_V1 *e = (ENGINE_HANDLE_V1*)handle;
    item *it = NULL;
    ENGINE_ERROR_CODE ret;

    ret = e->get(handle, cookie, &it, key, nkey, vbucket);

    if (ret == ENGINE_SUCCESS) {
        size_t nb;
        item *nit;
        char value[80];
        uint64_t val;
        item_info_holder info;
        item_info_holder i2;
        memset(&info, 0, sizeof(info));
        memset(&i2, 0, sizeof(i2));

        info.info.nvalue = 1;

        if (!e->get_item_info(handle, cookie, it, (void*)&info)) {
            e->release(handle, cookie, it);
            return ENGINE_FAILED;
        }

        if (info.info.value[0].iov_len > (sizeof(value) - 1)) {
            e->release(handle, cookie, it);
            return ENGINE_EINVAL;
        }

        memcpy(value, info.info.value[0].iov_base, info.info.value[0].iov_len);
        value[info.info.value[0].iov_len] = '\0';

        if (!safe_strtoull(value, &val)) {
            e->release(handle, cookie, it);
            return ENGINE_EINVAL;
        }

        if (increment) {
            val += delta;
        } else {
            if (delta > val) {
                val = 0;
            } else {
                val -= delta;
            }
        }

        nb = snprintf(value, sizeof(value), "%"PRIu64, val);
        *result = val;
        nit = NULL;
        if (e->allocate(handle, cookie, &nit, key,
                        nkey, nb, info.info.flags, info.info.exptime,
                        datatype) != ENGINE_SUCCESS) {
            e->release(handle, cookie, it);
            return ENGINE_ENOMEM;
        }

        i2.info.nvalue = 1;
        if (!e->get_item_info(handle, cookie, nit, (void*)&i2)) {
            e->release(handle, cookie, it);
            e->release(handle, cookie, nit);
            return ENGINE_FAILED;
        }

        memcpy(i2.info.value[0].iov_base, value, nb);
        e->item_set_cas(handle, cookie, nit, info.info.cas);
        ret = e->store(handle, cookie, nit, cas, OPERATION_CAS, vbucket);
        e->release(handle, cookie, it);
        e->release(handle, cookie, nit);
    } else if (ret == ENGINE_KEY_ENOENT && create) {
        char value[80];
        size_t nb = snprintf(value, sizeof(value), "%"PRIu64"\r\n", initial);
        item_info_holder info;
        memset(&info, 0, sizeof(info));
        info.info.nvalue = 1;

        *result = initial;
        if (e->allocate(handle, cookie, &it, key, nkey, nb, 0, exptime,
                        datatype) != ENGINE_SUCCESS) {
            e->release(handle, cookie, it);
            return ENGINE_ENOMEM;
        }

        if (!e->get_item_info(handle, cookie, it, (void*)&info)) {
            e->release(handle, cookie, it);
            return ENGINE_FAILED;
        }

        memcpy(info.info.value[0].iov_base, value, nb);
        ret = e->store(handle, cookie, it, cas, OPERATION_CAS, vbucket);
        e->release(handle, cookie, it);
    }

    /* We had a race condition.. just call ourself recursively to retry */
    if (ret == ENGINE_KEY_EEXISTS) {
        return internal_arithmetic(handle, cookie, key, nkey, increment, create, delta,
                                   initial, exptime, cas, datatype, result, vbucket);
    }

    return ret;
}

/**
 * Register an extension if it's not already registered
 *
 * @param type the type of the extension to register
 * @param extension the extension to register
 * @return true if success, false otherwise
 */
static bool register_extension(extension_type_t type, void *extension)
{
    if (extension == NULL) {
        return false;
    }

    switch (type) {
    case EXTENSION_DAEMON:
        {
            EXTENSION_DAEMON_DESCRIPTOR *ptr;
            for (ptr = settings.extensions.daemons; ptr != NULL; ptr = ptr->next) {
                if (ptr == extension) {
                    return false;
                }
            }
            ((EXTENSION_DAEMON_DESCRIPTOR *)(extension))->next = settings.extensions.daemons;
            settings.extensions.daemons = extension;
        }
        return true;
    case EXTENSION_LOGGER:
        settings.extensions.logger = extension;
        return true;

    case EXTENSION_BINARY_PROTOCOL:
        if (settings.extensions.binary != NULL) {
            EXTENSION_BINARY_PROTOCOL_DESCRIPTOR *last;
            for (last = settings.extensions.binary; last->next != NULL;
                 last = last->next) {
                if (last == extension) {
                    return false;
                }
            }
            if (last == extension) {
                return false;
            }
            last->next = extension;
            last->next->next = NULL;
        } else {
            settings.extensions.binary = extension;
            settings.extensions.binary->next = NULL;
        }

        ((EXTENSION_BINARY_PROTOCOL_DESCRIPTOR*)extension)->setup(setup_binary_lookup_cmd);
        return true;

    default:
        return false;
    }
}

/**
 * Unregister an extension
 *
 * @param type the type of the extension to remove
 * @param extension the extension to remove
 */
static void unregister_extension(extension_type_t type, void *extension)
{
    switch (type) {
    case EXTENSION_DAEMON:
        {
            EXTENSION_DAEMON_DESCRIPTOR *prev = NULL;
            EXTENSION_DAEMON_DESCRIPTOR *ptr = settings.extensions.daemons;

            while (ptr != NULL && ptr != extension) {
                prev = ptr;
                ptr = ptr->next;
            }

            if (ptr != NULL && prev != NULL) {
                prev->next = ptr->next;
            }

            if (ptr != NULL && settings.extensions.daemons == ptr) {
                settings.extensions.daemons = ptr->next;
            }
        }
        break;
    case EXTENSION_LOGGER:
        if (settings.extensions.logger == extension) {
            if (get_stderr_logger() == extension) {
                settings.extensions.logger = get_null_logger();
            } else {
                settings.extensions.logger = get_stderr_logger();
            }
        }
        break;
    case EXTENSION_BINARY_PROTOCOL:
        settings.extensions.logger->log(EXTENSION_LOG_WARNING, NULL,
                                        "You can't unregister a binary command handler!");
        abort();
        break;

    default:
        ;
    }

}

/**
 * Get the named extension
 */
static void* get_extension(extension_type_t type)
{
    switch (type) {
    case EXTENSION_DAEMON:
        return settings.extensions.daemons;

    case EXTENSION_LOGGER:
        return settings.extensions.logger;

    case EXTENSION_BINARY_PROTOCOL:
        return settings.extensions.binary;

    default:
        return NULL;
    }
}

static void shutdown_server(void) {
    memcached_shutdown = 1;
}

static EXTENSION_LOGGER_DESCRIPTOR* get_logger(void)
{
    return settings.extensions.logger;
}

static EXTENSION_LOG_LEVEL get_log_level(void)
{
    EXTENSION_LOG_LEVEL ret;
    switch (settings.verbose) {
    case 0: ret = EXTENSION_LOG_WARNING; break;
    case 1: ret = EXTENSION_LOG_INFO; break;
    case 2: ret = EXTENSION_LOG_DEBUG; break;
    default:
        ret = EXTENSION_LOG_DETAIL;
    }
    return ret;
}

static void set_log_level(EXTENSION_LOG_LEVEL severity)
{
    switch (severity) {
    case EXTENSION_LOG_WARNING: settings.verbose = 0; break;
    case EXTENSION_LOG_INFO: settings.verbose = 1; break;
    case EXTENSION_LOG_DEBUG: settings.verbose = 2; break;
    default:
        settings.verbose = 3;
    }
}

static void get_config_append_stats(const char *key, const uint16_t klen,
                                    const char *val, const uint32_t vlen,
                                    const void *cookie)
{
    char *pos;
    size_t nbytes;

    if (klen == 0  || vlen == 0) {
        return ;
    }

    pos = (char*)cookie;
    nbytes = strlen(pos);

    if ((nbytes + klen + vlen + 3) > 1024) {
        /* Not enough size in the buffer.. */
        return;
    }

    memcpy(pos + nbytes, key, klen);
    nbytes += klen;
    pos[nbytes] = '=';
    ++nbytes;
    memcpy(pos + nbytes, val, vlen);
    nbytes += vlen;
    memcpy(pos + nbytes, ";", 2);
}

static bool get_config(struct config_item items[]) {
    char config[1024];
    int rval;

    config[0] = '\0';
    process_stat_settings(get_config_append_stats, config);
    rval = parse_config(config, items, NULL);
    return rval >= 0;
}

/**
 * Callback the engines may call to get the public server interface
 * @return pointer to a structure containing the interface. The client should
 *         know the layout and perform the proper casts.
 */
static SERVER_HANDLE_V1 *get_server_api(void)
{
    static int init;
    static SERVER_CORE_API core_api;
    static SERVER_COOKIE_API server_cookie_api;
    static SERVER_STAT_API server_stat_api;
    static SERVER_LOG_API server_log_api;
    static SERVER_EXTENSION_API extension_api;
    static SERVER_CALLBACK_API callback_api;
    static ALLOCATOR_HOOKS_API hooks_api;
    static SERVER_HANDLE_V1 rv;

    if (!init) {
        init = 1;
        core_api.server_version = get_server_version;
        core_api.hash = hash;
        core_api.realtime = mc_time_convert_to_real_time;
        core_api.abstime = mc_time_convert_to_abs_time;
        core_api.get_current_time = mc_time_get_current_time;
        core_api.parse_config = parse_config;
        core_api.shutdown = shutdown_server;
        core_api.get_config = get_config;

        server_cookie_api.get_auth_data = get_auth_data;
        server_cookie_api.store_engine_specific = store_engine_specific;
        server_cookie_api.get_engine_specific = get_engine_specific;
        server_cookie_api.is_datatype_supported = is_datatype_supported;
        server_cookie_api.get_opcode_if_ewouldblock_set = get_opcode_if_ewouldblock_set;
        server_cookie_api.validate_session_cas = validate_session_cas;
        server_cookie_api.decrement_session_ctr = decrement_session_ctr;
        server_cookie_api.get_socket_fd = get_socket_fd;
        server_cookie_api.notify_io_complete = notify_io_complete;
        server_cookie_api.reserve = reserve_cookie;
        server_cookie_api.release = release_cookie;
        server_cookie_api.set_admin = cookie_set_admin;
        server_cookie_api.is_admin = cookie_is_admin;
        server_cookie_api.set_priority = cookie_set_priority;

        server_stat_api.new_stats = new_independent_stats;
        server_stat_api.release_stats = release_independent_stats;
        server_stat_api.evicting = count_eviction;

        server_log_api.get_logger = get_logger;
        server_log_api.get_level = get_log_level;
        server_log_api.set_level = set_log_level;

        extension_api.register_extension = register_extension;
        extension_api.unregister_extension = unregister_extension;
        extension_api.get_extension = get_extension;

        callback_api.register_callback = register_callback;
        callback_api.perform_callbacks = perform_callbacks;

        hooks_api.add_new_hook = mc_add_new_hook;
        hooks_api.remove_new_hook = mc_remove_new_hook;
        hooks_api.add_delete_hook = mc_add_delete_hook;
        hooks_api.remove_delete_hook = mc_remove_delete_hook;
        hooks_api.get_extra_stats_size = mc_get_extra_stats_size;
        hooks_api.get_allocator_stats = mc_get_allocator_stats;
        hooks_api.get_allocation_size = mc_get_allocation_size;
        hooks_api.get_detailed_stats = mc_get_detailed_stats;
        hooks_api.release_free_memory = mc_release_free_memory;
        hooks_api.enable_thread_cache = mc_enable_thread_cache;

        rv.interface = 1;
        rv.core = &core_api;
        rv.stat = &server_stat_api;
        rv.extension = &extension_api;
        rv.callback = &callback_api;
        rv.log = &server_log_api;
        rv.cookie = &server_cookie_api;
        rv.alloc_hooks = &hooks_api;
    }

    if (rv.engine == NULL) {
        rv.engine = settings.engine.v0;
    }

    return &rv;
}

static void process_bin_dcp_response(conn *c) {
    char *packet;
    ENGINE_ERROR_CODE ret = ENGINE_DISCONNECT;

    c->supports_datatype = true;
    packet = (c->read.curr - (c->binary_header.request.bodylen + sizeof(c->binary_header)));
    if (settings.engine.v1->dcp.response_handler != NULL) {
        ret = settings.engine.v1->dcp.response_handler(settings.engine.v0, c,
                                                       (void*)packet);
    }

    if (ret == ENGINE_DISCONNECT) {
        conn_set_state(c, conn_closing);
    } else {
        conn_set_state(c, conn_ship_log);
    }
}


static void initialize_binary_lookup_map(void) {
    int ii;
    for (ii = 0; ii < 0x100; ++ii) {
        request_handlers[ii].descriptor = NULL;
        request_handlers[ii].callback = default_unknown_command;
    }

    response_handlers[PROTOCOL_BINARY_CMD_NOOP] = process_bin_noop_response;
    response_handlers[PROTOCOL_BINARY_CMD_TAP_MUTATION] = process_bin_tap_ack;
    response_handlers[PROTOCOL_BINARY_CMD_TAP_DELETE] = process_bin_tap_ack;
    response_handlers[PROTOCOL_BINARY_CMD_TAP_FLUSH] = process_bin_tap_ack;
    response_handlers[PROTOCOL_BINARY_CMD_TAP_OPAQUE] = process_bin_tap_ack;
    response_handlers[PROTOCOL_BINARY_CMD_TAP_VBUCKET_SET] = process_bin_tap_ack;
    response_handlers[PROTOCOL_BINARY_CMD_TAP_CHECKPOINT_START] = process_bin_tap_ack;
    response_handlers[PROTOCOL_BINARY_CMD_TAP_CHECKPOINT_END] = process_bin_tap_ack;

    response_handlers[PROTOCOL_BINARY_CMD_DCP_OPEN] = process_bin_dcp_response;
    response_handlers[PROTOCOL_BINARY_CMD_DCP_ADD_STREAM] = process_bin_dcp_response;
    response_handlers[PROTOCOL_BINARY_CMD_DCP_CLOSE_STREAM] = process_bin_dcp_response;
    response_handlers[PROTOCOL_BINARY_CMD_DCP_STREAM_REQ] = process_bin_dcp_response;
    response_handlers[PROTOCOL_BINARY_CMD_DCP_GET_FAILOVER_LOG] = process_bin_dcp_response;
    response_handlers[PROTOCOL_BINARY_CMD_DCP_STREAM_END] = process_bin_dcp_response;
    response_handlers[PROTOCOL_BINARY_CMD_DCP_SNAPSHOT_MARKER] = process_bin_dcp_response;
    response_handlers[PROTOCOL_BINARY_CMD_DCP_MUTATION] = process_bin_dcp_response;
    response_handlers[PROTOCOL_BINARY_CMD_DCP_DELETION] = process_bin_dcp_response;
    response_handlers[PROTOCOL_BINARY_CMD_DCP_EXPIRATION] = process_bin_dcp_response;
    response_handlers[PROTOCOL_BINARY_CMD_DCP_FLUSH] = process_bin_dcp_response;
    response_handlers[PROTOCOL_BINARY_CMD_DCP_SET_VBUCKET_STATE] = process_bin_dcp_response;
    response_handlers[PROTOCOL_BINARY_CMD_DCP_NOOP] = process_bin_dcp_response;
    response_handlers[PROTOCOL_BINARY_CMD_DCP_BUFFER_ACKNOWLEDGEMENT] = process_bin_dcp_response;
    response_handlers[PROTOCOL_BINARY_CMD_DCP_CONTROL] = process_bin_dcp_response;
    response_handlers[PROTOCOL_BINARY_CMD_DCP_RESERVED4] = process_bin_dcp_response;
}

/**
 * Load a shared object and initialize all the extensions in there.
 *
 * @param soname the name of the shared object (may not be NULL)
 * @param config optional configuration parameters
 * @return true if success, false otherwise
 */
bool load_extension(const char *soname, const char *config) {
    cb_dlhandle_t handle;
    void *symbol;
    EXTENSION_ERROR_CODE error;
    union my_hack {
        MEMCACHED_EXTENSIONS_INITIALIZE initialize;
        void* voidptr;
    } funky;
    char *error_msg;

    if (soname == NULL) {
        return false;
    }

    handle = cb_dlopen(soname, &error_msg);
    if (handle == NULL) {
        settings.extensions.logger->log(EXTENSION_LOG_WARNING, NULL,
                                        "Failed to open library \"%s\": %s\n",
                                        soname, error_msg);
        free(error_msg);
        return false;
    }

    symbol = cb_dlsym(handle, "memcached_extensions_initialize", &error_msg);
    if (symbol == NULL) {
        settings.extensions.logger->log(EXTENSION_LOG_WARNING, NULL,
                                        "Could not find symbol \"memcached_extensions_initialize\" in %s: %s\n",
                                        soname, error_msg);
        free(error_msg);
        return false;
    }
    funky.voidptr = symbol;

    error = (*funky.initialize)(config, get_server_api);
    if (error != EXTENSION_SUCCESS) {
        settings.extensions.logger->log(EXTENSION_LOG_WARNING, NULL,
                "Failed to initalize extensions from %s. Error code: %d\n",
                soname, error);
        cb_dlclose(handle);
        return false;
    }

    if (settings.verbose > 0) {
        settings.extensions.logger->log(EXTENSION_LOG_INFO, NULL,
                "Loaded extensions from: %s\n", soname);
    }

    return true;
}

/**
 * Do basic sanity check of the runtime environment
 * @return true if no errors found, false if we can't use this env
 */
static bool sanitycheck(void) {
    /* One of our biggest problems is old and bogus libevents */
    const char *ever = event_get_version();
    if (ever != NULL) {
        if (strncmp(ever, "1.", 2) == 0) {
            /* Require at least 1.3 (that's still a couple of years old) */
            if ((ever[2] == '1' || ever[2] == '2') && !isdigit(ever[3])) {
                settings.extensions.logger->log(EXTENSION_LOG_WARNING, NULL,
                        "You are using libevent %s.\nPlease upgrade to"
                        " a more recent version (1.3 or newer)\n",
                        event_get_version());
                return false;
            }
        }
    }

    return true;
}

/**
 * Log a socket error message.
 *
 * @param severity the severity to put in the log
 * @param cookie cookie representing the client
 * @param prefix What to put as a prefix (MUST INCLUDE
 *               the %s for where the string should go)
 */
void log_socket_error(EXTENSION_LOG_LEVEL severity,
                      const void* cookie,
                      const char* prefix)
{
#ifdef WIN32
    log_errcode_error(severity, cookie, prefix,
                      WSAGetLastError());
#else
    log_errcode_error(severity, cookie, prefix, errno);
#endif
}

/**
 * Log a system error message.
 *
 * @param severity the severity to put in the log
 * @param cookie cookie representing the client
 * @param prefix What to put as a prefix (MUST INCLUDE
 *               the %s for where the string should go)
 */
void log_system_error(EXTENSION_LOG_LEVEL severity,
                      const void* cookie,
                      const char* prefix)
{
#ifdef WIN32
    log_errcode_error(severity, cookie, prefix,
                      GetLastError());
#else
    log_errcode_error(severity, cookie, prefix, errno);
#endif
}

#ifdef WIN32
void log_errcode_error(EXTENSION_LOG_LEVEL severity,
                       const void* cookie,
                       const char* prefix, DWORD err) {
    LPVOID error_msg;

    if (FormatMessage(FORMAT_MESSAGE_ALLOCATE_BUFFER |
                      FORMAT_MESSAGE_FROM_SYSTEM |
                      FORMAT_MESSAGE_IGNORE_INSERTS,
                      NULL, err, 0,
                      (LPTSTR)&error_msg, 0, NULL) != 0) {
        settings.extensions.logger->log(severity, cookie,
                                        prefix, error_msg);
        LocalFree(error_msg);
    } else {
        settings.extensions.logger->log(severity, cookie,
                                        prefix, "unknown error");
    }
}
#else
void log_errcode_error(EXTENSION_LOG_LEVEL severity,
                       const void* cookie,
                       const char* prefix, int err) {
    settings.extensions.logger->log(severity,
                                    cookie,
                                    prefix,
                                    strerror(err));
}
#endif

#ifdef WIN32
static void parent_monitor_thread(void *arg) {
    HANDLE parent = arg;
    WaitForSingleObject(parent, INFINITE);
    ExitProcess(EXIT_FAILURE);
}

static void setup_parent_monitor(void) {
    char *env = getenv("MEMCACHED_PARENT_MONITOR");
    if (env != NULL) {
        HANDLE handle = OpenProcess(SYNCHRONIZE, FALSE, atoi(env));
        if (handle == INVALID_HANDLE_VALUE) {
            log_system_error(EXTENSION_LOG_WARNING, NULL,
                "Failed to open parent process: %s");
            exit(EXIT_FAILURE);
        }
        cb_create_thread(NULL, parent_monitor_thread, handle, 1);
    }
}

static void set_max_filehandles(void) {
    /* EMPTY */
}

#else
static void parent_monitor_thread(void *arg) {
    pid_t pid = atoi(arg);
    while (true) {
        sleep(1);
        if (kill(pid, 0) == -1 && errno == ESRCH) {
            _exit(1);
        }
    }
}

static void setup_parent_monitor(void) {
    char *env = getenv("MEMCACHED_PARENT_MONITOR");
    if (env != NULL) {
        cb_thread_t t;
        if (cb_create_thread(&t, parent_monitor_thread, env, 1) != 0) {
            log_system_error(EXTENSION_LOG_WARNING, NULL,
                "Failed to open parent process: %s");
            exit(EXIT_FAILURE);
        }
    }
}

static void set_max_filehandles(void) {
    struct rlimit rlim;

    if (getrlimit(RLIMIT_NOFILE, &rlim) != 0) {
        settings.extensions.logger->log(EXTENSION_LOG_WARNING, NULL,
                "failed to getrlimit number of files\n");
        exit(EX_OSERR);
    } else {
        int maxfiles = settings.maxconns + (3 * (settings.num_threads + 2));
        int syslimit = rlim.rlim_cur;
        if (rlim.rlim_cur < maxfiles) {
            rlim.rlim_cur = maxfiles;
        }
        if (rlim.rlim_max < rlim.rlim_cur) {
            rlim.rlim_max = rlim.rlim_cur;
        }
        if (setrlimit(RLIMIT_NOFILE, &rlim) != 0) {
            const char *fmt;
            int req;
            fmt = "WARNING: maxconns cannot be set to (%d) connections due to "
                "system\nresouce restrictions. Increase the number of file "
                "descriptors allowed\nto the memcached user process or start "
                "memcached as root (remember\nto use the -u parameter).\n"
                "The maximum number of connections is set to %d.\n";
            req = settings.maxconns;
            settings.maxconns = syslimit - (3 * (settings.num_threads + 2));
            if (settings.maxconns < 0) {
                settings.extensions.logger->log(EXTENSION_LOG_WARNING, NULL,
                         "failed to set rlimit for open files. Try starting as"
                         " root or requesting smaller maxconns value.\n");
                exit(EX_OSERR);
            }
            settings.extensions.logger->log(EXTENSION_LOG_WARNING, NULL,
                                            fmt, req, settings.maxconns);
        }
    }
}

#endif

static cb_mutex_t *openssl_lock_cs;

static unsigned long get_thread_id(void) {
    return (unsigned long)cb_thread_self();
}

static void openssl_locking_callback(int mode, int type, char *file, int line)
{
    (void)line;
    (void)file;

    if (mode & CRYPTO_LOCK) {
        cb_mutex_enter(&(openssl_lock_cs[type]));
    } else {
        cb_mutex_exit(&(openssl_lock_cs[type]));
    }
}

static void initialize_openssl(void) {
    int ii;

    CRYPTO_malloc_init();
    SSL_library_init();
    SSL_load_error_strings();
    ERR_load_BIO_strings();
    OpenSSL_add_all_algorithms();

    openssl_lock_cs = calloc(CRYPTO_num_locks(), sizeof(cb_mutex_t));
    for (ii = 0; ii < CRYPTO_num_locks(); ii++) {
        cb_mutex_initialize(&(openssl_lock_cs[ii]));
    }

    CRYPTO_set_id_callback((unsigned long (*)())get_thread_id);
    CRYPTO_set_locking_callback((void (*)())openssl_locking_callback);
}

void calculate_maxconns(void) {
    int ii;
    settings.maxconns = 0;
    for (ii = 0; ii < settings.num_interfaces; ++ii) {
        settings.maxconns += settings.interfaces[ii].maxconn;
    }
}

static void load_extensions(void) {
    int i;
    for (i = 0; i < settings.num_pending_extensions; i++) {
        if (!load_extension(settings.pending_extensions[i].soname,
                            settings.pending_extensions[i].config)) {
            exit(EXIT_FAILURE);
        }
    }
}

int main (int argc, char **argv) {
    ENGINE_HANDLE *engine_handle = NULL;

    initialize_openssl();

    initialize_timings();

    /* Initialize global variables */
    cb_mutex_initialize(&listen_state.mutex);
    cb_mutex_initialize(&tap_stats.mutex);
    cb_mutex_initialize(&stats_lock);
    cb_mutex_initialize(&session_cas.mutex);

    session_cas.value = 0xdeadbeef;
    session_cas.ctr = 0;

    /* Initialize the socket subsystem */
    cb_initialize_sockets();

    init_alloc_hooks();

    /* init settings */
    settings_init();

    initialize_binary_lookup_map();

    setup_bin_packet_handlers();

    if (memcached_initialize_stderr_logger(get_server_api) != EXTENSION_SUCCESS) {
        fprintf(stderr, "Failed to initialize log system\n");
        return EX_OSERR;
    }

    if (!sanitycheck()) {
        return EX_OSERR;
    }

    /* Parse command line arguments */
    parse_arguments(argc, argv);

    /* Initialize RBAC data */
    if (load_rbac_from_file(settings.rbac_file) != 0) {
        settings.extensions.logger->log(EXTENSION_LOG_WARNING, NULL,
                                        "FATAL: Failed to load RBAC configuration: %s",
                                        (settings.rbac_file) ?
                                        settings.rbac_file :
                                        "no file specified");
        abort();
    }

    /* load extensions specified in the settings */
    load_extensions();

    /* inform interested parties of initial verbosity level */
    perform_callbacks(ON_LOG_LEVEL, NULL, NULL);

    set_max_filehandles();

    if (install_sigterm_handler() != 0) {
        settings.extensions.logger->log(EXTENSION_LOG_WARNING, NULL,
                                        "Failed to install SIGTERM handler\n");
        exit(EXIT_FAILURE);
    }

    /* Aggregate the maximum number of connections */
    calculate_maxconns();

    /* allocate the connection array */
    initialize_connections();

    cbsasl_server_init();

    /* initialize main thread libevent instance */
    main_base = event_base_new();

    /* Load the storage engine */
    if (!load_engine(settings.engine_module,
                     get_server_api,settings.extensions.logger,
                     &engine_handle)) {
        /* Error already reported */
        exit(EXIT_FAILURE);
    }

    if (!init_engine(engine_handle,
                     settings.engine_config,
                     settings.extensions.logger)) {
        return false;
    }

    if (settings.verbose > 0) {
        log_engine_details(engine_handle,settings.extensions.logger);
    }
    settings.engine.v1 = (ENGINE_HANDLE_V1 *) engine_handle;

    if (settings.engine.v1->arithmetic == NULL) {
        settings.engine.v1->arithmetic = internal_arithmetic;
    }

    setup_not_supported_handlers();

    /* initialize other stuff */
    stats_init();

    default_independent_stats = new_independent_stats();

#ifndef WIN32
    /*
     * ignore SIGPIPE signals; we can use errno == EPIPE if we
     * need that information
     */
    if (sigignore(SIGPIPE) == -1) {
        settings.extensions.logger->log(EXTENSION_LOG_WARNING, NULL,
                "failed to ignore SIGPIPE; sigaction");
        exit(EX_OSERR);
    }
#endif

    /* start up worker threads if MT mode */
    thread_init(settings.num_threads, main_base, dispatch_event_handler);

    /* Initialise memcached time keeping */
    mc_time_init(main_base);

    /* create the listening socket, bind it, and init */
    {
        const char *portnumber_filename = getenv("MEMCACHED_PORT_FILENAME");
        char temp_portnumber_filename[PATH_MAX];
        FILE *portnumber_file = NULL;

        if (portnumber_filename != NULL) {
            snprintf(temp_portnumber_filename,
                     sizeof(temp_portnumber_filename),
                     "%s.lck", portnumber_filename);

            portnumber_file = fopen(temp_portnumber_filename, "a");
            if (portnumber_file == NULL) {
                settings.extensions.logger->log(EXTENSION_LOG_WARNING, NULL,
                        "Failed to open \"%s\": %s\n",
                        temp_portnumber_filename, strerror(errno));
            }
        }

        if (server_sockets(portnumber_file)) {
            exit(EX_OSERR);
        }

        if (portnumber_file) {
            fclose(portnumber_file);
            rename(temp_portnumber_filename, portnumber_filename);
        }
    }

    /* Drop privileges no longer needed */
    drop_privileges();

    /* Optional parent monitor */
    setup_parent_monitor();

    if (!memcached_shutdown) {
        /* enter the event loop */
        event_base_loop(main_base, 0);
    }

    if (settings.verbose) {
        settings.extensions.logger->log(EXTENSION_LOG_INFO, NULL,
                                        "Initiating shutdown\n");
    }
    threads_shutdown();

    settings.engine.v1->destroy(settings.engine.v0, false);

    threads_cleanup();

    /* Free the memory used by listening_port structure */
    if (stats.listening_ports) {
        free(stats.listening_ports);
    }

    event_base_free(main_base);
    release_independent_stats(default_independent_stats);
    destroy_connections();

    if (get_alloc_hooks_type() == none) {
        unload_engine();
    }

    cJSON_Free((char*)settings.config);

    return EXIT_SUCCESS;
}<|MERGE_RESOLUTION|>--- conflicted
+++ resolved
@@ -247,8 +247,6 @@
     settings.admin = NULL;
     settings.disable_admin = false;
     settings.datatype = false;
-<<<<<<< HEAD
-
     /* We "need" a profile file.... let's try to autodetect the default */
     {
         char fname[PATH_MAX];
@@ -267,12 +265,10 @@
             settings.rbac_file = NULL;
         }
     }
-=======
     settings.reqs_per_event_high_priority = 50;
     settings.reqs_per_event_med_priority = 5;
     settings.reqs_per_event_low_priority = 1;
     settings.default_reqs_per_event = 20;
->>>>>>> d854f4c4
 }
 
 /*
