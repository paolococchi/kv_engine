/* -*- Mode: C++; tab-width: 4; c-basic-offset: 4; indent-tabs-mode: nil -*- */
/*
 *  memcached - memory caching daemon
 *
 *       http://www.danga.com/memcached/
 *
 *  Copyright 2003 Danga Interactive, Inc.  All rights reserved.
 *
 *  Use and distribution licensed under the BSD license.  See
 *  the LICENSE file for full text.
 *
 *  Authors:
 *      Anatoly Vorobey <mellon@pobox.com>
 *      Brad Fitzpatrick <brad@danga.com>
 */
#include "config.h"
#include "config_parse.h"
#include "debug_helpers.h"
#include "memcached.h"
#include "memcached/extension_loggers.h"
#include "memcached/audit_interface.h"
#include "mcbp.h"
#include "alloc_hooks.h"
#include "utilities/engine_loader.h"
#include "timings.h"
#include "cmdline.h"
#include "connections.h"
#include "mcbp_topkeys.h"
#include "mcbp_validators.h"
#include "ioctl.h"
#include "mc_time.h"
#include "utilities/protocol2text.h"
#include "utilities/terminate_handler.h"
#include "breakpad.h"
#include "runtime.h"
#include "mcaudit.h"
#include "session_cas.h"
#include "settings.h"
#include "subdocument.h"
#include "enginemap.h"
#include "buckets.h"
#include "parent_monitor.h"
#include "topkeys.h"
#include "stats.h"
#include "mcbp_executors.h"
#include "memcached_openssl.h"
#include "greenstack.h"
#include "mcbpdestroybuckettask.h"
#include "libevent_locking.h"

#include <phosphor/phosphor.h>
#include <platform/cb_malloc.h>
#include <platform/dirutils.h>
#include <platform/strerror.h>
#include <platform/sysinfo.h>

#include <signal.h>
#include <fcntl.h>
#include <errno.h>
#include <stdlib.h>
#include <stdio.h>
#include <string.h>
#include <time.h>
#include <limits.h>
#include <ctype.h>
#include <openssl/conf.h>
#include <openssl/engine.h>
#include <stdarg.h>
#include <stddef.h>
#include <snappy-c.h>
#include <cJSON.h>
#include <JSON_checker.h>
#include <engines/default_engine.h>
#include <vector>
#include <algorithm>
#include <cJSON_utils.h>

// MB-14649: log crashing on windows..
#include <math.h>
#include <memcached/audit_interface.h>
#include <memcached/server_api.h>

#if HAVE_LIBNUMA
#include <numa.h>
#endif

static EXTENSION_LOG_LEVEL get_log_level(void);

/**
 * All of the buckets in couchbase is stored in this array.
 */
static cb_mutex_t buckets_lock;
std::vector<Bucket> all_buckets;

static ENGINE_HANDLE* v1_handle_2_handle(ENGINE_HANDLE_V1* v1) {
    return reinterpret_cast<ENGINE_HANDLE*>(v1);
}

const char* getBucketName(const Connection* c) {
    return all_buckets[c->getBucketIndex()].name;
}

protocol_binary_response_status Bucket::validateMcbpCommand(
                                                const Connection* c,
                                                protocol_binary_command command,
                                                Cookie& cookie) {
    return all_buckets[c->getBucketIndex()].validatorChains.invoke(command, cookie);
}

std::atomic<bool> memcached_shutdown;
std::atomic<bool> service_online;
// Should we enable to common ports (all of the ports which arn't tagged as
// management ports)
static std::atomic<bool> enable_common_ports;

std::unique_ptr<ExecutorPool> executorPool;

/* Mutex for global stats */
std::mutex stats_mutex;

/*
 * forward declarations
 */
static void register_callback(ENGINE_HANDLE *eh,
                              ENGINE_EVENT_TYPE type,
                              EVENT_CALLBACK cb, const void *cb_data);
static SERVER_HANDLE_V1 *get_server_api(void);
static void create_listen_sockets(bool management);

/* stats */
static void stats_init(void);

/* defaults */
static void settings_init(void);

/** exported globals **/
struct stats stats;

/** file scope variables **/
Connection *listen_conn = NULL;
static struct event_base *main_base;

static engine_event_handler_array_t engine_event_handlers;

/*
 * MB-12470 requests an easy way to see when (some of) the statistics
 * counters were reset. This functions grabs the current time and tries
 * to format it to the current timezone by using ctime_r/s (which adds
 * a newline at the end for some obscure reason which we'll need to
 * strip off).
 *
 * This function expects that the stats lock is held by the caller to get
 * a "sane" result (otherwise one thread may see a garbled version), but
 * no crash will occur since the buffer is big enough and always zero
 * terminated.
 */
char reset_stats_time[80];
static void set_stats_reset_time(void)
{
    time_t now = time(NULL);
#ifdef WIN32
    ctime_s(reset_stats_time, sizeof(reset_stats_time), &now);
#else
    ctime_r(&now, reset_stats_time);
#endif
    char *ptr = strchr(reset_stats_time, '\n');
    if (ptr) {
        *ptr = '\0';
    }
}

void disassociate_bucket(Connection *c) {
    Bucket &b = all_buckets.at(c->getBucketIndex());
    cb_mutex_enter(&b.mutex);
    b.clients--;

    c->setBucketIndex(0);
    c->setBucketEngine(nullptr);

    if (b.clients == 0 && b.state == BucketState::Destroying) {
        cb_cond_signal(&b.cond);
    }

    cb_mutex_exit(&b.mutex);
}

bool associate_bucket(Connection *c, const char *name) {
    bool found = false;

    /* leave the current bucket */
    disassociate_bucket(c);

    /* Try to associate with the named bucket */
    /* @todo add auth checks!!! */
    for (int ii = 1; ii < settings.getMaxBuckets() && !found; ++ii) {
        Bucket &b = all_buckets.at(ii);
        cb_mutex_enter(&b.mutex);
        if (b.state == BucketState::Ready && strcmp(b.name, name) == 0) {
            b.clients++;
            c->setBucketIndex(ii);
            c->setBucketEngine(b.engine);
            found = true;
        }
        cb_mutex_exit(&b.mutex);
    }

    if (!found) {
        /* Bucket not found, connect to the "no-bucket" */
        Bucket &b = all_buckets.at(0);
        cb_mutex_enter(&b.mutex);
        b.clients++;
        cb_mutex_exit(&b.mutex);
        c->setBucketIndex(0);
        c->setBucketEngine(b.engine);
    }

    return found;
}

void associate_initial_bucket(Connection *c) {
    Bucket &b = all_buckets.at(0);
    cb_mutex_enter(&b.mutex);
    b.clients++;
    cb_mutex_exit(&b.mutex);

    c->setBucketIndex(0);
    c->setBucketEngine(b.engine);

    associate_bucket(c, "default");
}

static void populate_log_level(void*) {
    // Lock the entire buckets array so that buckets can't be modified while
    // we notify them (blocking bucket creation/deletion)
    auto val = get_log_level();

    cb_mutex_enter(&buckets_lock);
    for (auto& bucket : all_buckets) {
        cb_mutex_enter(&bucket.mutex);
        if (bucket.state == BucketState::Ready &&
            bucket.engine->set_log_level != nullptr) {
            bucket.engine->set_log_level(reinterpret_cast<ENGINE_HANDLE*>(bucket.engine),
                                         val);
        }
        cb_mutex_exit(&bucket.mutex);
    }
    cb_mutex_exit(&buckets_lock);
}

/* Perform all callbacks of a given type for the given connection. */
void perform_callbacks(ENGINE_EVENT_TYPE type,
                       const void *data,
                       const void *void_cookie)
{
    cb_thread_t tid;

    switch (type) {
        /*
         * The following events operates on a connection which is passed in
         * as the cookie.
         */
    case ON_DISCONNECT: {
        const auto * cookie = reinterpret_cast<const Cookie *>(void_cookie);
        if (cookie == nullptr) {
            throw std::invalid_argument("perform_callbacks: cookie is nullptr");
        }
        cookie->validate();
        if (cookie->connection == nullptr) {
            throw std::invalid_argument("perform_callbacks: connection is NULL");
        }
        const auto bucket_idx = cookie->connection->getBucketIndex();
        if (bucket_idx == -1) {
            throw std::logic_error("perform_callbacks: connection (which is " +
                        std::to_string(cookie->connection->getId()) + ") cannot be "
                        "disconnected as it is not associated with a bucket");
        }

        for (auto& handler : all_buckets[bucket_idx].engine_event_handlers[type]) {
            handler.cb(void_cookie, ON_DISCONNECT, data, handler.cb_data);
        }
        break;
    }
    case ON_LOG_LEVEL:
        if (void_cookie != nullptr) {
            throw std::invalid_argument("perform_callbacks: cookie "
                "(which is " +
                std::to_string(reinterpret_cast<uintptr_t>(void_cookie)) +
                ") should be NULL for ON_LOG_LEVEL");
        }
        for (auto& handler : engine_event_handlers[type]) {
            handler.cb(void_cookie, ON_LOG_LEVEL, data, handler.cb_data);
        }

        if (service_online) {
            if (cb_create_thread(&tid, populate_log_level, nullptr, 1) == -1) {
                LOG_WARNING(NULL,
                            "Failed to create thread to notify engines about "
                                "changing log level");
            }
        }
        break;

    case ON_DELETE_BUCKET: {
        /** cookie is the bucket entry */
        auto* bucket = reinterpret_cast<const Bucket*>(void_cookie);
        for (auto& handler : bucket->engine_event_handlers[type]) {
            handler.cb(void_cookie, ON_DELETE_BUCKET, data, handler.cb_data);
        }
        break;
    }

    case ON_INIT_COMPLETE:
        if ((data != nullptr) || (void_cookie != nullptr)) {
            throw std::invalid_argument("perform_callbacks: data and cookie"
                                            " should be nullptr");
        }
        enable_common_ports.store(true, std::memory_order_release);
        notify_dispatcher();
        break;

    default:
        throw std::invalid_argument("perform_callbacks: type "
                "(which is " + std::to_string(type) +
                "is not a valid ENGINE_EVENT_TYPE");
    }
}

static void register_callback(ENGINE_HANDLE *eh,
                              ENGINE_EVENT_TYPE type,
                              EVENT_CALLBACK cb,
                              const void *cb_data)
{
    int idx;
    switch (type) {
    /*
     * The following events operates on a connection which is passed in
     * as the cookie.
     */
    case ON_DISCONNECT:
    case ON_DELETE_BUCKET:
        if (eh == nullptr) {
            throw std::invalid_argument("register_callback: 'eh' must be non-NULL");
        }
        for (idx = 0; idx < settings.getMaxBuckets(); ++idx) {
            if ((void *)eh == (void *)all_buckets[idx].engine) {
                break;
            }
        }
        if (idx == settings.getMaxBuckets()) {
            throw std::invalid_argument("register_callback: eh (which is" +
                    std::to_string(reinterpret_cast<uintptr_t>(eh)) +
                    ") is not a engine associated with a bucket");
        }
        all_buckets[idx].engine_event_handlers[type].push_back({cb, cb_data});
        break;

    case ON_LOG_LEVEL:
        if (eh != nullptr) {
            throw std::invalid_argument("register_callback: 'eh' must be NULL");
        }
        engine_event_handlers[type].push_back({cb, cb_data});
        break;

    default:
        throw std::invalid_argument("register_callback: type (which is " +
                                    std::to_string(type) +
                                    ") is not a valid ENGINE_EVENT_TYPE");
    }
}

static void free_callbacks() {
    // free per-bucket callbacks.
    for (int idx = 0; idx < settings.getMaxBuckets(); ++idx) {
        for (auto& type_vec : all_buckets[idx].engine_event_handlers) {
            type_vec.clear();
        }
    }

    // free global callbacks
    for (auto& type_vec : engine_event_handlers) {
        type_vec.clear();
    }
}

static void stats_init(void) {
    set_stats_reset_time();
    stats.conn_structs.reset();
    stats.total_conns.reset();
    stats.daemon_conns.reset();
    stats.rejected_conns.reset();
    stats.curr_conns.store(0, std::memory_order_relaxed);
}

struct thread_stats *get_thread_stats(Connection *c) {
    struct thread_stats *independent_stats;
    cb_assert(c->getThread()->index < (settings.getNumWorkerThreads() + 1));
    independent_stats = all_buckets[c->getBucketIndex()].stats;
    return &independent_stats[c->getThread()->index];
}

void stats_reset(const void *void_cookie) {
    auto* cookie = reinterpret_cast<const Cookie*>(void_cookie);
    cookie->validate();
    if (cookie->connection == nullptr) {
        throw std::logic_error("stats_reset: connection can't be null");
    }
    // Using dynamic cast to ensure a coredump when we implement this for
    // Greenstack and fix it
    auto* conn = dynamic_cast<McbpConnection*>(cookie->connection);

    {
        std::lock_guard<std::mutex> guard(stats_mutex);
        set_stats_reset_time();
    }
    stats.total_conns.reset();
    stats.rejected_conns.reset();
    threadlocal_stats_reset(all_buckets[conn->getBucketIndex()].stats);
    bucket_reset_stats(conn);
}

static int get_number_of_worker_threads(void) {
    int ret;
    char *override = getenv("MEMCACHED_NUM_CPUS");
    if (override == NULL) {
        ret = Couchbase::get_available_cpu_count();

        if (ret > 4) {
            ret = (int)(ret * 0.75f);
        }
        if (ret < 4) {
            ret = 4;
        }
    } else {
        ret = atoi(override);
        if (ret == 0) {
            ret = 4;
        }
    }

    return ret;
}

static void breakpad_changed_listener(const std::string&, Settings &s) {
    initialize_breakpad(s.getBreakpadSettings());
}

static void ssl_minimum_protocol_changed_listener(const std::string&, Settings &s) {
    set_ssl_protocol_mask(s.getSslMinimumProtocol());
}

static void ssl_cipher_list_changed_listener(const std::string&, Settings &s) {
    set_ssl_cipher_list(s.getSslCipherList());
}

static void verbosity_changed_listener(const std::string&, Settings &s) {
    perform_callbacks(ON_LOG_LEVEL, NULL, NULL);
}

static void interfaces_changed_listener(const std::string&, Settings &s) {
    for (const auto& ifc : s.getInterfaces()) {
        auto* port = get_listening_port_instance(ifc.port);
        if (port != nullptr) {
            if (port->maxconns != ifc.maxconn) {
                port->maxconns = ifc.maxconn;
            }

            if (port->backlog != ifc.backlog) {
                port->backlog = ifc.backlog;
            }

            if (port->tcp_nodelay != ifc.tcp_nodelay) {
                port->tcp_nodelay = ifc.tcp_nodelay;
            }
        }
    }
    s.calculateMaxconns();
}

static void settings_init(void) {
    // Set up the listener functions
    settings.addChangeListener("breakpad",
                               breakpad_changed_listener);
    settings.addChangeListener("ssl_minimum_protocol",
                               ssl_minimum_protocol_changed_listener);
    settings.addChangeListener("ssl_cipher_list",
                               ssl_cipher_list_changed_listener);
    settings.addChangeListener("verbosity", verbosity_changed_listener);
    settings.addChangeListener("interfaces", interfaces_changed_listener);

    struct interface default_interface;
    settings.addInterface(default_interface);

    settings.setBioDrainBufferSize(8192);

    settings.setVerbose(0);
    settings.setConnectionIdleTime(0); // Connection idle time disabled
    settings.setNumWorkerThreads(get_number_of_worker_threads());
    settings.setRequireSasl(false);
    settings.extensions.logger = get_stderr_logger();
    settings.setDatatypeSupport(false);
    settings.setRequestsPerEventNotification(50, EventPriority::High);
    settings.setRequestsPerEventNotification(5, EventPriority::Medium);
    settings.setRequestsPerEventNotification(1, EventPriority::Low);
    settings.setRequestsPerEventNotification(20, EventPriority::Default);

    /*
     * The max object size is 20MB. Let's allow packets up to 30MB to
     * be handled "properly" by returing E2BIG, but packets bigger
     * than that will cause the server to disconnect the client
     */
    settings.setMaxPacketSize(30 * 1024 * 1024);

    settings.setRequireInit(false);
    // (we need entry 0 in the list to represent "no bucket")
    settings.setMaxBuckets(COUCHBASE_MAX_NUM_BUCKETS + 1);
    settings.setAdmin("_admin");
    settings.setDedupeNmvbMaps(false);

    char *tmp = getenv("MEMCACHED_TOP_KEYS");
    settings.setTopkeysSize(20);
    if (tmp != NULL) {
        int count;
        if (safe_strtol(tmp, &count)) {
            settings.setTopkeysSize(count);
        }
    }

    {
        // MB-13642 Allow the user to specify the SSL cipher list
        //    If someone wants to use SSL we should try to be "secure
        //    by default", and only allow for using strong ciphers.
        //    Users that may want to use a less secure cipher list
        //    should be allowed to do so by setting an environment
        //    variable (since there is no place in the UI to do
        //    so currently). Whenever ns_server allows for specifying
        //    the SSL cipher list in the UI, it will be stored
        //    in memcached.json and override these settings.
        const char *env = getenv("COUCHBASE_SSL_CIPHER_LIST");
        if (env == nullptr) {
            settings.setSslCipherList("HIGH");
        } else {
            settings.setSslCipherList(env);
        }
    }

    settings.setSslMinimumProtocol("tlsv1");
}

/**
 * The config file may have altered some of the default values we're
 * caching in other variables. This is the place where we'd propagate
 * such changes
 */
static void update_settings_from_config(void)
{
    std::string root(DESTINATION_ROOT);

    if (!settings.getRoot().empty()) {
        root = settings.getRoot().c_str();
    }
}

struct {
    std::mutex mutex;
    bool disabled;
    ssize_t count;
    uint64_t num_disable;
} listen_state;

bool is_listen_disabled(void) {
    std::lock_guard<std::mutex> guard(listen_state.mutex);
    return listen_state.disabled;
}

uint64_t get_listen_disabled_num(void) {
    std::lock_guard<std::mutex> guard(listen_state.mutex);
    return listen_state.num_disable;
}

static void disable_listen(void) {
    Connection *next;
    {
        std::lock_guard<std::mutex> guard(listen_state.mutex);
        listen_state.disabled = true;
        listen_state.count = 10;
        ++listen_state.num_disable;
    }

    for (next = listen_conn; next; next = next->getNext()) {
        auto* connection = dynamic_cast<ListenConnection*>(next);
        if (connection == nullptr) {
            LOG_WARNING(next, "Internal error. Tried to disable listen on"
                " an illegal connection object");
            continue;
        }
        connection->disable();
    }
}

void safe_close(SOCKET sfd) {
    if (sfd != INVALID_SOCKET) {
        int rval;

        do {
            rval = evutil_closesocket(sfd);
        } while (rval == SOCKET_ERROR && is_interrupted(GetLastNetworkError()));

        if (rval == SOCKET_ERROR) {
            std::string error = cb_strerror();
            LOG_WARNING(nullptr, "Failed to close socket %d (%s)!!", (int)sfd,
                       error.c_str());
        } else {
            stats.curr_conns.fetch_sub(1, std::memory_order_relaxed);
            if (is_listen_disabled()) {
                notify_dispatcher();
            }
        }
    }
}

bucket_id_t get_bucket_id(const void *void_cookie) {
    /* @todo fix this. Currently we're using the index as the id,
     * but this should be changed to be a uniqe ID that won't be
     * reused.
     */
    auto* cookie = reinterpret_cast<const Cookie*>(void_cookie);
    cookie->validate();
    if (cookie->connection == nullptr) {
        throw std::logic_error("get_bucket_id: connection can't be null");
    }
    return bucket_id_t(cookie->connection->getBucketIndex());
}

uint64_t get_connection_id(const void *void_cookie) {
    auto* cookie = reinterpret_cast<const Cookie*>(void_cookie);
    cookie->validate();
    if (cookie->connection == nullptr) {
        throw std::logic_error("get_connection_id: connection can't be null");
    }
    return uint64_t(cookie->connection);
}

/**
 * Check if the cookie holds the privilege
 *
 * @param void_cookie this is the cookie passed down to the engine.
 *                    it may either be a connection handle (MCBP) or
 *                    a given command (Greenstack)
 * @param privilege The privilege to check for
 * @return if the privilege is held or not (or if the privilege data is stale)
 */
static PrivilegeAccess check_privilege(const void* void_cookie,
                                       const Privilege privilege) {
    auto* cookie = reinterpret_cast<const Cookie*>(void_cookie);
    cookie->validate();
    if (cookie->connection == nullptr) {
        throw std::logic_error("check_privilege: connection can't be null");
    }

    return cookie->connection->checkPrivilege(privilege);
}

static void cbsasl_refresh_main(void *c)
{
    int rv;

    try {
        rv = cbsasl_server_refresh();
    } catch (...) {
        rv = ENGINE_FAILED;
    }

    if (rv == CBSASL_OK) {
        notify_io_complete(c, ENGINE_SUCCESS);
    } else {
        notify_io_complete(c, ENGINE_EINVAL);
    }
}

ENGINE_ERROR_CODE refresh_cbsasl(Connection *c)
{
    cb_thread_t tid;
    int err;

    // @todo refactor and move this code over to MCBP
    auto* conn = dynamic_cast<McbpConnection*>(c);

    err = cb_create_named_thread(&tid, cbsasl_refresh_main,
                                 const_cast<void*>(conn->getCookie()),
                                 1, "mc:refresh_sasl");
    if (err != 0) {
        LOG_WARNING(c, "Failed to create cbsasl db update thread: %s",
                    strerror(err));
        return ENGINE_DISCONNECT;
    }

    return ENGINE_EWOULDBLOCK;
}

#if 0
static void ssl_certs_refresh_main(void *c)
{
    /* Update the internal certificates */

    notify_io_complete(c, ENGINE_SUCCESS);
}
#endif

ENGINE_ERROR_CODE refresh_ssl_certs(Connection *c)
{
    (void)c;
#if 0
    cb_thread_t tid;
    int err;

    err = cb_create_thread(&tid, ssl_certs_refresh_main, c, 1);
    if (err != 0) {
        settings.extensions.logger->log(EXTENSION_LOG_WARNING, c,
                                        "Failed to create ssl_certificate "
                                        "update thread: %s",
                                        strerror(err));
        return ENGINE_DISCONNECT;
    }

    return ENGINE_EWOULDBLOCK;
#endif
    return ENGINE_SUCCESS;
}

static cJSON *get_bucket_details_UNLOCKED(const Bucket& bucket, int idx) {
    if (bucket.state == BucketState::None) {
        return nullptr;
    }

    cJSON *root = cJSON_CreateObject();
    cJSON_AddNumberToObject(root, "index", idx);
    switch (bucket.state.load()) {
    case BucketState::None:
        cJSON_AddStringToObject(root, "state", "none");
        break;
    case BucketState::Creating:
        cJSON_AddStringToObject(root, "state", "creating");
        break;
    case BucketState::Initializing:
        cJSON_AddStringToObject(root, "state", "initializing");
        break;
    case BucketState::Ready:
        cJSON_AddStringToObject(root, "state", "ready");
        break;
    case BucketState::Stopping:
        cJSON_AddStringToObject(root, "state", "stopping");
        break;
    case BucketState::Destroying:
        cJSON_AddStringToObject(root, "state", "destroying");
        break;
    }

    cJSON_AddNumberToObject(root, "clients", bucket.clients);
    cJSON_AddStringToObject(root, "name", bucket.name);

    switch (bucket.type) {
    case BucketType::Unknown:
        cJSON_AddStringToObject(root, "type", "<<unknown>>");
        break;
    case BucketType::NoBucket:
        cJSON_AddStringToObject(root, "type", "no bucket");
        break;
    case BucketType::Memcached:
        cJSON_AddStringToObject(root, "type", "memcached");
        break;
    case BucketType::Couchstore:
        cJSON_AddStringToObject(root, "type", "couchstore");
        break;
    case BucketType::EWouldBlock:
        cJSON_AddStringToObject(root, "type", "ewouldblock");
        break;
    }

    return root;
}

cJSON *get_bucket_details(int idx)
{
    cJSON* ret;
    Bucket &bucket = all_buckets.at(idx);
    cb_mutex_enter(&bucket.mutex);
    ret = get_bucket_details_UNLOCKED(bucket, idx);
    cb_mutex_exit(&bucket.mutex);

    return ret;
}

bool conn_listening(ListenConnection *c)
{
    struct sockaddr_storage addr;
    socklen_t addrlen = sizeof(addr);
    SOCKET sfd = accept(c->getSocketDescriptor(), (struct sockaddr*)&addr,
                        &addrlen);

    if (sfd == INVALID_SOCKET) {
        auto error = GetLastNetworkError();
        if (is_emfile(error)) {
#if defined(WIN32)
            settings.extensions.logger->log(EXTENSION_LOG_WARNING, c,
                                            "Too many open files.");
#else
            struct rlimit limit = {0};
            getrlimit(RLIMIT_NOFILE, &limit);
            LOG_WARNING(c, "Too many open files. Current limit: %d",
                        limit.rlim_cur);
#endif
            disable_listen();
        } else if (!is_blocking(error)) {
            log_socket_error(EXTENSION_LOG_WARNING, c,
                             "Failed to accept new client: %s");
        }

        return false;
    }

    int port_conns;
    ListeningPort *port_instance;
    int curr_conns = stats.curr_conns.fetch_add(1, std::memory_order_relaxed);
    {
        std::lock_guard<std::mutex> guard(stats_mutex);
        port_instance = get_listening_port_instance(c->getParentPort());
        cb_assert(port_instance);
        port_conns = ++port_instance->curr_conns;
    }

    if (curr_conns >= settings.getMaxconns() || port_conns >= port_instance->maxconns) {
        {
            std::lock_guard<std::mutex> guard(stats_mutex);
            --port_instance->curr_conns;
        }
        stats.rejected_conns++;
        LOG_WARNING(c,
                    "Too many open connections. Current/Limit for port "
                        "%d: %d/%d; total: %d/%d", port_instance->port,
                    port_conns, port_instance->maxconns,
                    curr_conns, settings.getMaxconns());

        safe_close(sfd);
        return false;
    }

    if (evutil_make_socket_nonblocking(sfd) == -1) {
        {
            std::lock_guard<std::mutex> guard(stats_mutex);
            --port_instance->curr_conns;
        }
        LOG_WARNING(c, "Failed to make socket non-blocking. closing it");
        safe_close(sfd);
        return false;
    }

    dispatch_conn_new(sfd, c->getParentPort());

    return false;
}

/**
 * Check if the associated bucket is dying or not. There is two reasons
 * for why a bucket could be dying: It is currently being deleted, or
 * someone initiated a shutdown process.
 */
bool is_bucket_dying(Connection *c)
{
    bool disconnect = memcached_shutdown;
    Bucket &b = all_buckets.at(c->getBucketIndex());

    if (b.state != BucketState::Ready) {
        disconnect = true;
    }

    if (disconnect) {
        LOG_NOTICE(c,
                   "%u The connected bucket is being deleted.. disconnecting",
                   c->getId());
        c->initateShutdown();
        return true;
    }

    return false;
}

void event_handler(evutil_socket_t fd, short which, void *arg) {
    auto *c = reinterpret_cast<Connection *>(arg);
    if (c == nullptr) {
        LOG_WARNING(NULL, "event_handler: connection must be non-NULL");
        return;
    }

    auto *thr = c->getThread();
    if (thr == nullptr) {
        LOG_WARNING(c, "Internal error - connection without a thread found. - "
            "ignored");
        return;
    }

    LOCK_THREAD(thr);
    if (memcached_shutdown) {
        // Someone requested memcached to shut down.
        if (signal_idle_clients(thr, -1, false) == 0) {
            cb_assert(thr != nullptr);
            LOG_NOTICE(NULL, "Stopping worker thread %u", thr->index);
            c->eventBaseLoopbreak();
            return;
        }
    }

    /*
     * Remove the list from the list of pending io's (in case the
     * object was scheduled to run in the dispatcher before the
     * callback for the worker thread is executed.
     */
    thr->pending_io = list_remove(thr->pending_io, c);

    /* sanity */
    cb_assert(fd == c->getSocketDescriptor());

    if ((which & EV_TIMEOUT) == EV_TIMEOUT) {
        auto* mcbp = dynamic_cast<McbpConnection*>(c);

        if (mcbp != nullptr && (c->isAdmin() || c->isDCP() || c->isTAP())) {
            auto* mcbp = dynamic_cast<McbpConnection*>(c);
            if (c->isAdmin()) {
                LOG_NOTICE(c, "%u: Timeout for admin connection. (ignore)",
                           c->getId());
            } else if (c->isDCP()) {
                LOG_NOTICE(c, "%u: Timeout for DCP connection. (ignore)",
                           c->getId());
            } else if (c->isTAP()) {
                LOG_NOTICE(c, "%u: Timeout for TAP connection. (ignore)",
                           c->getId());
            }
            if (!mcbp->reapplyEventmask()) {
                c->initateShutdown();
            }
        } else {
            LOG_NOTICE(c, "%u: Shutting down idle client %s", c->getId(),
                       c->getDescription().c_str());
            c->initateShutdown();
        }
    }

    run_event_loop(c, which);

    if (memcached_shutdown) {
        // Someone requested memcached to shut down. If we don't have
        // any connections bound to this thread we can just shut down
        int connected = signal_idle_clients(thr, -1, true);
        if (connected == 0) {
            LOG_NOTICE(NULL, "Stopping worker thread %u", thr->index);
            event_base_loopbreak(thr->base);
        } else {
            LOG_NOTICE(NULL,
                       "Waiting for %d connected clients on worker thread %u",
                       connected, thr->index);
        }
    }

    UNLOCK_THREAD(thr);
}

/**
 * The listen_event_handler is the callback from libevent when someone is
 * connecting to one of the server sockets. It runs in the context of the
 * listen thread
 */
void listen_event_handler(evutil_socket_t, short which, void *arg) {
    auto *c = reinterpret_cast<ListenConnection *>(arg);
    if (c == nullptr) {
        LOG_WARNING(NULL, "listen_event_handler: internal error, "
            "arg must be non-NULL");
        return;
    }

    if (memcached_shutdown) {
        // Someone requested memcached to shut down. The listen thread should
        // be stopped immediately.
        LOG_NOTICE(NULL, "Stopping listen thread");
        c->eventBaseLoopbreak();
        return;
    }

    run_event_loop(c, which);
}

static void dispatch_event_handler(evutil_socket_t fd, short, void *) {
    char buffer[80];
    ssize_t nr = recv(fd, buffer, sizeof(buffer), 0);

    if (enable_common_ports.load()) {
        enable_common_ports.store(false);
        create_listen_sockets(false);
        LOG_NOTICE(NULL, "Initialization complete. Accepting clients.");
    }

    if (nr != -1 && is_listen_disabled()) {
        bool enable = false;
        {
            std::lock_guard<std::mutex> guard(listen_state.mutex);
            listen_state.count -= nr;
            if (listen_state.count <= 0) {
                enable = true;
                listen_state.disabled = false;
            }
        }
        if (enable) {
            Connection *next;
            for (next = listen_conn; next; next = next->getNext()) {
                auto* connection = dynamic_cast<ListenConnection*>(next);
                if (connection == nullptr) {
                    LOG_WARNING(next, "Internal error: tried to enable listen "
                        "on an incorrect connection object type");
                    continue;
                }

                connection->enable();
            }
        }
    }
}

/*
 * Sets a socket's send buffer size to the maximum allowed by the system.
 */
static void maximize_sndbuf(const SOCKET sfd) {
    socklen_t intsize = sizeof(int);
    int last_good = 0;
    int old_size;
#if defined(WIN32)
    char* old_ptr = reinterpret_cast<char*>(&old_size);
#else
    void* old_ptr = reinterpret_cast<void*>(&old_size);
#endif

    /* Start with the default size. */
    if (getsockopt(sfd, SOL_SOCKET, SO_SNDBUF, old_ptr, &intsize) != 0) {
        LOG_WARNING(NULL, "getsockopt(SO_SNDBUF): %s", strerror(errno));
        return;
    }

    /* Binary-search for the real maximum. */
    int min = old_size;
    int max = MAX_SENDBUF_SIZE;

    while (min <= max) {
        int avg = ((unsigned int)(min + max)) / 2;
#if defined(WIN32)
        char* avg_ptr = reinterpret_cast<char*>(&avg);
#else
        void* avg_ptr = reinterpret_cast<void*>(&avg);
#endif
        if (setsockopt(sfd, SOL_SOCKET, SO_SNDBUF, avg_ptr, intsize) == 0) {
            last_good = avg;
            min = avg + 1;
        } else {
            max = avg - 1;
        }
    }

    if (settings.getVerbose() > 1) {
        LOG_DEBUG(NULL,
                  "<%d send buffer was %d, now %d", sfd, old_size, last_good);
    }
}

static SOCKET new_server_socket(struct addrinfo *ai, bool tcp_nodelay) {
    SOCKET sfd;

    sfd = socket(ai->ai_family, ai->ai_socktype, ai->ai_protocol);
    if (sfd == INVALID_SOCKET) {
        return INVALID_SOCKET;
    }

    if (evutil_make_socket_nonblocking(sfd) == -1) {
        safe_close(sfd);
        return INVALID_SOCKET;
    }

    maximize_sndbuf(sfd);

    const struct linger ling = {0, 0};
    const int flags = 1;
    int error;

#if defined(WIN32)
    const char* ling_ptr = reinterpret_cast<const char*>(&ling);
    const char* flags_ptr = reinterpret_cast<const char*>(&flags);
#else
    const void* ling_ptr = reinterpret_cast<const char*>(&ling);
    const void* flags_ptr = reinterpret_cast<const void*>(&flags);
#endif

#ifdef IPV6_V6ONLY
    if (ai->ai_family == AF_INET6) {
        error = setsockopt(sfd, IPPROTO_IPV6, IPV6_V6ONLY, flags_ptr,
                           sizeof(flags));
        if (error != 0) {
            LOG_WARNING(NULL, "setsockopt(IPV6_V6ONLY): %s",
                        strerror(errno));
            safe_close(sfd);
            return INVALID_SOCKET;
        }
    }
#endif

    setsockopt(sfd, SOL_SOCKET, SO_REUSEADDR, flags_ptr, sizeof(flags));
    error = setsockopt(sfd, SOL_SOCKET, SO_KEEPALIVE, flags_ptr,
                       sizeof(flags));
    if (error != 0) {
        LOG_WARNING(NULL, "setsockopt(SO_KEEPALIVE): %s", strerror(errno));
    }

    error = setsockopt(sfd, SOL_SOCKET, SO_LINGER, ling_ptr, sizeof(ling));
    if (error != 0) {
        LOG_WARNING(NULL, "setsockopt(SO_LINGER): %s", strerror(errno));
    }

    if (tcp_nodelay) {
        error = setsockopt(sfd, IPPROTO_TCP, TCP_NODELAY, flags_ptr,
                           sizeof(flags));
        if (error != 0) {
            LOG_WARNING(NULL, "setsockopt(TCP_NODELAY): %s", strerror(errno));
        }
    }

    return sfd;
}

/**
 * Add a port to the list of interfaces we're listening to.
 *
 * We're supporting binding to the port number "0" to have the operating
 * system pick an available port we may use (and we'll report it back to
 * the user through the portnumber file.). If we have knowledge of the port,
 * update the port descriptor (ip4/ip6), if not go ahead and create a new entry
 *
 * @param interf the interface description used to create the port
 * @param port the port number in use
 * @param family the address family for the port
 */
<<<<<<< HEAD
static void add_listening_port(const struct interface *interf, in_port_t port, sa_family_t family) {
=======
static void add_listening_port(struct interface *interf, in_port_t port, sa_family_t family) {
    std::lock_guard<std::mutex> guard(stats_mutex);
>>>>>>> 7daad7a4
    auto *descr = get_listening_port_instance(port);

    if (descr == nullptr) {
        ListeningPort newport(port,
                              interf->host,
                              interf->tcp_nodelay,
                              interf->backlog,
                              interf->management,
                              interf->protocol);

        newport.curr_conns = 1;
        newport.maxconns = interf->maxconn;

<<<<<<< HEAD
        if (!interf->host.empty()) {
            newport.host = interf->host;
        }
        if (interf->ssl.key.empty() || interf->ssl.cert.empty()) {
=======
        if (interf->ssl.key == nullptr || interf->ssl.cert == nullptr) {
>>>>>>> 7daad7a4
            newport.ssl.enabled = false;
        } else {
            newport.ssl.enabled = true;
            newport.ssl.key = interf->ssl.key;
            newport.ssl.cert = interf->ssl.cert;
        }

        if (family == AF_INET) {
            newport.ipv4 = true;
            newport.ipv6 = false;
        } else if (family == AF_INET6) {
            newport.ipv4 = false;
            newport.ipv6 = true;
        }

        stats.listening_ports.push_back(newport);
    } else {
        if (family == AF_INET) {
            descr->ipv4 = true;
        } else if (family == AF_INET6) {
            descr->ipv6 = true;
        }
        ++descr->curr_conns;
    }
}

/**
 * Create a socket and bind it to a specific port number
 * @param interface the interface to bind to
 * @param port the port number to bind to
 */
static int server_socket(const struct interface *interf) {
    SOCKET sfd;
    struct addrinfo hints;
    int success = 0;
    const char *host = NULL;

    memset(&hints, 0, sizeof(hints));
    hints.ai_flags = AI_PASSIVE;
    hints.ai_protocol = IPPROTO_TCP;
    hints.ai_socktype = SOCK_STREAM;

    if (interf->ipv4 && interf->ipv6) {
        hints.ai_family = AF_UNSPEC;
    } else if (interf->ipv4) {
        hints.ai_family = AF_INET;
    } else if (interf->ipv6) {
        hints.ai_family = AF_INET6;
    }

    std::string port_buf = std::to_string(interf->port);

    if (!interf->host.empty() && interf->host != "*") {
        host = interf->host.c_str();
    }

    struct addrinfo *ai;
    int error = getaddrinfo(host, port_buf.c_str(), &hints, &ai);
    if (error != 0) {
#ifdef WIN32
        log_errcode_error(EXTENSION_LOG_WARNING, NULL,
                          "getaddrinfo(): %s", error);
#else
        if (error != EAI_SYSTEM) {
            LOG_WARNING(NULL, "getaddrinfo(): %s", gai_strerror(error));
        } else {
            LOG_WARNING(NULL, "getaddrinfo(): %s", strerror(error));
        }
#endif
        return 1;
    }

    for (struct addrinfo* next = ai; next; next = next->ai_next) {
        if ((sfd = new_server_socket(next, interf->tcp_nodelay)) == INVALID_SOCKET) {
            /* getaddrinfo can return "junk" addresses,
             * we make sure at least one works before erroring.
             */
            continue;
        }

        in_port_t listenport = 0;
        if (bind(sfd, next->ai_addr, (socklen_t)next->ai_addrlen) == SOCKET_ERROR) {
            error = GetLastNetworkError();
            if (!is_addrinuse(error)) {
                log_errcode_error(EXTENSION_LOG_WARNING, nullptr,
                                  "Failed to bind to address: %s", error);
                safe_close(sfd);
                freeaddrinfo(ai);
                return 1;
            }
            safe_close(sfd);
            continue;
        }

        success++;
        if (next->ai_addr->sa_family == AF_INET ||
             next->ai_addr->sa_family == AF_INET6) {
            union {
                struct sockaddr_in in;
                struct sockaddr_in6 in6;
            } my_sockaddr;
            socklen_t len = sizeof(my_sockaddr);
            if (getsockname(sfd, (struct sockaddr*)&my_sockaddr, &len)==0) {
                if (next->ai_addr->sa_family == AF_INET) {
                    listenport = ntohs(my_sockaddr.in.sin_port);
                } else {
                    listenport = ntohs(my_sockaddr.in6.sin6_port);
                }
            }
        }

        auto* lconn = conn_new_server(sfd, listenport, next->ai_addr->sa_family,
                                      *interf, main_base);
        if (lconn == nullptr) {
            FATAL_ERROR(EXIT_FAILURE, "Failed to create listening connection");
        }

        lconn->setNext(listen_conn);
        listen_conn = lconn;

        stats.daemon_conns++;
        stats.curr_conns.fetch_add(1, std::memory_order_relaxed);
        add_listening_port(interf, listenport, next->ai_addr->sa_family);
    }

    freeaddrinfo(ai);

    /* Return zero iff we detected no errors in starting up connections */
    return success == 0;
}

static int server_sockets(bool management) {
    int ret = 0;

    if (management) {
        LOG_NOTICE(nullptr, "Enable management port(s)");
    } else {
        LOG_NOTICE(nullptr, "Enable user port(s)");
    }

    for (auto& interface : settings.getInterfaces()) {
        if (management && interface.management) {
            ret |= server_socket(&interface);
        } else if (!management && !interface.management) {
            ret |= server_socket(&interface);
        }
    }

    if (settings.isStdinListen()) {
        dispatch_conn_new(fileno(stdin), 0);
    }

    return ret;
}

static void create_listen_sockets(bool management) {
    if (server_sockets(management)) {
        FATAL_ERROR(EX_OSERR, "Failed to create listening socket");
    }

    if (management && !settings.isRequireInit()) {
        // the client is not expecting us to update the port set at
        // later time, so enable all ports immediately
        if (server_sockets(false)) {
            FATAL_ERROR(EX_OSERR, "Failed to create listening socket");
        }
    }

    const char* portnumber_filename = getenv("MEMCACHED_PORT_FILENAME");
    if (portnumber_filename != nullptr) {
        std::string temp_portnumber_filename;
        temp_portnumber_filename.assign(portnumber_filename);
        temp_portnumber_filename.append(".lck");

        FILE* portnumber_file = nullptr;
        portnumber_file = fopen(temp_portnumber_filename.c_str(), "a");
        if (portnumber_file == nullptr) {
            FATAL_ERROR(EX_OSERR, "Failed to open \"%s\": %s",
                        temp_portnumber_filename.c_str(), strerror(errno));
        }

        unique_cJSON_ptr array(cJSON_CreateArray());

        for (auto* c = listen_conn; c!= nullptr; c = c->getNext()) {
            auto* lc = dynamic_cast<ListenConnection*>(c);
            if (lc == nullptr) {
                throw std::logic_error("server_sockets: listen_conn contains"
                                           " illegal objects: " +
                                       to_string(c->toJSON(), false));
            }
            cJSON_AddItemToArray(array.get(), lc->getDetails().release());
        }

        unique_cJSON_ptr root(cJSON_CreateObject());
        cJSON_AddItemToObject(root.get(), "ports", array.release());
        fprintf(portnumber_file, "%s\n", to_string(root, true).c_str());
        fclose(portnumber_file);
        LOG_NOTICE(nullptr, "Port numbers available in %s",
                   portnumber_filename);
        if (rename(temp_portnumber_filename.c_str(), portnumber_filename) == -1) {
            FATAL_ERROR(EX_OSERR, "Failed to rename \"%s\" to \"%s\": %s",
                        temp_portnumber_filename.c_str(), portnumber_filename,
                        strerror(errno));
        }
    }
}

#ifdef WIN32
// Unfortunately we don't have signal handlers on windows
static bool install_signal_handlers() {
    return true;
}

static void release_signal_handlers() {
}
#else

#ifndef HAVE_SIGIGNORE
static int sigignore(int sig) {
    struct sigaction sa;
    memset(&sa, 0, sizeof(sa));
    sa.sa_handler = SIG_IGN;

    if (sigemptyset(&sa.sa_mask) == -1 || sigaction(sig, &sa, 0) == -1) {
        return -1;
    }
    return 0;
}
#endif /* !HAVE_SIGIGNORE */


static void sigterm_handler(evutil_socket_t, short, void *) {
    shutdown_server();
}

static struct event* sigusr1_event;
static struct event* sigterm_event;
static struct event* sigint_event;

static bool install_signal_handlers() {
    // SIGUSR1 - Used to dump connection stats
    sigusr1_event = evsignal_new(main_base, SIGUSR1,
                                 dump_connection_stat_signal_handler,
                                 nullptr);
    if (sigusr1_event == nullptr) {
        LOG_WARNING(nullptr, "Failed to allocate SIGUSR1 handler");
        return false;
    }

    if (event_add(sigusr1_event, nullptr) < 0) {
        LOG_WARNING(nullptr, "Failed to install SIGUSR1 handler");
        return false;

    }

    // SIGTERM - Used to shut down memcached cleanly
    sigterm_event = evsignal_new(main_base, SIGTERM, sigterm_handler, NULL);
    if (sigterm_event == NULL) {
        LOG_WARNING(nullptr, "Failed to allocate SIGTERM handler");
        return false;
    }

    if (event_add(sigterm_event, NULL) < 0) {
        LOG_WARNING(nullptr, "Failed to install SIGTERM handler");
        return false;
    }

    // SIGINT - Used to shut down memcached cleanly
    sigint_event = evsignal_new(main_base, SIGINT, sigterm_handler, NULL);
    if (sigint_event == NULL) {
        LOG_WARNING(nullptr, "Failed to allocate SIGINT handler");
        return false;
    }

    if (event_add(sigint_event, NULL) < 0) {
        LOG_WARNING(nullptr, "Failed to install SIGINT handler");
        return false;
    }

    return true;
}

static void release_signal_handlers() {
    event_free(sigusr1_event);
    event_free(sigint_event);
    event_free(sigterm_event);
}
#endif

const char* get_server_version(void) {
    if (strlen(PRODUCT_VERSION) == 0) {
        return "unknown";
    } else {
        return PRODUCT_VERSION;
    }
}

static void store_engine_specific(const void *void_cookie,
                                  void *engine_data) {

    auto* cookie = reinterpret_cast<const Cookie*>(void_cookie);
    cookie->validate();
    if (cookie->connection == nullptr) {
        throw std::runtime_error("store_engine_specific: cookie must represent connection");
    }
    cookie->connection->setEngineStorage(engine_data);
}

static void *get_engine_specific(const void *void_cookie) {
    auto* cookie = reinterpret_cast<const Cookie*>(void_cookie);
    cookie->validate();

    if (cookie->connection == nullptr) {
        throw std::runtime_error("get_engine_specific: cookie must represent connection");
    }
    return cookie->connection->getEngineStorage();
}

static bool is_datatype_supported(const void *void_cookie) {
    auto* cookie = reinterpret_cast<const Cookie*>(void_cookie);
    cookie->validate();

    if (cookie->connection == nullptr) {
        throw std::runtime_error("is_datatype_supported: cookie must represent connection");
    }
    return cookie->connection->isSupportsDatatype();
}

static bool is_mutation_extras_supported(const void *void_cookie) {
    auto* cookie = reinterpret_cast<const Cookie*>(void_cookie);
    cookie->validate();

    if (cookie->connection == nullptr) {
        throw std::runtime_error("is_mutation_extras_supported: cookie must represent connection");
    }
    return cookie->connection->isSupportsMutationExtras();
}

static uint8_t get_opcode_if_ewouldblock_set(const void *void_cookie) {
    auto* cookie = reinterpret_cast<const Cookie*>(void_cookie);
    cookie->validate();

    if (cookie->connection == nullptr) {
        throw std::runtime_error("get_opcode_if_ewouldblock_set: cookie must represent connection");
    }

    uint8_t opcode = PROTOCOL_BINARY_CMD_INVALID;
    auto* mc = dynamic_cast<McbpConnection*>(cookie->connection);
    if (mc != nullptr && mc->isEwouldblock()) {
        opcode = mc->binary_header.request.opcode;
    }
    return opcode;
}

static bool validate_session_cas(const uint64_t cas) {
    return session_cas.increment_session_counter(cas);
}

static void decrement_session_ctr(void) {
    session_cas.decrement_session_counter();
}

static ENGINE_ERROR_CODE reserve_cookie(const void *void_cookie) {
    auto* cookie = reinterpret_cast<const Cookie*>(void_cookie);
    cookie->validate();

    if (cookie->connection == nullptr) {
        throw std::runtime_error("reserve_cookie: cookie must represent connection");
    }

    cookie->connection->incrementRefcount();
    return ENGINE_SUCCESS;
}

static ENGINE_ERROR_CODE release_cookie(const void *void_cookie) {
    if (void_cookie == nullptr) {
        throw std::invalid_argument("release_cookie: 'cookie' must be non-NULL");
    }

    auto* cookie = reinterpret_cast<const Cookie*>(void_cookie);
    cookie->validate();

    if (cookie->connection == nullptr) {
        throw std::runtime_error("release_cookie: cookie must represent connection");
    }

    Connection *c = cookie->connection;
    int notify;
    LIBEVENT_THREAD *thr;

    thr = c->getThread();
    cb_assert(thr);
    LOCK_THREAD(thr);
    c->decrementRefcount();

    /* Releasing the refererence to the object may cause it to change
     * state. (NOTE: the release call shall never be called from the
     * worker threads), so should put the connection in the pool of
     * pending IO and have the system retry the operation for the
     * connection
     */
    notify = add_conn_to_pending_io_list(c);
    UNLOCK_THREAD(thr);

    /* kick the thread in the butt */
    if (notify) {
        notify_thread(thr);
    }

    return ENGINE_SUCCESS;
}

bool cookie_is_admin(const void *void_cookie) {
    if (void_cookie == nullptr) {
        throw std::invalid_argument("cookie_is_admin: 'cookie' must be non-NULL");
    }

    auto* cookie = reinterpret_cast<const Cookie*>(void_cookie);
    cookie->validate();

    if (cookie->connection == nullptr) {
        throw std::runtime_error("reserve_cookie: cookie must represent connection");
    }

    return cookie->connection->isAdmin();
}

static void cookie_set_priority(const void* void_cookie, CONN_PRIORITY priority) {
    if (void_cookie == nullptr) {
        throw std::invalid_argument("cookie_set_priority: 'cookie' must be non-NULL");
    }

    auto* cookie = reinterpret_cast<const Cookie*>(void_cookie);
    cookie->validate();

    if (cookie->connection == nullptr) {
        throw std::runtime_error("reserve_cookie: cookie must represent connection");
    }

    auto* c = cookie->connection;
    switch (priority) {
    case CONN_PRIORITY_HIGH:
        c->setPriority(Connection::Priority::High);
        return;
    case CONN_PRIORITY_MED:
        c->setPriority(Connection::Priority::Medium);
        return;
    case CONN_PRIORITY_LOW:
        c->setPriority(Connection::Priority::Low);
        return;
    }

    LOG_WARNING(c,
                "%u: cookie_set_priority: priority (which is %d) is not a "
                    "valid CONN_PRIORITY - closing connection", priority);
    c->initateShutdown();
}

static void count_eviction(const void *cookie, const void *key, int nkey) {
    (void)cookie;
    (void)key;
    (void)nkey;
}

/**
 * Register an extension if it's not already registered
 *
 * @param type the type of the extension to register
 * @param extension the extension to register
 * @return true if success, false otherwise
 */
static bool register_extension(extension_type_t type, void *extension)
{
    if (extension == NULL) {
        return false;
    }

    switch (type) {
    case EXTENSION_DAEMON:
        {
            auto* ext_daemon =
                    reinterpret_cast<EXTENSION_DAEMON_DESCRIPTOR*>(extension);

            EXTENSION_DAEMON_DESCRIPTOR *ptr;
            for (ptr = settings.extensions.daemons; ptr != NULL; ptr = ptr->next) {
                if (ptr == ext_daemon) {
                    return false;
                }
            }
            ext_daemon->next = settings.extensions.daemons;
            settings.extensions.daemons = ext_daemon;
        }
        return true;

    case EXTENSION_LOGGER:
        settings.extensions.logger =
                reinterpret_cast<EXTENSION_LOGGER_DESCRIPTOR*>(extension);
        return true;

    case EXTENSION_BINARY_PROTOCOL:
        {
            auto* ext_binprot =
                    reinterpret_cast<EXTENSION_BINARY_PROTOCOL_DESCRIPTOR*>(extension);

            if (settings.extensions.binary != NULL) {
                EXTENSION_BINARY_PROTOCOL_DESCRIPTOR *last;
                for (last = settings.extensions.binary; last->next != NULL;
                     last = last->next) {
                    if (last == ext_binprot) {
                        return false;
                    }
                }
                if (last == ext_binprot) {
                    return false;
                }
                last->next = ext_binprot;
                last->next->next = NULL;
            } else {
                settings.extensions.binary = ext_binprot;
                settings.extensions.binary->next = NULL;
            }

            ext_binprot->setup(setup_mcbp_lookup_cmd);
            return true;
        }

    default:
        return false;
    }
}

/**
 * Unregister an extension
 *
 * @param type the type of the extension to remove
 * @param extension the extension to remove
 */
static void unregister_extension(extension_type_t type, void *extension)
{
    switch (type) {
    case EXTENSION_DAEMON:
        {
            EXTENSION_DAEMON_DESCRIPTOR *prev = NULL;
            EXTENSION_DAEMON_DESCRIPTOR *ptr = settings.extensions.daemons;

            while (ptr != NULL && ptr != extension) {
                prev = ptr;
                ptr = ptr->next;
            }

            if (ptr != NULL && prev != NULL) {
                prev->next = ptr->next;
            }

            if (ptr != NULL && settings.extensions.daemons == ptr) {
                settings.extensions.daemons = ptr->next;
            }
        }
        break;
    case EXTENSION_LOGGER:
        if (settings.extensions.logger == extension) {
            if (get_stderr_logger() == extension) {
                settings.extensions.logger = get_null_logger();
            } else {
                settings.extensions.logger = get_stderr_logger();
            }
        }
        break;
    case EXTENSION_BINARY_PROTOCOL:
        LOG_WARNING(NULL, "You can't unregister a binary command handler!");
        break;
    }
}

/**
 * Get the named extension
 */
static void* get_extension(extension_type_t type)
{
    switch (type) {
    case EXTENSION_DAEMON:
        return settings.extensions.daemons;

    case EXTENSION_LOGGER:
        return settings.extensions.logger;

    case EXTENSION_BINARY_PROTOCOL:
        return settings.extensions.binary;

    default:
        return NULL;
    }
}

static size_t get_max_item_iovec_size() {
    return 1;
}

static std::condition_variable shutdown_cv;
static std::mutex shutdown_cv_mutex;
static bool memcached_can_shutdown = false;
void shutdown_server(void) {

    std::unique_lock<std::mutex> lk(shutdown_cv_mutex);
    if (!memcached_can_shutdown) {
        // log and proceed to wait shutdown
        LOG_NOTICE(NULL, "shutdown_server waiting for can_shutdown signal");
        shutdown_cv.wait(lk, []{return memcached_can_shutdown;});
    }
    memcached_shutdown = true;
    LOG_NOTICE(NULL, "Received shutdown request");
    event_base_loopbreak(main_base);
}

void enable_shutdown(void) {
    std::unique_lock<std::mutex> lk(shutdown_cv_mutex);
    memcached_can_shutdown = true;
    shutdown_cv.notify_all();
}

static EXTENSION_LOGGER_DESCRIPTOR* get_logger(void)
{
    return settings.extensions.logger;
}

static EXTENSION_LOG_LEVEL get_log_level(void)
{
    EXTENSION_LOG_LEVEL ret;
    switch (settings.getVerbose()) {
    case 0: ret = EXTENSION_LOG_NOTICE; break;
    case 1: ret = EXTENSION_LOG_INFO; break;
    case 2: ret = EXTENSION_LOG_DEBUG; break;
    default:
        ret = EXTENSION_LOG_DETAIL;
    }
    return ret;
}

static void set_log_level(EXTENSION_LOG_LEVEL severity)
{
    switch (severity) {
    case EXTENSION_LOG_FATAL:
    case EXTENSION_LOG_WARNING:
    case EXTENSION_LOG_NOTICE:
        settings.setVerbose(0);
        break;
    case EXTENSION_LOG_INFO:
        settings.setVerbose(1);
        break;
    case EXTENSION_LOG_DEBUG:
        settings.setVerbose(2);
        break;
    default:
        settings.setVerbose(3);
    }
}

/**
 * Callback the engines may call to get the public server interface
 * @return pointer to a structure containing the interface. The client should
 *         know the layout and perform the proper casts.
 */
static SERVER_HANDLE_V1 *get_server_api(void)
{
    static int init;
    static SERVER_CORE_API core_api;
    static SERVER_COOKIE_API server_cookie_api;
    static SERVER_STAT_API server_stat_api;
    static SERVER_LOG_API server_log_api;
    static SERVER_EXTENSION_API extension_api;
    static SERVER_CALLBACK_API callback_api;
    static ALLOCATOR_HOOKS_API hooks_api;
    static SERVER_HANDLE_V1 rv;

    if (!init) {
        init = 1;
        core_api.realtime = mc_time_convert_to_real_time;
        core_api.abstime = mc_time_convert_to_abs_time;
        core_api.get_current_time = mc_time_get_current_time;
        core_api.parse_config = parse_config;
        core_api.shutdown = shutdown_server;
        core_api.get_max_item_iovec_size = get_max_item_iovec_size;

        server_cookie_api.store_engine_specific = store_engine_specific;
        server_cookie_api.get_engine_specific = get_engine_specific;
        server_cookie_api.is_datatype_supported = is_datatype_supported;
        server_cookie_api.is_mutation_extras_supported = is_mutation_extras_supported;
        server_cookie_api.get_opcode_if_ewouldblock_set = get_opcode_if_ewouldblock_set;
        server_cookie_api.validate_session_cas = validate_session_cas;
        server_cookie_api.decrement_session_ctr = decrement_session_ctr;
        server_cookie_api.notify_io_complete = notify_io_complete;
        server_cookie_api.reserve = reserve_cookie;
        server_cookie_api.release = release_cookie;
        server_cookie_api.set_priority = cookie_set_priority;
        server_cookie_api.get_bucket_id = get_bucket_id;
        server_cookie_api.get_connection_id = get_connection_id;
        server_cookie_api.check_privilege = check_privilege;

        server_stat_api.evicting = count_eviction;

        server_log_api.get_logger = get_logger;
        server_log_api.get_level = get_log_level;
        server_log_api.set_level = set_log_level;

        extension_api.register_extension = register_extension;
        extension_api.unregister_extension = unregister_extension;
        extension_api.get_extension = get_extension;

        callback_api.register_callback = register_callback;
        callback_api.perform_callbacks = perform_callbacks;

        hooks_api.add_new_hook = AllocHooks::add_new_hook;
        hooks_api.remove_new_hook = AllocHooks::remove_new_hook;
        hooks_api.add_delete_hook = AllocHooks::add_delete_hook;
        hooks_api.remove_delete_hook = AllocHooks::remove_delete_hook;
        hooks_api.get_extra_stats_size = AllocHooks::get_extra_stats_size;
        hooks_api.get_allocator_stats = AllocHooks::get_allocator_stats;
        hooks_api.get_allocation_size = AllocHooks::get_allocation_size;
        hooks_api.get_detailed_stats = AllocHooks::get_detailed_stats;
        hooks_api.release_free_memory = AllocHooks::release_free_memory;
        hooks_api.enable_thread_cache = AllocHooks::enable_thread_cache;

        rv.interface = 1;
        rv.core = &core_api;
        rv.stat = &server_stat_api;
        rv.extension = &extension_api;
        rv.callback = &callback_api;
        rv.log = &server_log_api;
        rv.cookie = &server_cookie_api;
        rv.alloc_hooks = &hooks_api;
    }

    // @trondn fixme!!!
    if (rv.engine == NULL) {
        /* rv.engine = settings.engine.v0; */
    }

    return &rv;
}

/* BUCKET FUNCTIONS */
void CreateBucketThread::create() {
    LOG_NOTICE(&connection, "%u Create bucket [%s]",
               connection.getId(), name.c_str());

    if (!BucketValidator::validateBucketName(name, error)) {
        LOG_NOTICE(&connection,
                   "%u Create bucket [%s] failed - Invalid bucket name",
                   connection.getId(), name.c_str());
        result = ENGINE_EINVAL;
        return;
    }

    if (!BucketValidator::validateBucketType(type, error)) {
        LOG_NOTICE(&connection,
                   "%u Create bucket [%s] failed - Invalid bucket type",
                   connection.getId(), name.c_str());
        result = ENGINE_EINVAL;
        return;
    }

    int ii;
    int first_free = -1;
    bool found = false;

    cb_mutex_enter(&buckets_lock);
    for (ii = 0; ii < settings.getMaxBuckets() && !found; ++ii) {
        cb_mutex_enter(&all_buckets[ii].mutex);
        if (first_free == -1 && all_buckets[ii].state == BucketState::None) {
            first_free = ii;
        }
        if (name == all_buckets[ii].name) {
            found = true;
        }
        cb_mutex_exit(&all_buckets[ii].mutex);
    }

    if (found) {
        result = ENGINE_KEY_EEXISTS;
        LOG_NOTICE(&connection,
                   "%u Create bucket [%s] failed - Already exists",
                   connection.getId(), name.c_str());
    } else if (first_free == -1) {
        result = ENGINE_E2BIG;
        LOG_WARNING(&connection,
                    "%u Create bucket [%s] failed - Too many buckets",
                    connection.getId(), name.c_str());
    } else {
        result = ENGINE_SUCCESS;
        ii = first_free;
        /*
         * split the creation of the bucket in two... so
         * we can release the global lock..
         */
        cb_mutex_enter(&all_buckets[ii].mutex);
        all_buckets[ii].state = BucketState::Creating;
        all_buckets[ii].type = type;
        strcpy(all_buckets[ii].name, name.c_str());
        try {
            all_buckets[ii].topkeys = new TopKeys(settings.getTopkeysSize());
        } catch (const std::bad_alloc &) {
            result = ENGINE_ENOMEM;
            LOG_WARNING(&connection,
                        "%u Create bucket [%s] failed - out of memory",
                        connection.getId(), name.c_str());        }
        cb_mutex_exit(&all_buckets[ii].mutex);
    }
    cb_mutex_exit(&buckets_lock);

    if (result != ENGINE_SUCCESS) {
        return;
    }

    auto &bucket = all_buckets[ii];

    /* People aren't allowed to use the engine in this state,
     * so we can do stuff without locking..
     */
    if (new_engine_instance(type, get_server_api,
                            (ENGINE_HANDLE**)&bucket.engine,
                            settings.extensions.logger)) {
        auto* engine = bucket.engine;
        cb_mutex_enter(&bucket.mutex);
        bucket.state = BucketState::Initializing;
        cb_mutex_exit(&bucket.mutex);

        try {
            result = engine->initialize(v1_handle_2_handle(engine),
                                        config.c_str());
        } catch (std::runtime_error& e) {
            LOG_WARNING(&connection, "%u - Failed to create bucket [%s]: %s",
                        connection.getId(), name.c_str(), e.what());
            result = ENGINE_FAILED;
        } catch (std::bad_alloc& e) {
            LOG_WARNING(&connection, "%u - Failed to create bucket [%s]: %s",
                        connection.getId(), name.c_str(), e.what());
            result = ENGINE_ENOMEM;
        }

        if (result == ENGINE_SUCCESS) {
            cb_mutex_enter(&bucket.mutex);
            bucket.state = BucketState::Ready;
            cb_mutex_exit(&bucket.mutex);
            LOG_NOTICE(&connection,
                        "%u - Bucket [%s] created successfully",
                        connection.getId(), name.c_str());
        } else {
            cb_mutex_enter(&bucket.mutex);
            bucket.state = BucketState::Destroying;
            cb_mutex_exit(&bucket.mutex);
            engine->destroy(v1_handle_2_handle(engine), false);

            cb_mutex_enter(&bucket.mutex);
            bucket.state = BucketState::None;
            bucket.name[0] = '\0';
            bucket.engine = nullptr;
            delete bucket.topkeys;
            bucket.topkeys = nullptr;
            cb_mutex_exit(&bucket.mutex);

            result = ENGINE_NOT_STORED;
        }
    } else {
        cb_mutex_enter(&bucket.mutex);
        bucket.state = BucketState::None;
        bucket.name[0] = '\0';
        bucket.engine = nullptr;
        delete bucket.topkeys;
        bucket.topkeys = nullptr;
        cb_mutex_exit(&bucket.mutex);

        LOG_WARNING(&connection,
                    "%u - Failed to create bucket [%s]: failed to create a "
                        "new engine instance",
                    connection.getId(), name.c_str());
        result = ENGINE_FAILED;
    }
}

void CreateBucketThread::run()
{
    setRunning();
    // Perform the task without having any locks. The task should be
    // scheduled in a pending state so the executor won't try to touch
    // the object until we're telling it that it is runnable
    create();
    std::lock_guard<std::mutex> guard(task->getMutex());
    task->makeRunnable();
}

void notify_thread_bucket_deletion(LIBEVENT_THREAD *me) {
    for (int ii = 0; ii < settings.getMaxBuckets(); ++ii) {
        bool destroy = false;
        cb_mutex_enter(&all_buckets[ii].mutex);
        if (all_buckets[ii].state == BucketState::Destroying) {
            destroy = true;
        }
        cb_mutex_exit(&all_buckets[ii].mutex);
        if (destroy) {
            signal_idle_clients(me, ii, false);
        }
    }
}

void DestroyBucketThread::destroy() {
    ENGINE_ERROR_CODE ret = ENGINE_KEY_ENOENT;
    cb_mutex_enter(&buckets_lock);

    /*
     * The destroy function will have access to a connection if the
     * McbpDestroyBucketTask originated from delete_bucket_executor().
     * However if we are in the process of shuting down and the
     * McbpDestroyBucketTask originated from main() then connection
     * will be set to nullptr.
     */
    const std::string connection_id{(connection == nullptr)
            ? "<none>"
            : std::to_string(connection->getId())};

    int idx = 0;
    for (int ii = 0; ii < settings.getMaxBuckets(); ++ii) {
        cb_mutex_enter(&all_buckets[ii].mutex);
        if (name == all_buckets[ii].name) {
            idx = ii;
            if (all_buckets[ii].state == BucketState::Ready) {
                ret = ENGINE_SUCCESS;
                all_buckets[ii].state = BucketState::Destroying;
            } else {
                ret = ENGINE_KEY_EEXISTS;
            }
        }
        cb_mutex_exit(&all_buckets[ii].mutex);
        if (ret != ENGINE_KEY_ENOENT) {
            break;
        }
    }
    cb_mutex_exit(&buckets_lock);

    if (ret != ENGINE_SUCCESS) {
        auto code = engine_error_2_mcbp_protocol_error(ret);
        LOG_NOTICE(connection, "%s Delete bucket [%s]: %s",
                   connection_id.c_str(), name.c_str(),
                   memcached_status_2_text(code));
        result = ret;
        return;
    }

    LOG_NOTICE(connection, "%s Delete bucket [%s]. Notifying all registered "
            "ON_DELETE_BUCKET callbacks", connection_id.c_str(), name.c_str());

    perform_callbacks(ON_DELETE_BUCKET, nullptr, &all_buckets[idx]);

    LOG_NOTICE(connection, "%s Delete bucket [%s]. Wait for clients to disconnect",
               connection_id.c_str(), name.c_str());

    /* If this thread is connected to the requested bucket... release it */
    if (connection != nullptr && idx == connection->getBucketIndex()) {
        disassociate_bucket(connection);
    }

    /* Let all of the worker threads start invalidating connections */
    threads_initiate_bucket_deletion();

    /* Wait until all users disconnected... */
    cb_mutex_enter(&all_buckets[idx].mutex);
    while (all_buckets[idx].clients > 0) {
        LOG_NOTICE(connection,
                   "%u Delete bucket [%s]. Still waiting: %u clients connected",
                   connection_id.c_str(), name.c_str(), all_buckets[idx].clients);
        /* drop the lock and notify the worker threads */
        cb_mutex_exit(&all_buckets[idx].mutex);
        threads_notify_bucket_deletion();
        cb_mutex_enter(&all_buckets[idx].mutex);

        cb_cond_timedwait(&all_buckets[idx].cond,
                          &all_buckets[idx].mutex,
                          1000);
    }
    cb_mutex_exit(&all_buckets[idx].mutex);

    /* Tell the worker threads to stop trying to invalidating connections */
    threads_complete_bucket_deletion();

    /*
     * We cannot call assert_no_assocations(idx) because it iterates
     * over all connections and calls c->getBucketIndex().  The problem
     * is that a worker thread can call associate_initial_bucket() or
     * associate_bucket() at the same time.  This could lead to a call
     * to c->setBucketIndex(0) (the "no bucket"), which although safe,
     * raises a threadsanitizer warning.

     * Note, if associate_bucket() attempts to associate a connection
     * with a bucket that has been destroyed, or is in the process of
     * being destroyed, the association will fail because
     * BucketState != Ready.  See associate_bucket() for more details.
     */

    LOG_NOTICE(connection, "%s Delete bucket [%s]. Shut down the bucket",
               connection_id.c_str(), name.c_str());

    all_buckets[idx].engine->destroy
        (v1_handle_2_handle(all_buckets[idx].engine), force);

    LOG_NOTICE(connection, "%s Delete bucket [%s]. Clean up allocated resources ",
               connection_id.c_str(), name.c_str());

    /* Clean up the stats... */
    delete[]all_buckets[idx].stats;
    int numthread = settings.getNumWorkerThreads() + 1;
    all_buckets[idx].stats = new thread_stats[numthread];

    // Clear any registered event handlers
    for (auto& handler : all_buckets[idx].engine_event_handlers) {
        handler.clear();
    }

    cb_mutex_enter(&all_buckets[idx].mutex);
    all_buckets[idx].state = BucketState::None;
    all_buckets[idx].engine = NULL;
    all_buckets[idx].name[0] = '\0';
    delete all_buckets[idx].topkeys;
    all_buckets[idx].topkeys = nullptr;
    cb_mutex_exit(&all_buckets[idx].mutex);
    // don't need lock because all timing data uses atomics
    all_buckets[idx].timings.reset();

    LOG_NOTICE(connection, "%s Delete bucket [%s] complete",
               connection_id.c_str(), name.c_str());
    result = ENGINE_SUCCESS;
}

void DestroyBucketThread::run() {
    setRunning();
    destroy();
    std::lock_guard<std::mutex> guard(task->getMutex());
    task->makeRunnable();
}

static void initialize_buckets(void) {
    cb_mutex_initialize(&buckets_lock);
    all_buckets.resize(settings.getMaxBuckets());

    int numthread = settings.getNumWorkerThreads() + 1;
    for (auto &b : all_buckets) {
        b.stats = new thread_stats[numthread];
    }

    // To make the life easier for us in the code, index 0
    // in the array is "no bucket"
    ENGINE_HANDLE *handle;
    cb_assert(new_engine_instance(BucketType::NoBucket,
                                  get_server_api,
                                  &handle,
                                  settings.extensions.logger));

    cb_assert(handle != nullptr);
    auto &nobucket = all_buckets.at(0);
    nobucket.type = BucketType::NoBucket;
    nobucket.state = BucketState::Ready;
    nobucket.engine = (ENGINE_HANDLE_V1*)handle;
}

static void cleanup_buckets(void) {
    for (auto &bucket : all_buckets) {
        bool waiting;

        do {
            waiting = false;
            cb_mutex_enter(&bucket.mutex);
            switch (bucket.state.load()) {
            case BucketState::Stopping:
            case BucketState::Destroying:
            case BucketState::Creating:
            case BucketState::Initializing:
                waiting = true;
                break;
            default:
                /* Empty */
                ;
            }
            cb_mutex_exit(&bucket.mutex);
            if (waiting) {
                usleep(250);
            }
        } while (waiting);

        if (bucket.state == BucketState::Ready) {
            bucket.engine->destroy(v1_handle_2_handle(bucket.engine), false);
            delete bucket.topkeys;
        }

        delete []bucket.stats;
    }
}

void delete_all_buckets() {
    /*
     * Delete all of the buckets one by one by using the executor.
     * We could in theory schedule all of them in parallel, but they
     * probably have some dirty items they need to write to disk so
     * instead of having all of the buckets step on the underlying IO
     * in parallel we'll do them sequentially.
     */

    /**
     * Create a specialized task I may use that just holds the
     * DeleteBucketThread object.
     */
    class DestroyBucketTask : public Task {
    public:
        DestroyBucketTask(const std::string& name_)
            : thread(name_, false, nullptr, this)
        {
            // empty
        }

        // start the bucket deletion
        // May throw std::bad_alloc if we're failing to start the thread
        void start() {
            thread.start();
        }

        virtual bool execute() override {
            return true;
        }

        DestroyBucketThread thread;
    };

    LOG_NOTICE(nullptr, "Stop all buckets");
    bool done;
    do {
        done = true;
        std::shared_ptr<Task> task;
        std::string name;

        cb_mutex_enter(&buckets_lock);
        /*
         * Start at one (not zero) because zero is reserved for "no bucket".
         * The "no bucket" has a state of BucketState::Ready but no name.
         */
        for (int ii = 1; ii < settings.getMaxBuckets() && done; ++ii) {
            cb_mutex_enter(&all_buckets[ii].mutex);
            if (all_buckets[ii].state == BucketState::Ready) {
                name.assign(all_buckets[ii].name);
                LOG_NOTICE(nullptr,
                           "Scheduling delete for bucket %s",
                           name.c_str());
                task = std::make_shared<DestroyBucketTask>(name);
                std::lock_guard<std::mutex> guard(task->getMutex());
                reinterpret_cast<McbpDestroyBucketTask*>(task.get())->start();
                executorPool->schedule(task, false);
                done = false;
            }
            cb_mutex_exit(&all_buckets[ii].mutex);
        }
        cb_mutex_exit(&buckets_lock);

        if (task.get() != nullptr) {
            auto* dbt = reinterpret_cast<DestroyBucketTask*>(task.get());
            LOG_NOTICE(nullptr,
                       "Waiting for delete of %s to complete", name.c_str());
            dbt->thread.waitForState(Couchbase::ThreadState::Zombie);
            LOG_NOTICE(nullptr,
                       "Bucket %s deleted", name.c_str());
        }
    } while (!done);
}

/**
 * Load a shared object and initialize all the extensions in there.
 *
 * @param soname the name of the shared object (may not be NULL)
 * @param config optional configuration parameters
 * @return true if success, false otherwise
 */
bool load_extension(const char *soname, const char *config) {
    cb_dlhandle_t handle;
    void *symbol;
    EXTENSION_ERROR_CODE error;
    union my_hack {
        MEMCACHED_EXTENSIONS_INITIALIZE initialize;
        void* voidptr;
    } funky;
    char *error_msg;

    if (soname == NULL) {
        return false;
    }

    handle = cb_dlopen(soname, &error_msg);
    if (handle == NULL) {
        LOG_WARNING(NULL, "Failed to open library \"%s\": %s\n",
                    soname, error_msg);
        cb_free(error_msg);
        return false;
    }

    symbol = cb_dlsym(handle, "memcached_extensions_initialize", &error_msg);
    if (symbol == NULL) {
        LOG_WARNING(NULL,
                    "Could not find symbol \"memcached_extensions_"
                        "initialize\" in %s: %s\n",
                    soname, error_msg);
        cb_free(error_msg);
        return false;
    }
    funky.voidptr = symbol;

    error = (*funky.initialize)(config, get_server_api);
    if (error != EXTENSION_SUCCESS) {
        LOG_WARNING(NULL,
                    "Failed to initalize extensions from %s. Error code: %d",
                    soname, error);
        cb_dlclose(handle);
        return false;
    }

    LOG_INFO(NULL, "Loaded extensions from: %s", soname);

    return true;
}

/**
 * Log a socket error message.
 *
 * @param severity the severity to put in the log
 * @param cookie cookie representing the client
 * @param prefix What to put as a prefix (MUST INCLUDE
 *               the %s for where the string should go)
 */
void log_socket_error(EXTENSION_LOG_LEVEL severity,
                      const void* cookie,
                      const char* prefix)
{
    log_errcode_error(severity, cookie, prefix, GetLastNetworkError());
}

/**
 * Log a system error message.
 *
 * @param severity the severity to put in the log
 * @param cookie cookie representing the client
 * @param prefix What to put as a prefix (MUST INCLUDE
 *               the %s for where the string should go)
 */
void log_system_error(EXTENSION_LOG_LEVEL severity,
                      const void* cookie,
                      const char* prefix)
{
    log_errcode_error(severity, cookie, prefix, GetLastError());
}

void log_errcode_error(EXTENSION_LOG_LEVEL severity,
                       const void* cookie,
                       const char* prefix,
                       cb_os_error_t err)
{
    std::string errmsg = cb_strerror(err);
    settings.extensions.logger->log(severity, cookie, prefix, errmsg.c_str());
}

static void set_max_filehandles(void) {
    const uint64_t maxfiles = settings.getMaxconns() +
                            (3 * (settings.getNumWorkerThreads() + 2)) +
                            1024;

    auto limit = cb::io::maximizeFileDescriptors(maxfiles);

    if (limit < maxfiles) {
        LOG_WARNING(NULL,
                    "Failed to set the number of file descriptors "
                    " to %" PRIu64 " due to system resource restrictions. "
                    "This may cause the system to misbehave once you reach a "
                    " high connection count as the system won't be able open"
                    " new files on the system. The maximum number of file"
                    " descriptors is currently set to %" PRIu64 ". The system "
                    "is configured to allow %u number of client connections,"
                    " and in addition to that the overhead of the worker "
                    "threads is %u. Finally the backed database needs to "
                    "open files to persist data.", int(maxfiles), int(limit),
                    settings.getMaxconns(),
                    (3 * (settings.getNumWorkerThreads() + 2)));

    }
}

static void load_extensions(void) {
    for (const auto& ext : settings.getPendingExtensions()) {
        LOG_INFO(nullptr, "Loading extension %s with config: %s",
                ext.soname.c_str(), ext.config.c_str());
        if (!load_extension(ext.soname.c_str(), ext.config.c_str())) {
            FATAL_ERROR(EXIT_FAILURE, "Unable to load extension %s "
                        "using the config %s", ext.soname.c_str(),
                        ext.config.c_str());
        }
    }
}

/**
 * The log function used from SASL
 *
 * Try to remap the log levels to our own levels and put in the log
 * depending on the severity.
 */
static int sasl_log_callback(void*, int level, const char *message) {
    switch (level) {
    case CBSASL_LOG_ERR:
        LOG_WARNING(nullptr, "%s", message);
        break;
    case CBSASL_LOG_NOTE:
        LOG_NOTICE(nullptr, "%s", message);
        break;
    case CBSASL_LOG_FAIL:
    case CBSASL_LOG_DEBUG:
        LOG_DEBUG(nullptr, "%s", message);
        break;
    default:
        /* Ignore */
        ;
    }

    return CBSASL_OK;
}

static int sasl_getopt_callback(void*, const char*,
                                const char* option,
                                const char** result,
                                unsigned* len) {
    if (option == nullptr || result == nullptr || len == nullptr) {
        return CBSASL_BADPARAM;
    }

    std::string key(option);

    if (key == "hmac iteration count") {
        // Speed up the test suite by reducing the SHA1 hmac calculations
        // from 4k to 10
        if (getenv("MEMCACHED_UNIT_TESTS") != nullptr) {
            *result = "10";
            *len = 2;
            return CBSASL_OK;
        }
    } else if (key == "sasl mechanisms") {
        const auto& value = settings.getSaslMechanisms();
        if (!value.empty()) {
            *result = value.data();
            *len = static_cast<unsigned int>(value.size());
            return CBSASL_OK;
        }
    }

    return CBSASL_FAIL;
}

static void initialize_sasl() {
    cbsasl_callback_t sasl_callbacks[3];
    int ii = 0;

    sasl_callbacks[ii].id = CBSASL_CB_LOG;
    sasl_callbacks[ii].proc = (int (*)(void))&sasl_log_callback;
    sasl_callbacks[ii].context = nullptr;
    sasl_callbacks[++ii].id = CBSASL_CB_GETOPT;
    sasl_callbacks[ii].proc = (int (*)(void))&sasl_getopt_callback;
    sasl_callbacks[ii].context = nullptr;
    sasl_callbacks[++ii].id = CBSASL_CB_LIST_END;
    sasl_callbacks[ii].proc = nullptr;
    sasl_callbacks[ii].context = nullptr;

    if (cbsasl_server_init(sasl_callbacks, "memcached") != CBSASL_OK) {
        FATAL_ERROR(EXIT_FAILURE, "Failed to initialize SASL server");
    }
}

extern "C" int memcached_main(int argc, char **argv) {
    // MB-14649 log() crash on windows on some CPU's
#ifdef _WIN64
    _set_FMA3_enable (0);
#endif

#ifdef HAVE_LIBNUMA
    enum class NumaPolicy {
        NOT_AVAILABLE,
        DISABLED,
        INTERLEAVE
    } numa_policy = NumaPolicy::NOT_AVAILABLE;
    const char* mem_policy_env = NULL;

    if (numa_available() == 0) {
        // Set the default NUMA memory policy to interleaved.
        mem_policy_env = getenv("MEMCACHED_NUMA_MEM_POLICY");
        if (mem_policy_env != NULL && strcmp("disable", mem_policy_env) == 0) {
            numa_policy = NumaPolicy::DISABLED;
        } else {
            numa_set_interleave_mask(numa_all_nodes_ptr);
            numa_policy = NumaPolicy::INTERLEAVE;
        }
    }
#endif
    std::unique_ptr<ParentMonitor> parent_monitor;

    install_backtrace_terminate_handler(settings.extensions.logger);

    setup_libevent_locking();

    initialize_openssl();

    /* Initialize the socket subsystem */
    cb_initialize_sockets();

    AllocHooks::initialize();

    /* init settings */
    settings_init();

    initialize_mbcp_lookup_map();

    if (memcached_initialize_stderr_logger(get_server_api) != EXTENSION_SUCCESS) {
        fprintf(stderr, "Failed to initialize log system\n");
        return EX_OSERR;
    }

    /* Parse command line arguments */
    try {
        parse_arguments(argc, argv);
    } catch (std::exception& exception) {
        FATAL_ERROR(EXIT_FAILURE, "Failed initialize server: %s",
                    exception.what());
    }

    update_settings_from_config();

    set_server_initialized(!settings.isRequireInit());

    /* Initialize breakpad crash catcher with our just-parsed settings. */
    initialize_breakpad(settings.getBreakpadSettings());

    /* load extensions specified in the settings */
    load_extensions();

    /* Logging available now extensions have been loaded. */
    LOG_NOTICE(NULL, "Couchbase version %s starting.", get_server_version());

#ifdef HAVE_LIBNUMA
    // Log the NUMA policy selected.
    switch (numa_policy) {
    case NumaPolicy::NOT_AVAILABLE:
        settings.extensions.logger->log(EXTENSION_LOG_NOTICE, NULL,
                                        "NUMA: Not available - not setting mem policy.");
        break;

    case NumaPolicy::DISABLED:
        settings.extensions.logger->log(EXTENSION_LOG_NOTICE, NULL,
                                        "NUMA: NOT setting memory allocation policy - "
                                        "disabled via MEMCACHED_NUMA_MEM_POLICY='%s'.",
                                        mem_policy_env);
        break;

    case NumaPolicy::INTERLEAVE:
        settings.extensions.logger->log(EXTENSION_LOG_NOTICE, NULL,
                                        "NUMA: Set memory allocation policy to 'interleave'.");
        break;
    }
#endif

    initialize_audit();

    /* inform interested parties of initial verbosity level */
    perform_callbacks(ON_LOG_LEVEL, NULL, NULL);

    set_max_filehandles();

    /* Aggregate the maximum number of connections */
    settings.calculateMaxconns();

    {
        char *errmsg;
        if (!initialize_engine_map(&errmsg, settings.extensions.logger)) {
            FATAL_ERROR(EXIT_FAILURE, "Unable to initialize engine "
                        "map: %s", errmsg);
        }
    }

    /* Initialize bucket engine */
    initialize_buckets();

    initialize_sasl();

    /* initialize main thread libevent instance */
    main_base = event_base_new();

    /* Initialize signal handlers (requires libevent). */
    if (!install_signal_handlers()) {
        FATAL_ERROR(EXIT_FAILURE, "Unable to install signal handlers");
    }

    /* initialize other stuff */
    stats_init();

#ifndef WIN32
    /*
     * ignore SIGPIPE signals; we can use errno == EPIPE if we
     * need that information
     */
    if (sigignore(SIGPIPE) == -1) {
        FATAL_ERROR(EX_OSERR, "Failed to ignore SIGPIPE; sigaction");
    }
#endif

    /* start up worker threads if MT mode */
    thread_init(settings.getNumWorkerThreads(), main_base, dispatch_event_handler);

    executorPool.reset(new ExecutorPool(size_t(settings.getNumWorkerThreads())));

    /*
     * MB-20034.
     * Now that all threads have been created, e.g. the audit thread, threads
     * associated with extensions and the workers, we can enable shutdown.
     */
    enable_shutdown();

    /* Initialise memcached time keeping */
    mc_time_init(main_base);

    /* create the listening socket, bind it, and init */
    create_listen_sockets(true);

    /* Optional parent monitor */
    char *env = getenv("MEMCACHED_PARENT_MONITOR");
    if (env != NULL) {
        LOG_NOTICE(NULL, "Starting parent monitor");
        parent_monitor.reset(new ParentMonitor(std::stoi(env)));
    }

    if (!memcached_shutdown) {
        /* enter the event loop */
        if (settings.isRequireInit()) {
            LOG_NOTICE(nullptr,
                       "Accepting management clients to initialize buckets");
        } else {
            LOG_NOTICE(nullptr, "Initialization complete. Accepting clients.");
        }
        service_online = true;
        event_base_loop(main_base, 0);
        service_online = false;
    }

    LOG_NOTICE(NULL, "Initiating graceful shutdown.");
    delete_all_buckets();

    if (parent_monitor.get() != nullptr) {
        LOG_NOTICE(NULL, "Shutting down parent monitor");
        parent_monitor.reset();
    }

    LOG_NOTICE(NULL, "Shutting down audit daemon");
    /* Close down the audit daemon cleanly */
    shutdown_auditdaemon(get_audit_handle());

    LOG_NOTICE(NULL, "Shutting down client worker threads");
    threads_shutdown();

    LOG_NOTICE(NULL, "Releasing client resources");
    close_all_connections();

    LOG_NOTICE(NULL, "Releasing bucket resources");
    cleanup_buckets();

    LOG_NOTICE(NULL, "Releasing thread resources");
    threads_cleanup();

    LOG_NOTICE(nullptr, "Shutting down executor pool");
    delete executorPool.release();

    LOG_NOTICE(NULL, "Releasing signal handlers");
    release_signal_handlers();

    LOG_NOTICE(NULL, "Shutting down SASL server");
    cbsasl_server_term();

    LOG_NOTICE(NULL, "Releasing connection objects");
    destroy_connections();

    LOG_NOTICE(nullptr, "Stopping tracing");
    phosphor::TraceLog::getInstance().stop();

    LOG_NOTICE(NULL, "Shutting down engine map");
    shutdown_engine_map();

    LOG_NOTICE(NULL, "Removing breakpad");
    destroy_breakpad();

    LOG_NOTICE(NULL, "Releasing callbacks");
    free_callbacks();

    LOG_NOTICE(NULL, "Shutting down OpenSSL");
    shutdown_openssl();

    LOG_NOTICE(NULL, "Shutting down libevent");
    event_base_free(main_base);

    LOG_NOTICE(NULL, "Shutdown complete.");
    return EXIT_SUCCESS;
}<|MERGE_RESOLUTION|>--- conflicted
+++ resolved
@@ -1142,12 +1142,8 @@
  * @param port the port number in use
  * @param family the address family for the port
  */
-<<<<<<< HEAD
 static void add_listening_port(const struct interface *interf, in_port_t port, sa_family_t family) {
-=======
-static void add_listening_port(struct interface *interf, in_port_t port, sa_family_t family) {
     std::lock_guard<std::mutex> guard(stats_mutex);
->>>>>>> 7daad7a4
     auto *descr = get_listening_port_instance(port);
 
     if (descr == nullptr) {
@@ -1161,14 +1157,7 @@
         newport.curr_conns = 1;
         newport.maxconns = interf->maxconn;
 
-<<<<<<< HEAD
-        if (!interf->host.empty()) {
-            newport.host = interf->host;
-        }
         if (interf->ssl.key.empty() || interf->ssl.cert.empty()) {
-=======
-        if (interf->ssl.key == nullptr || interf->ssl.cert == nullptr) {
->>>>>>> 7daad7a4
             newport.ssl.enabled = false;
         } else {
             newport.ssl.enabled = true;
