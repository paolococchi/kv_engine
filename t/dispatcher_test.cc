--- conflicted
+++ resolved
@@ -5,12 +5,9 @@
 #include "atomic.hh"
 #include "locks.hh"
 
-<<<<<<< HEAD
-=======
 #define EXPECTED_NUM_CALLBACKS 3
 
 Dispatcher dispatcher;
->>>>>>> dc221895
 static Atomic<int> callbacks;
 
 class Thing;
@@ -28,22 +25,7 @@
 
 class Thing {
 public:
-    Thing(Dispatcher *d) : dispatcher(d) {}
-
     void start(void) {
-<<<<<<< HEAD
-        dispatcher->schedule(shared_ptr<TestCallback>(new TestCallback(this)));
-    }
-
-    bool doSomething(Dispatcher &d, TaskId &t) {
-        (void)t;
-        assert(&d == dispatcher);
-        ++callbacks;
-        return true;
-    }
-private:
-    Dispatcher *dispatcher;
-=======
         dispatcher.schedule(shared_ptr<TestCallback>(new TestCallback(this)),
                             &tid);
     }
@@ -55,7 +37,6 @@
     }
 private:
     TaskId tid;
->>>>>>> dc221895
 };
 
 bool TestCallback::callback(Dispatcher &d, TaskId t) {
@@ -84,15 +65,9 @@
 
 int main(int argc, char **argv) {
     (void)argc; (void)argv;
-<<<<<<< HEAD
-    std::cerr << "The dispatcher test is currently broken pending rework." << std::endl;
-    exit(0);
-    Dispatcher dispatcher;
-=======
     alarm(5);
->>>>>>> dc221895
     dispatcher.start();
-    Thing t(&dispatcher);
+    Thing t;
     t.start();
 
     // Wait for some callbacks
@@ -101,11 +76,7 @@
     }
 
     dispatcher.stop();
-<<<<<<< HEAD
-    if (callbacks != 1) {
-=======
     if (callbacks != EXPECTED_NUM_CALLBACKS) {
->>>>>>> dc221895
         std::cerr << "Expected 1 callback, got " << callbacks << std::endl;
         return 1;
     }
