{
    "params": {
        "allow_data_loss_during_shutdown": {
            "default": "false",
            "dynamic": false,
            "type": "bool"
        },
        "alog_block_size": {
            "default": "4096",
            "descr": "Logging block size.",
            "dynamic": false,
            "type": "size_t"
        },
        "alog_path": {
            "default": "",
            "descr": "Path to the access log.",
            "dynamic": false,
            "type": "std::string"
        },
        "access_scanner_enabled": {
            "default": "true",
            "descr": "True if access scanner task is enabled",
            "type": "bool"
        },
        "alog_sleep_time": {
            "default": "1440",
            "descr": "Number of minutes between each sweep for the access log",
            "type": "size_t",
            "validator": {
                "range": {
                    "max": 4320,
                    "min": 1
                }
            }
        },
        "alog_task_time": {
            "default": "2",
            "descr": "Hour in GMT time when access scanner task is scheduled to run",
            "type": "size_t",
            "validator": {
                "range": {
                    "max": 23,
                    "min": 0
                }
            }
        },
        "backend": {
            "default": "couchdb",
            "dynamic": false,
            "type": "std::string",
            "validator": {
                "enum": [
                    "couchdb"
                ]
            }
        },
        "backfill_mem_threshold": {
            "default": "96",
            "desr": "Percentage of memory that backfill task is allowed to consume",
            "type": "size_t",
            "validator": {
                "range": {
                    "max": 100,
                    "min": 0
                }
            }
        },
        "bg_fetch_delay": {
            "default": "0",
            "type": "size_t",
            "validator": {
                "range": {
                    "max": 900,
                    "min": 0
                }
            }
        },
        "bfilter_enabled": {
            "default": "true",
            "desr": "Enable or disable the bloom filter",
            "type": "bool"
        },
        "bfilter_key_count": {
            "default": "10000",
            "desr": "Bloomfilter: Estimated key count per vbucket",
            "type": "size_t"
        },
        "bfilter_fp_prob": {
            "default": "0.01",
            "desr": "Bloomfilter: Allowed probability for false positives",
            "type": "float"
        },
        "bfilter_residency_threshold": {
            "default": "0.1",
            "desr" : "If resident ratio (during full eviction) were found less than this threshold, compaction will include all items into bloomfilter",
            "type" : "float"
        },
        "compaction_exp_mem_threshold": {
            "default": "85",
            "desr": "Memory usage threshold after which compaction will not queue expired items for deletion",
            "type": "size_t",
            "validator": {
                "range": {
                    "max": 100,
                    "min": 0
                }
            }
        },
        "chk_max_items": {
            "default": "500",
            "type": "size_t"
        },
        "chk_period": {
            "default": "5",
            "type": "size_t"
        },
        "chk_remover_stime": {
            "default": "5",
            "type": "size_t"
        },
        "compaction_write_queue_cap": {
            "default": "10000",
            "desr" : "Disk write queue threshold after which compaction tasks will be made to snooze, if there are already pending compaction tasks",
            "type" : "size_t"
        },
        "config_file": {
            "default": "",
            "dynamic": false,
            "type": "std::string"
        },
        "conflict_resolution_type": {
            "default": "seqno",
            "dynamic": false,
            "type": "std::string",
            "validator": {
                "enum": [
                    "seqno"
                ]
            }
        },
        "couch_bucket": {
            "default": "default",
            "dynamic": false,
            "type": "std::string"
        },
        "data_traffic_enabled": {
            "default": "true",
            "descr": "True if we want to enable data traffic after warmup is complete",
            "type": "bool"
        },
        "dbname": {
            "default": "/tmp/test",
            "descr": "Path to on-disk storage.",
            "dynamic": false,
            "type": "std::string"
        },
        "defragmenter_enabled": {
            "default": "true",
            "descr": "True if defragmenter task is enabled",
            "type": "bool"
        },
        "defragmenter_interval": {
            "default": "10",
            "descr": "How often defragmenter task should be run (in seconds).",
            "type": "size_t"
        },
        "defragmenter_age_threshold": {
            "default": "10",
            "descr": "How old (measured in number of defragmenter passes) must a document be to be considered for degragmentation.",
            "type": "size_t"
        },
        "defragmenter_chunk_duration": {
            "default": "20",
            "descr": "Maximum time (in ms) defragmentation task will run for before being paused (and resumed at the next defragmenter_interval).",
            "type": "size_t"
        },
        "enable_chk_merge": {
            "default": "false",
            "descr": "True if merging closed checkpoints is enabled",
            "type": "bool"
        },
        "exp_pager_stime": {
            "default": "3600",
            "type": "size_t"
        },
        "failpartialwarmup": {
            "default": "true",
            "type": "bool"
        },
        "flushall_enabled": {
            "default": "true",
            "descr": "True if memcached flush API is enabled",
            "type": "bool"
        },
        "getl_default_timeout": {
            "default": "15",
            "descr": "The default timeout for a getl lock in (s)",
            "type": "size_t"
        },
        "getl_max_timeout": {
            "default": "30",
            "descr": "The maximum timeout for a getl lock in (s)",
            "type": "size_t"
        },
        "ht_locks": {
            "default": "47",
            "type": "size_t"
        },
        "ht_size": {
            "default": "0",
            "type": "size_t"
        },
        "initfile": {
            "default": "",
            "type": "std::string"
        },
        "item_eviction_policy": {
            "default": "value_only",
            "descr": "Item eviction policy on cache, which is used by the item pager",
            "type": "std::string",
            "validator": {
                "enum": [
                    "value_only",
                    "full_eviction"
                ]
            }
        },
        "item_num_based_new_chk": {
            "default": "true",
            "descr": "True if the number of items in the current checkpoint plays a role in a new checkpoint creation",
            "type": "bool"
        },
        "keep_closed_chks": {
            "default": "false",
            "descr": "True if we want to keep the closed checkpoints for each vbucket unless the memory usage is above high water mark",
            "type": "bool"
        },
        "max_checkpoints": {
            "default": "2",
            "type": "size_t"
        },
        "max_failover_entries": {
            "default": "25",
            "descr": "maximum number of failover log entries",
            "type": "size_t"
        },
        "max_item_size": {
            "default": "(20 * 1024 * 1024)",
            "descr": "Maximum number of bytes allowed for an item",
            "type": "size_t"
        },
        "max_size": {
            "default": "0",
            "type": "size_t"
        },
        "max_vbuckets": {
            "default": "1024",
            "descr": "Maximum number of vbuckets expected",
            "dynamic": false,
            "type": "size_t"
        },
        "max_threads": {
            "default": "0",
            "descr": "Maximum number of threads in global pool",
            "dynamic": false,
            "type": "size_t"
        },
        "max_num_shards": {
            "default": "4",
            "descr": "Maximum number of shards",
            "dynamic": false,
            "type": "size_t"
        },
        "max_num_workers": {
            "default": "4",
            "descr": "Bucket Priority relative to other buckets",
            "dynamic": false,
            "type": "size_t",
            "validator": {
                "range": {
                    "max": 8,
                    "min": 1
                }
            }
        },
        "max_num_readers": {
            "default": "0",
            "descr": "Throttle max number of reader threads",
            "dynamic": false,
            "type": "size_t",
            "validator": {
                "range": {
                    "max": 512,
                    "min": 0
                }
            }
        },
        "max_num_writers": {
            "default": "0",
            "descr": "Throttle max number of writer threads",
            "dynamic": false,
            "type": "size_t",
            "validator": {
                "range": {
                    "max": 512,
                    "min": 0
                }
            }
        },
        "max_num_auxio": {
            "default": "0",
            "descr": "Throttle max number of aux io threads",
            "dynamic": false,
            "type": "size_t",
            "validator": {
                "range": {
                    "max": 512,
                    "min": 0
                }
            }
        },
        "max_num_nonio": {
            "default": "0",
            "descr": "Throttle max number of non io threads",
            "dynamic": false,
            "type": "size_t",
            "validator": {
                "range": {
                    "max": 512,
                    "min": 0
                }
            }
        },
        "mem_high_wat": {
            "default": "max",
            "type": "size_t"
        },
        "mem_low_wat": {
            "default": "max",
            "type": "size_t"
        },
        "mutation_mem_threshold": {
            "default": "93",
            "desr": "Percentage of memory that can be used before mutations return tmpOOMs",
            "type": "size_t",
            "validator" : {
                "range" : {
                    "max": 100,
                    "min": 0
                }
            }
        },
        "pager_active_vb_pcnt": {
            "default": "40",
            "descr": "Active vbuckets paging percentage",
            "type": "size_t",
            "validator": {
                "range": {
                    "max": 50,
                    "min": 0
                }
            }
        },
        "postInitfile": {
            "default": "",
            "type": "std::string"
        },
        "tap_ack_grace_period": {
            "default": "300",
            "type": "size_t"
        },
        "tap_ack_initial_sequence_number": {
            "default": "1",
            "type": "size_t"
        },
        "tap_ack_interval": {
            "default": "1000",
            "type": "size_t"
        },
        "tap_ack_window_size": {
            "default": "10",
            "type": "size_t"
        },
        "tap_backfill_resident": {
            "default": "0.9",
            "type": "float"
        },
        "tap_backlog_limit": {
            "default": "5000",
            "type": "size_t"
        },
        "tap_backoff_period": {
            "default": "5.0",
            "type": "float"
        },
        "tap_bg_max_pending": {
            "default": "500",
            "type": "size_t"
        },
        "tap_keepalive": {
            "default": "0",
            "type": "size_t"
        },
        "tap_noop_interval": {
            "default": "200",
            "descr": "Number of seconds between a noop is sent on an idle connection",
            "type": "size_t"
        },
        "tap_requeue_sleep_time": {
            "default": "0.1",
            "type": "float"
        },
        "tap_throttle_cap_pcnt": {
            "default": "10",
            "descr": "Percentage of total items in write queue at which we throttle tap input",
            "type": "size_t",
            "validator": {
                "range": {
                    "max": 100,
                    "min": 0
                }
            }
        },
        "tap_throttle_queue_cap": {
            "default": "-1",
            "descr": "Max size of a write queue to throttle incoming tap input.",
            "type": "ssize_t",
            "validator": {
                "range": {
                    "max": 100000000,
                    "min": -1
                }
            }
        },
        "tap_throttle_threshold": {
            "default": "99",
            "descr": "Percentage of max mem at which we begin NAKing tap input.",
            "type": "size_t",
            "validator": {
                "range": {
                    "max": 100,
                    "min": 0
                }
            }
        },
        "uuid": {
            "default": "",
            "descr": "The UUID for the bucket",
            "dynamic" : false,
            "type": "std::string"
        },
        "dcp_backfill_byte_limit": {
            "default": "20971832",
            "descr": "Max bytes a connection can backfill into memory",
            "dynamic": false,
            "type": "size_t"
        },
        "dcp_conn_buffer_size": {
            "default": "10485760",
            "descr": "Size in bytes of an dcp consumer connection buffer",
            "dynamic": false,
            "type": "size_t"
        },
        "dcp_enable_dynamic_conn_buffer_size": {
            "default": "true",
            "descr": "Whether or not the buffer size in dcp flow control be decided dynamically",
            "dynamic": false,
            "type": "bool"
        },
        "dcp_conn_buffer_size_max": {
            "default": "52428800",
            "descr": "Max size in bytes of an dcp consumer connection buffer",
            "dynamic": false,
            "type": "size_t"
        },
        "dcp_conn_buffer_size_perc": {
            "default": "1",
            "descr": "Percentage of memQuota for a dcp consumer connection buffer",
            "type": "size_t",
            "dynamic": false,
            "validator": {
                "range": {
                    "max": 10,
                    "min": 1
                }
            }
        },
        "dcp_conn_buffer_size_aggr_mem_threshold": {
            "default": "10",
            "descr": "Aggr mem usage by all dcp conns (as percentage of memQuota) after which only dcp_conn_buffer_size is allocated",
            "type": "size_t",
            "dynamic": false,
            "validator": {
                "range": {
                    "max": 20,
                    "min": 1
                }
            }
        },
        "dcp_enable_flow_control": {
            "default": "true",
            "descr": "Whether or not dcp connections should use flow control",
            "dynamic": false,
            "type": "bool"
        },
        "dcp_enable_noop": {
            "default": "true",
            "descr": "Whether or not dcp connections should use no-ops",
            "dynamic": false,
            "type": "bool"
        },
        "dcp_noop_interval": {
            "default": "180",
            "descr": "Number of seconds between a noop",
            "type": "size_t"
        },
        "dcp_max_unacked_bytes": {
            "default": "524288",
            "descr": "Amount of processed bytes before an ack is required",
            "dynamic": false,
            "type": "size_t"
        },
<<<<<<< HEAD
        "dcp_scan_byte_limit": {
            "default": "4194304",
            "descr": "Max bytes that can be read in a single disk scan",
            "dynamic": false,
            "type": "size_t"
        },
        "dcp_scan_item_limit": {
            "default": "4096",
            "descr": "Max items that can be read in a single disk scan",
            "dynamic": false,
            "type": "size_t"
        },
        "dcp_producer_notifier_yield_limit": {
            "default": "50",
            "descr": "The number of notifications before DcpProducerNotifier::run yields.",
            "type": "size_t"
        },
=======
>>>>>>> ae39d7f2
        "dcp_producer_snapshot_marker_yield_limit": {
            "default": "256",
            "descr": "The number of snapshots before ActiveStreamCheckpointProcessorTask::run yields.",
            "type": "size_t"
        },
        "vb0": {
            "default": "false",
            "type": "bool"
        },
        "waitforwarmup": {
            "default": "false",
            "type": "bool"
        },
        "warmup": {
            "default": "true",
            "type": "bool"
        },
        "warmup_batch_size": {
            "default": "1000",
            "descr": "The size of each batch loaded during warmup.",
            "dynamic": false,
            "type": "size_t",
            "validator": {
                "range": {
                    "max": 10000,
                    "min": 1
                }
            }
        },
        "warmup_min_memory_threshold": {
            "default": "100",
            "descr": "Percentage of max mem warmed up before we enable traffic.",
            "type": "size_t",
            "validator": {
                "range": {
                    "max": 100,
                    "min": 0
                }
            }
        },
        "warmup_min_items_threshold": {
            "default": "100",
            "descr": "Percentage of total items warmed up before we enable traffic.",
            "type": "size_t",
            "validator": {
                "range": {
                    "max": 100,
                    "min": 0
                }
            }
        }
    }
}<|MERGE_RESOLUTION|>--- conflicted
+++ resolved
@@ -520,7 +520,6 @@
             "dynamic": false,
             "type": "size_t"
         },
-<<<<<<< HEAD
         "dcp_scan_byte_limit": {
             "default": "4194304",
             "descr": "Max bytes that can be read in a single disk scan",
@@ -533,13 +532,6 @@
             "dynamic": false,
             "type": "size_t"
         },
-        "dcp_producer_notifier_yield_limit": {
-            "default": "50",
-            "descr": "The number of notifications before DcpProducerNotifier::run yields.",
-            "type": "size_t"
-        },
-=======
->>>>>>> ae39d7f2
         "dcp_producer_snapshot_marker_yield_limit": {
             "default": "256",
             "descr": "The number of snapshots before ActiveStreamCheckpointProcessorTask::run yields.",
