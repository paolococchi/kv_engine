--- conflicted
+++ resolved
@@ -385,21 +385,12 @@
                                   exptime,
                                   value.data(),
                                   value.size(),
-<<<<<<< HEAD
                                   datatype,
-                                  cas,
-                                  bySeqno,
-                                  vbucket,
-                                  revSeqno));
-=======
-                                  &datatype,
-                                  EXT_META_LEN,
                                   cas,
                                   bySeqno,
                                   vbucket,
                                   revSeqno,
                                   nru));
->>>>>>> c61aed97
 
         ExtendedMetaData *emd = NULL;
         if (meta.size() > 0) {
