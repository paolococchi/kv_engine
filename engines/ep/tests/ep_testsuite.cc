/* -*- MODE: C++; tab-width: 4; c-basic-offset: 4; indent-tabs-mode: nil -*- */
/*
 *     Copyright 2010 Couchbase, Inc
 *
 *   Licensed under the Apache License, Version 2.0 (the "License");
 *   you may not use this file except in compliance with the License.
 *   You may obtain a copy of the License at
 *
 *       http://www.apache.org/licenses/LICENSE-2.0
 *
 *   Unless required by applicable law or agreed to in writing, software
 *   distributed under the License is distributed on an "AS IS" BASIS,
 *   WITHOUT WARRANTIES OR CONDITIONS OF ANY KIND, either express or implied.
 *   See the License for the specific language governing permissions and
 *   limitations under the License.
 */

// Usage: (to run just a single test case)
// make engine_tests EP_TEST_NUM=3

#include <stdio.h>
#include <stdlib.h>
#include <string.h>

#include <chrono>
#include <condition_variable>
#include <cstdlib>
#include <iomanip>
#include <iostream>
#include <map>
#include <mutex>
#include <regex>
#include <set>
#include <sstream>
#include <string>
#include <thread>
#include <unordered_map>
#include <unordered_set>
#include <vector>

#include "atomic.h"
#include "couch-kvstore/couch-kvstore-metadata.h"
#include "ep_test_apis.h"

#include "ep_testsuite_common.h"
#include "locks.h"
#include <libcouchstore/couch_db.h>
#include <memcached/engine.h>
#include <memcached/engine_error.h>
#include <memcached/engine_testapp.h>
#include <memcached/types.h>
#include <nlohmann/json.hpp>
#include <platform/cb_malloc.h>
#include <platform/cbassert.h>
#include <platform/dirutils.h>
#include <platform/platform_time.h>
#include <platform/strerror.h>
#include <string_utilities.h>
#include <xattr/blob.h>
#include <xattr/utils.h>

#ifdef linux
/* /usr/include/netinet/in.h defines macros from ntohs() to _bswap_nn to
 * optimize the conversion functions, but the prototypes generate warnings
 * from gcc. The conversion methods isn't the bottleneck for my app, so
 * just remove the warnings by undef'ing the optimization ..
 */
#undef ntohs
#undef ntohl
#undef htons
#undef htonl
#endif

using namespace std::string_literals;

// ptr_fun don't like the extern "C" thing for unlock cookie.. cast it
// away ;)
typedef void (*UNLOCK_COOKIE_T)(const void *cookie);

class ThreadData {
public:
    ThreadData(EngineIface* eh, int e = 0) : h(eh), extra(e) {
    }
    EngineIface* h;
    int extra;
};

enum class BucketType { EP, Ephemeral };

static void check_observe_seqno(bool failover,
                                BucketType bucket_type,
                                uint8_t format_type,
                                Vbid vb_id,
                                uint64_t vb_uuid,
                                uint64_t last_persisted_seqno,
                                uint64_t current_seqno,
                                uint64_t failover_vbuuid = 0,
                                uint64_t failover_seqno = 0) {
    uint8_t recv_format_type;
    Vbid recv_vb_id;
    uint64_t recv_vb_uuid;
    uint64_t recv_last_persisted_seqno;
    uint64_t recv_current_seqno;
    uint64_t recv_failover_vbuuid;
    uint64_t recv_failover_seqno;

    memcpy(&recv_format_type, last_body.data(), sizeof(uint8_t));
    checkeq(format_type, recv_format_type, "Wrong format type in result");
    memcpy(&recv_vb_id, last_body.data() + 1, sizeof(uint16_t));
    checkeq(vb_id.get(), ntohs(recv_vb_id.get()), "Wrong vbucket id in result");
    memcpy(&recv_vb_uuid, last_body.data() + 3, sizeof(uint64_t));
    checkeq(vb_uuid, ntohll(recv_vb_uuid), "Wrong vbucket uuid in result");
    memcpy(&recv_last_persisted_seqno, last_body.data() + 11, sizeof(uint64_t));

    switch (bucket_type) {
    case BucketType::EP:
        // Should get the "real" persisted seqno:
        checkeq(last_persisted_seqno,
                ntohll(recv_last_persisted_seqno),
                "Wrong persisted seqno in result (EP)");
        break;
    case BucketType::Ephemeral:
        // For ephemeral, this should always be zero, as there is no
        // persistence.
        checkeq(uint64_t(0),
                ntohll(recv_last_persisted_seqno),
                "Wrong persisted seqno in result (Ephemeral)");
        break;
    }

    memcpy(&recv_current_seqno, last_body.data() + 19, sizeof(uint64_t));
    checkeq(current_seqno, ntohll(recv_current_seqno), "Wrong current seqno in result");

    if (failover) {
        memcpy(&recv_failover_vbuuid, last_body.data() + 27, sizeof(uint64_t));
        checkeq(failover_vbuuid, ntohll(recv_failover_vbuuid),
                "Wrong failover uuid in result");
        memcpy(&recv_failover_seqno, last_body.data() + 35, sizeof(uint64_t));
        checkeq(failover_seqno, ntohll(recv_failover_seqno),
                "Wrong failover seqno in result");
    }
}

static enum test_result test_replace_with_eviction(EngineIface* h) {
    checkeq(ENGINE_SUCCESS,
            store(h, NULL, OPERATION_SET, "key", "somevalue"),
            "Failed to set value.");
    wait_for_flusher_to_settle(h);
    evict_key(h, "key");
    int numBgFetched = get_int_stat(h, "ep_bg_fetched");

    checkeq(ENGINE_SUCCESS,
            store(h, NULL, OPERATION_REPLACE, "key", "somevalue1"),
            "Failed to replace existing value.");

    checkeq(ENGINE_SUCCESS,
            get_stats(h, {}, add_stats),
            "Failed to get stats.");
    std::string eviction_policy = vals.find("ep_item_eviction_policy")->second;
    if (eviction_policy == "full_eviction") {
        numBgFetched++;
    }

    checkeq(numBgFetched,
            get_int_stat(h, "ep_bg_fetched"),
            "Bg fetched value didn't match");

    check_key_value(h, "key", "somevalue1", 10);
    return SUCCESS;
}

static enum test_result test_wrong_vb_mutation(EngineIface* h,
                                               ENGINE_STORE_OPERATION op) {
    int numNotMyVBucket = get_int_stat(h, "ep_num_not_my_vbuckets");
    uint64_t cas = 11;
    if (op == OPERATION_ADD) {
        // Add operation with cas != 0 doesn't make sense
        cas = 0;
    }
    checkeq(ENGINE_NOT_MY_VBUCKET,
            store(h, NULL, op, "key", "somevalue", nullptr, cas, Vbid(1)),
            "Expected not_my_vbucket");
    wait_for_stat_change(h, "ep_num_not_my_vbuckets", numNotMyVBucket);
    return SUCCESS;
}

static enum test_result test_pending_vb_mutation(EngineIface* h,
                                                 ENGINE_STORE_OPERATION op) {
    const void* cookie = testHarness->create_cookie();
    testHarness->set_ewouldblock_handling(cookie, false);
    check(set_vbucket_state(h, Vbid(1), vbucket_state_pending),
          "Failed to set vbucket state.");
    check(verify_vbucket_state(h, Vbid(1), vbucket_state_pending),
          "Bucket state was not set to pending.");
    uint64_t cas = 11;
    if (op == OPERATION_ADD) {
        // Add operation with cas != 0 doesn't make sense..
        cas = 0;
    }
    checkeq(ENGINE_EWOULDBLOCK,
            store(h, cookie, op, "key", "somevalue", nullptr, cas, Vbid(1)),
            "Expected ewouldblock");
    testHarness->destroy_cookie(cookie);
    return SUCCESS;
}

static enum test_result test_replica_vb_mutation(EngineIface* h,
                                                 ENGINE_STORE_OPERATION op) {
    check(set_vbucket_state(h, Vbid(1), vbucket_state_replica),
          "Failed to set vbucket state.");
    check(verify_vbucket_state(h, Vbid(1), vbucket_state_replica),
          "Bucket state was not set to replica.");
    int numNotMyVBucket = get_int_stat(h, "ep_num_not_my_vbuckets");

    uint64_t cas = 11;
    if (op == OPERATION_ADD) {
        // performing add with a CAS != 0 doesn't make sense...
        cas = 0;
    }
    checkeq(ENGINE_NOT_MY_VBUCKET,
            store(h, NULL, op, "key", "somevalue", nullptr, cas, Vbid(1)),
            "Expected not my vbucket");
    wait_for_stat_change(h, "ep_num_not_my_vbuckets", numNotMyVBucket);
    return SUCCESS;
}

//
// ----------------------------------------------------------------------
// The actual tests are below.
// ----------------------------------------------------------------------
//

static int checkCurrItemsAfterShutdown(EngineIface* h,
                                       int numItems2Load,
                                       bool shutdownForce) {
    if (!isWarmupEnabled(h)) {
        return SKIPPED;
    }

    std::vector<std::string> keys;
    for (int index = 0; index < numItems2Load; ++index) {
        std::stringstream s;
        s << "keys_2_load-" << index;
        std::string key(s.str());
        keys.push_back(key);
    }

    // Check preconditions.
    checkeq(0,
            get_int_stat(h, "ep_total_persisted"),
            "Expected ep_total_persisted equals 0");
    checkeq(0, get_int_stat(h, "curr_items"), "Expected curr_items equals 0");

    // stop flusher before loading new items
    auto pkt = createPacket(cb::mcbp::ClientOpcode::StopPersistence);
    checkeq(ENGINE_SUCCESS,
            h->unknown_command(NULL, *pkt, add_response),
            "CMD_STOP_PERSISTENCE failed!");
    checkeq(cb::mcbp::Status::Success,
            last_status.load(),
            "Failed to stop persistence!");

    std::vector<std::string>::iterator itr;
    for (itr = keys.begin(); itr != keys.end(); ++itr) {
        checkeq(ENGINE_SUCCESS,
                store(h, NULL, OPERATION_SET, itr->c_str(), "oracle"),
                "Failed to store a value");
    }

    checkeq(0,
            get_int_stat(h, "ep_total_persisted"),
            "Incorrect ep_total_persisted, expected 0");

    // Can only check curr_items in value_only eviction; full-eviction
    // relies on persistence to complete (via flusher) to update count.
    const auto evictionPolicy = get_str_stat(h, "ep_item_eviction_policy");
    if (evictionPolicy == "value_only") {
        checkeq(numItems2Load,
                get_int_stat(h, "curr_items"),
                "Expected curr_items to reflect item count");
    }

    // resume flusher before shutdown + warmup
    pkt = createPacket(cb::mcbp::ClientOpcode::StartPersistence);
    checkeq(ENGINE_SUCCESS,
            h->unknown_command(NULL, *pkt, add_response),
            "CMD_START_PERSISTENCE failed!");
    checkeq(cb::mcbp::Status::Success, last_status.load(),
          "Failed to start persistence!");

    // shutdown engine force and restart
    testHarness->reload_engine(&h,
                               testHarness->engine_path,
                               testHarness->get_current_testcase()->cfg,
                               true,
                               shutdownForce);

    wait_for_warmup_complete(h);
    return get_int_stat(h, "curr_items");
}

static enum test_result test_flush_shutdown_force(EngineIface* h) {
    if (!isWarmupEnabled(h)) {
        return SKIPPED;
    }

    int numItems2load = 3000;
    bool shutdownForce = true;
    int currItems =
            checkCurrItemsAfterShutdown(h, numItems2load, shutdownForce);
    checkle(currItems, numItems2load,
           "Number of curr items should be <= 3000, unless previous "
           "shutdown force had to wait for the flusher");
    return SUCCESS;
}

static enum test_result test_flush_shutdown_noforce(EngineIface* h) {
    if (!isWarmupEnabled(h)) {
        return SKIPPED;
    }

    int numItems2load = 3000;
    bool shutdownForce = false;
    int currItems =
            checkCurrItemsAfterShutdown(h, numItems2load, shutdownForce);
    checkeq(numItems2load, currItems,
           "Number of curr items should be equal to 3000, unless previous "
           "shutdown did not wait for the flusher");
    return SUCCESS;
}

static enum test_result test_shutdown_snapshot_range(EngineIface* h) {
    if (!isWarmupEnabled(h)) {
        return SKIPPED;
    }

    const int num_items = 100;
    for (int j = 0; j < num_items; ++j) {
        std::stringstream ss;
        ss << "key" << j;
        checkeq(ENGINE_SUCCESS,
                store(h, NULL, OPERATION_SET, ss.str().c_str(), "data"),
                "Failed to store a value");
    }

    wait_for_flusher_to_settle(h);
    int end = get_int_stat(h, "vb_0:high_seqno", "vbucket-seqno");

    /* change vb state to replica before restarting (as it happens in graceful
       failover)*/
    check(set_vbucket_state(h, Vbid(0), vbucket_state_replica),
          "Failed set vbucket 0 to replica state.");

    /* trigger persist vb state task */
    check(set_param(h,
                    cb::mcbp::request::SetParamPayload::Type::Flush,
                    "vb_state_persist_run",
                    "0"),
          "Failed to trigger vb state persist");

    /* restart the engine */
    testHarness->reload_engine(&h,
                               testHarness->engine_path,
                               testHarness->get_current_testcase()->cfg,
                               true,
                               false);

    wait_for_warmup_complete(h);

    /* Check if snapshot range is persisted correctly */
    checkeq(end,
            get_int_stat(h, "vb_0:last_persisted_snap_start", "vbucket-seqno"),
            "Wrong snapshot start persisted");
    checkeq(end,
            get_int_stat(h, "vb_0:last_persisted_snap_end", "vbucket-seqno"),
            "Wrong snapshot end persisted");

    return SUCCESS;
}

static enum test_result test_restart(EngineIface* h) {
    if (!isWarmupEnabled(h)) {
        return SKIPPED;
    }

    static const char val[] = "somevalue";
    ENGINE_ERROR_CODE ret = store(h, NULL, OPERATION_SET, "key", val);
    checkeq(ENGINE_SUCCESS, ret, "Failed set.");

    testHarness->reload_engine(&h,
                               testHarness->engine_path,
                               testHarness->get_current_testcase()->cfg,
                               true,
                               false);

    wait_for_warmup_complete(h);
    check_key_value(h, "key", val, strlen(val));
    return SUCCESS;
}

static enum test_result test_specialKeys(EngineIface* h) {
    ENGINE_ERROR_CODE ret;

    // Simplified Chinese "Couchbase"
    static const char key0[] = "沙发数据库";
    static const char val0[] = "some Chinese value";
    checkeq(ENGINE_SUCCESS, (ret = store(h, NULL, OPERATION_SET, key0, val0)),
          "Failed set Chinese key");
    check_key_value(h, key0, val0, strlen(val0));

    // Traditional Chinese "Couchbase"
    static const char key1[] = "沙發數據庫";
    static const char val1[] = "some Traditional Chinese value";
    checkeq(ENGINE_SUCCESS, (ret = store(h, NULL, OPERATION_SET, key1, val1)),
          "Failed set Traditional Chinese key");

    // Korean "couch potato"
    static const char key2[] = "쇼파감자";
    static const char val2[] = "some Korean value";
    checkeq(ENGINE_SUCCESS, (ret = store(h, NULL, OPERATION_SET, key2, val2)),
          "Failed set Korean key");

    // Russian "couch potato"
    static const char key3[] = "лодырь, лентяй";
    static const char val3[] = "some Russian value";
    checkeq(ENGINE_SUCCESS, (ret = store(h, NULL, OPERATION_SET, key3, val3)),
          "Failed set Russian key");

    // Japanese "couch potato"
    static const char key4[] = "カウチポテト";
    static const char val4[] = "some Japanese value";
    checkeq(ENGINE_SUCCESS, (ret = store(h, NULL, OPERATION_SET, key4, val4)),
          "Failed set Japanese key");

    // Indian char key, and no idea what it is
    static const char key5[] = "हरियानवी";
    static const char val5[] = "some Indian value";
    checkeq(ENGINE_SUCCESS, (ret = store(h, NULL, OPERATION_SET, key5, val5)),
          "Failed set Indian key");

    // Portuguese translation "couch potato"
    static const char key6[] = "sedentário";
    static const char val6[] = "some Portuguese value";
    checkeq(ENGINE_SUCCESS, (ret = store(h, NULL, OPERATION_SET, key6, val6)),
          "Failed set Portuguese key");

    // Arabic translation "couch potato"
    static const char key7[] = "الحافلةالبطاطة";
    static const char val7[] = "some Arabic value";
    checkeq(ENGINE_SUCCESS, (ret = store(h, NULL, OPERATION_SET, key7, val7)),
          "Failed set Arabic key");

    if (isWarmupEnabled(h)) {
        // Check that after warmup the keys are still present.
        testHarness->reload_engine(&h,
                                   testHarness->engine_path,
                                   testHarness->get_current_testcase()->cfg,
                                   true,
                                   false);

        wait_for_warmup_complete(h);
        check_key_value(h, key0, val0, strlen(val0));
        check_key_value(h, key1, val1, strlen(val1));
        check_key_value(h, key2, val2, strlen(val2));
        check_key_value(h, key3, val3, strlen(val3));
        check_key_value(h, key4, val4, strlen(val4));
        check_key_value(h, key5, val5, strlen(val5));
        check_key_value(h, key6, val6, strlen(val6));
        check_key_value(h, key7, val7, strlen(val7));
    }
    return SUCCESS;
}

static enum test_result test_binKeys(EngineIface* h) {
    ENGINE_ERROR_CODE ret;

    // binary key with char values beyond 0x7F
    static const char key0[] = "\xe0\xed\xf1\x6f\x7f\xf8\xfa";
    static const char val0[] = "some value val8";
    checkeq(ENGINE_SUCCESS, (ret = store(h, NULL, OPERATION_SET, key0, val0)),
          "Failed set binary key0");
    check_key_value(h, key0, val0, strlen(val0));

    // binary keys with char values beyond 0x7F
    static const char key1[] = "\xf1\xfd\xfe\xff\xf0\xf8\xef";
    static const char val1[] = "some value val9";
    checkeq(ENGINE_SUCCESS, (ret = store(h, NULL, OPERATION_SET, key1, val1)),
          "Failed set binary key1");
    check_key_value(h, key1, val1, strlen(val1));

    // binary keys with special utf-8 BOM (Byte Order Mark) values 0xBB 0xBF
    // 0xEF
    static const char key2[] = "\xff\xfe\xbb\xbf\xef";
    static const char val2[] = "some utf-8 bom value";
    checkeq(ENGINE_SUCCESS, (ret = store(h, NULL, OPERATION_SET, key2, val2)),
          "Failed set binary utf-8 bom key");
    check_key_value(h, key2, val2, strlen(val2));

    // binary keys with special utf-16BE BOM values "U+FEFF"
    static const char key3[] = "U+\xfe\xff\xefU+\xff\xfe";
    static const char val3[] = "some utf-16 bom value";
    checkeq(ENGINE_SUCCESS, (ret = store(h, NULL, OPERATION_SET, key3, val3)),
          "Failed set binary utf-16 bom key");
    check_key_value(h, key3, val3, strlen(val3));

    if (isWarmupEnabled(h)) {
        testHarness->reload_engine(&h,
                                   testHarness->engine_path,
                                   testHarness->get_current_testcase()->cfg,
                                   true,
                                   false);

        wait_for_warmup_complete(h);
        check_key_value(h, key0, val0, strlen(val0));
        check_key_value(h, key1, val1, strlen(val1));
        check_key_value(h, key2, val2, strlen(val2));
        check_key_value(h, key3, val3, strlen(val3));
    }
    return SUCCESS;
}

static enum test_result test_restart_bin_val(EngineIface* h) {
    if (!isWarmupEnabled(h)) {
        return SKIPPED;
    }

    char binaryData[] = "abcdefg\0gfedcba";
    cb_assert(sizeof(binaryData) != strlen(binaryData));

    checkeq(cb::engine_errc::success,
            storeCasVb11(h,
                         NULL,
                         OPERATION_SET,
                         "key",
                         binaryData,
                         sizeof(binaryData),
                         82758,
                         0,
                         Vbid(0))
                    .first,
            "Failed set.");

    testHarness->reload_engine(&h,
                               testHarness->engine_path,
                               testHarness->get_current_testcase()->cfg,
                               true,
                               false);

    wait_for_warmup_complete(h);

    check_key_value(h, "key", binaryData, sizeof(binaryData));
    return SUCCESS;
}

static enum test_result test_wrong_vb_get(EngineIface* h) {
    int numNotMyVBucket = get_int_stat(h, "ep_num_not_my_vbuckets");
    checkeq(ENGINE_NOT_MY_VBUCKET,
            verify_key(h, "key", Vbid(1)),
            "Expected wrong bucket.");
    wait_for_stat_change(h, "ep_num_not_my_vbuckets", numNotMyVBucket);
    return SUCCESS;
}

static enum test_result test_vb_get_pending(EngineIface* h) {
    check(set_vbucket_state(h, Vbid(1), vbucket_state_pending),
          "Failed to set vbucket state.");
    const void* cookie = testHarness->create_cookie();
    testHarness->set_ewouldblock_handling(cookie, false);

    checkeq(cb::engine_errc::would_block,
            get(h, cookie, "key", Vbid(1)).first,
            "Expected wouldblock.");
    checkeq(1, get_int_stat(h, "vb_pending_ops_get"), "Expected 1 get");

    testHarness->destroy_cookie(cookie);
    return SUCCESS;
}

static enum test_result test_vb_get_replica(EngineIface* h) {
    check(set_vbucket_state(h, Vbid(1), vbucket_state_replica),
          "Failed to set vbucket state.");
    int numNotMyVBucket = get_int_stat(h, "ep_num_not_my_vbuckets");
    checkeq(ENGINE_NOT_MY_VBUCKET,
            verify_key(h, "key", Vbid(1)),
            "Expected not my bucket.");
    wait_for_stat_change(h, "ep_num_not_my_vbuckets", numNotMyVBucket);
    return SUCCESS;
}

static enum test_result test_wrong_vb_set(EngineIface* h) {
    return test_wrong_vb_mutation(h, OPERATION_SET);
}

static enum test_result test_wrong_vb_cas(EngineIface* h) {
    return test_wrong_vb_mutation(h, OPERATION_CAS);
}

static enum test_result test_wrong_vb_add(EngineIface* h) {
    return test_wrong_vb_mutation(h, OPERATION_ADD);
}

static enum test_result test_wrong_vb_replace(EngineIface* h) {
    return test_wrong_vb_mutation(h, OPERATION_REPLACE);
}

static enum test_result test_wrong_vb_del(EngineIface* h) {
    int numNotMyVBucket = get_int_stat(h, "ep_num_not_my_vbuckets");
    checkeq(ENGINE_NOT_MY_VBUCKET,
            del(h, "key", 0, Vbid(1)),
            "Expected wrong bucket.");
    wait_for_stat_change(h, "ep_num_not_my_vbuckets", numNotMyVBucket);
    return SUCCESS;
}

/* Returns a string in the format "%Y-%m-%d %H:%M:%S" of the specified
 * time point.
 */
std::string make_time_string(std::chrono::system_clock::time_point time_point) {
    time_t tt = std::chrono::system_clock::to_time_t(time_point);
#ifdef _MSC_VER
    // Windows' gmtime() is already thread-safe.
    struct tm* split = gmtime(&tt);
#else
    struct tm local_storage;
    struct tm* split = gmtime_r(&tt, &local_storage);
#endif
    char timeStr[20];
    strftime(timeStr, 20, "%Y-%m-%d %H:%M:%S", split);
    return timeStr;
}

static enum test_result test_expiry_pager_settings(EngineIface* h) {
    cb_assert(!get_bool_stat(h, "ep_exp_pager_enabled"));
    checkeq(3600,
            get_int_stat(h, "ep_exp_pager_stime"),
            "Expiry pager sleep time not expected");
    set_param(h,
              cb::mcbp::request::SetParamPayload::Type::Flush,
              "exp_pager_stime",
              "1");
    checkeq(1,
            get_int_stat(h, "ep_exp_pager_stime"),
            "Expiry pager sleep time not updated");
    cb_assert(!get_bool_stat(h, "ep_exp_pager_enabled"));
    std::this_thread::sleep_for(std::chrono::seconds(1));
    checkeq(0,
            get_int_stat(h, "ep_num_expiry_pager_runs"),
            "Expiry pager run count is not zero");

    set_param(h,
              cb::mcbp::request::SetParamPayload::Type::Flush,
              "exp_pager_enabled",
              "true");
    checkeq(1,
            get_int_stat(h, "ep_exp_pager_stime"),
            "Expiry pager sleep time not updated");
    wait_for_stat_to_be_gte(h, "ep_num_expiry_pager_runs", 1);

    // Reload engine
    testHarness->reload_engine(&h,
                               testHarness->engine_path,
                               testHarness->get_current_testcase()->cfg,
                               true,
                               false);

    wait_for_warmup_complete(h);
    cb_assert(!get_bool_stat(h, "ep_exp_pager_enabled"));

    // Enable expiry pager again
    set_param(h,
              cb::mcbp::request::SetParamPayload::Type::Flush,
              "exp_pager_enabled",
              "true");

    checkeq(get_int_stat(h, "ep_exp_pager_initial_run_time"),
            -1,
            "Task time should be disable upon warmup");

    std::string err_msg;
    // Update exp_pager_initial_run_time and ensure the update is successful
    set_param(h,
              cb::mcbp::request::SetParamPayload::Type::Flush,
              "exp_pager_initial_run_time",
              "3");
    std::string expected_time = "03:00";
    std::string str;
    // [MB-21806] - Need to repeat the fetch as the set_param for
    // "exp_pager_initial_run_time" schedules a task that sets the stats later
    repeat_till_true([&]() {
        str = get_str_stat(h, "ep_expiry_pager_task_time");
        return 0 == str.substr(11, 5).compare(expected_time);
    });
    err_msg.assign("Updated time incorrect, expect: " +
                   expected_time + ", actual: " + str.substr(11, 5));
    checkeq(0, str.substr(11, 5).compare(expected_time), err_msg.c_str());

    // Update exp_pager_stime by 30 minutes and ensure that the update is successful
    const std::chrono::minutes update_by{30};
    std::string targetTaskTime1{make_time_string(std::chrono::system_clock::now() +
                                                 update_by)};

    set_param(h,
              cb::mcbp::request::SetParamPayload::Type::Flush,
              "exp_pager_stime",
              std::to_string(update_by.count() * 60).c_str());
    str = get_str_stat(h, "ep_expiry_pager_task_time");

    std::string targetTaskTime2{make_time_string(std::chrono::system_clock::now() +
                                                 update_by)};

    // ep_expiry_pager_task_time should fall within the range of
    // targetTaskTime1 and targetTaskTime2
    err_msg.assign("Unexpected task time range, expect: " +
                   targetTaskTime1 + " <= " + str + " <= " + targetTaskTime2);
    checkle(targetTaskTime1, str, err_msg.c_str());
    checkle(str, targetTaskTime2, err_msg.c_str());

    return SUCCESS;
}

static enum test_result test_expiry_with_xattr(EngineIface* h) {
    const char* key = "test_expiry";
    cb::xattr::Blob blob;

    //Add a few XAttrs
    blob.set("user", "{\"author\":\"bubba\"}");
    blob.set("_sync", "{\"cas\":\"0xdeadbeefcafefeed\"}");
    blob.set("meta", "{\"content-type\":\"text\"}");

    auto xattr_value = blob.finalize();

    //Now, append user data to the xattrs and store the data
    std::string value_data("test_expiry_value");
    std::vector<char> data;
    std::copy(xattr_value.buf, xattr_value.buf + xattr_value.len,
              std::back_inserter(data));
    std::copy(value_data.c_str(), value_data.c_str() + value_data.length(),
              std::back_inserter(data));

    const void* cookie = testHarness->create_cookie();

    checkeq(cb::engine_errc::success,
            storeCasVb11(h,
                         cookie,
                         OPERATION_SET,
                         key,
                         reinterpret_cast<char*>(data.data()),
                         data.size(),
                         9258,
                         0,
                         Vbid(0),
                         10,
                         PROTOCOL_BINARY_DATATYPE_XATTR)
                    .first,
            "Failed to store xattr document");

    if (isPersistentBucket(h)) {
        wait_for_flusher_to_settle(h);
    }

    testHarness->time_travel(11);

    cb::EngineErrorMetadataPair errorMetaPair;

    check(get_meta(h, "test_expiry", errorMetaPair, cookie),
          "Get meta command failed");
    auto prev_revseqno = errorMetaPair.second.seqno;

    checkeq(PROTOCOL_BINARY_DATATYPE_XATTR,
            errorMetaPair.second.datatype,
            "Datatype is not XATTR");

    auto ret = get(h, cookie, key, Vbid(0), DocStateFilter::AliveOrDeleted);
    checkeq(cb::engine_errc::success,
            ret.first,
            "Unable to get a deleted item");

    check(get_meta(h, "test_expiry", errorMetaPair, cookie),
          "Get meta command failed");

    checkeq(errorMetaPair.second.seqno,
            prev_revseqno + 1,
            "rev seqno must have incremented by 1");

    /* Retrieve the item info and create a new blob out of the data */
    item_info info;
    checkeq(true,
            h->get_item_info(ret.second.get(), &info),
            "Unable to retrieve item info");

    cb::char_buffer value_buf{static_cast<char*>(info.value[0].iov_base),
                              info.value[0].iov_len};

    cb::xattr::Blob new_blob(value_buf, false);

    /* Only system extended attributes need to be present at this point.
     * Thus, check the blob length with the system size.
     */
    const auto systemsize = new_blob.finalize().len;

    checkeq(systemsize, new_blob.get_system_size(),
            "The size of the blob doesn't match the size of system attributes");

    const std::string& cas_str{"{\"cas\":\"0xdeadbeefcafefeed\"}"};
    const std::string& sync_str = to_string(blob.get("_sync"));

    checkeq(cas_str, sync_str , "system xattr is invalid");

    testHarness->destroy_cookie(cookie);

    return SUCCESS;
}

static enum test_result test_expiry(EngineIface* h) {
    const char *key = "test_expiry";
    const char *data = "some test data here.";

    const void* cookie = testHarness->create_cookie();
    auto ret = allocate(h,
                        cookie,
                        key,
                        strlen(data),
                        0,
                        2,
                        PROTOCOL_BINARY_RAW_BYTES,
                        Vbid(0));
    checkeq(cb::engine_errc::success, ret.first, "Allocation failed.");

    item_info info;
    if (!h->get_item_info(ret.second.get(), &info)) {
        abort();
    }
    memcpy(info.value[0].iov_base, data, strlen(data));

    uint64_t cas = 0;
    auto rv = h->store(cookie,
                       ret.second.get(),
                       cas,
                       OPERATION_SET,
                       {},
                       DocumentState::Alive);
    checkeq(ENGINE_SUCCESS, rv, "Set failed.");
    check_key_value(h, key, data, strlen(data));

    testHarness->time_travel(5);
    checkeq(cb::engine_errc::no_such_key,
            get(h, cookie, key, Vbid(0)).first,
            "Item didn't expire");

    int expired_access = get_int_stat(h, "ep_expired_access");
    int expired_pager = get_int_stat(h, "ep_expired_pager");
    int active_expired = get_int_stat(h, "vb_active_expired");
    checkeq(0, expired_pager, "Expected zero expired item by pager");
    checkeq(1, expired_access, "Expected an expired item on access");
    checkeq(1, active_expired, "Expected an expired active item");
    checkeq(ENGINE_SUCCESS,
            store(h, cookie, OPERATION_SET, key, data),
            "Failed set.");

    // When run under full eviction, the total item stats are set from the
    // flusher. So we need to wait for it to finish before checking the
    // total number of items.
    wait_for_flusher_to_settle(h);

    std::stringstream ss;
    ss << "curr_items stat should be still 1 after ";
    ss << "overwriting the key that was expired, but not purged yet";
    checkeq(1, get_int_stat(h, "curr_items"), ss.str().c_str());

    testHarness->destroy_cookie(cookie);
    return SUCCESS;
}

static enum test_result test_expiry_loader(EngineIface* h) {
    if (!isWarmupEnabled(h)) {
        return SKIPPED;
    }
    const char *key = "test_expiry_loader";
    const char *data = "some test data here.";

    const void* cookie = testHarness->create_cookie();
    auto ret = allocate(h,
                        cookie,
                        key,
                        strlen(data),
                        0,
                        2,
                        PROTOCOL_BINARY_RAW_BYTES,
                        Vbid(0));
    checkeq(cb::engine_errc::success, ret.first, "Allocation failed.");

    item_info info;
    if (!h->get_item_info(ret.second.get(), &info)) {
        abort();
    }
    memcpy(info.value[0].iov_base, data, strlen(data));

    uint64_t cas = 0;
    auto rv = h->store(cookie,
                       ret.second.get(),
                       cas,
                       OPERATION_SET,
                       {},
                       DocumentState::Alive);
    checkeq(ENGINE_SUCCESS, rv, "Set failed.");
    check_key_value(h, key, data, strlen(data));

    testHarness->time_travel(3);

    ret = get(h, cookie, key, Vbid(0));
    checkeq(cb::engine_errc::no_such_key, ret.first, "Item didn't expire");

    // Restart the engine to ensure the above expired item is not loaded
    testHarness->reload_engine(&h,
                               testHarness->engine_path,
                               testHarness->get_current_testcase()->cfg,
                               true,
                               false);

    wait_for_warmup_complete(h);
    cb_assert(0 == get_int_stat(h, "ep_warmup_value_count", "warmup"));

    testHarness->destroy_cookie(cookie);

    return SUCCESS;
}

static enum test_result test_expiration_on_compaction(EngineIface* h) {
    if (get_bool_stat(h, "ep_exp_pager_enabled")) {
        set_param(h,
                  cb::mcbp::request::SetParamPayload::Type::Flush,
                  "exp_pager_enabled",
                  "false");
    }

    checkeq(1,
            get_int_stat(h, "vb_0:persistence:num_visits", "checkpoint"),
            "Cursor moved before item load");

    for (int i = 0; i < 25; i++) {
        std::stringstream ss;
        ss << "key" << i;
        checkeq(ENGINE_SUCCESS,
                store(h,
                      NULL,
                      OPERATION_SET,
                      ss.str().c_str(),
                      "somevalue",
                      nullptr,
                      0,
                      Vbid(0),
                      10,
                      PROTOCOL_BINARY_RAW_BYTES),
                "Set failed.");
    }

    // Throw an xattr document in (and later compressed)
    cb::xattr::Blob builder;
    builder.set("_ep", "{\"foo\":\"bar\"}");
    builder.set("key", "{\"foo\":\"bar\"}");
    builder.set("_sync", "{\"foo\":\"bar\"}");
    builder.set("stuff", "{\"foo\":\"bar\"}");
    builder.set("misc", "{\"foo\":\"bar\"}");
    builder.set("things", "{\"foo\":\"bar\"}");
    builder.set("that", "{\"foo\":\"bar\"}");

    auto blob = builder.finalize();
    std::string data;
    std::copy(blob.buf, blob.buf + blob.size(), std::back_inserter(data));
    for (int i = 0; i < 12; i++) {
        std::stringstream ss;
        ss << "xattr_key" << i;

        checkeq(cb::engine_errc::success,
                storeCasVb11(h,
                             nullptr,
                             OPERATION_SET,
                             ss.str().c_str(),
                             data.data(),
                             data.size(),
                             0,
                             0,
                             Vbid(0),
                             10,
                             PROTOCOL_BINARY_DATATYPE_XATTR,
                             DocumentState::Alive)
                        .first,
                "Unable to store item");
    }

    cb::compression::Buffer compressedDoc;
    cb::compression::deflate(
            cb::compression::Algorithm::Snappy, data, compressedDoc);

    for (int i = 0; i < 13; i++) {
        std::stringstream ss;
        ss << "compressed_xattr_key" << i;

        checkeq(cb::engine_errc::success,
                storeCasVb11(h,
                             nullptr,
                             OPERATION_SET,
                             ss.str().c_str(),
                             compressedDoc.data(),
                             compressedDoc.size(),
                             0,
                             0,
                             Vbid(0),
                             10,
                             PROTOCOL_BINARY_DATATYPE_XATTR |
                                     PROTOCOL_BINARY_DATATYPE_SNAPPY,
                             DocumentState::Alive)
                        .first,
                "Unable to store item");
    }

    wait_for_flusher_to_settle(h);
    checkeq(50,
            get_int_stat(h, "curr_items"),
            "Unexpected number of items on database");
    checklt(1, get_int_stat(h, "vb_0:persistence:num_visits", "checkpoint"),
            "Cursor not moved even after flusher runs");

    testHarness->time_travel(15);

    // Compaction on VBucket
    compact_db(h, Vbid(0), Vbid(0), 0, 0, 0);
    wait_for_stat_to_be(h, "ep_pending_compactions", 0);

    checkeq(50,
            get_int_stat(h, "ep_expired_compactor"),
            "Unexpected expirations by compactor");

    return SUCCESS;
}

static enum test_result test_expiration_on_warmup(EngineIface* h) {
    if (!isWarmupEnabled(h)) {
        return SKIPPED;
    }

    const auto* cookie = testHarness->create_cookie();
    set_param(h,
              cb::mcbp::request::SetParamPayload::Type::Flush,
              "exp_pager_enabled",
              "false");
    int pager_runs = get_int_stat(h, "ep_num_expiry_pager_runs");

    const char *key = "KEY";
    const char *data = "VALUE";

    auto ret = allocate(h,
                        cookie,
                        key,
                        strlen(data),
                        0,
                        10,
                        PROTOCOL_BINARY_RAW_BYTES,
                        Vbid(0));
    checkeq(cb::engine_errc::success, ret.first, "Allocation failed.");

    item_info info;
    if (!h->get_item_info(ret.second.get(), &info)) {
        abort();
    }
    memcpy(info.value[0].iov_base, data, strlen(data));

    uint64_t cas = 0;
    auto rv = h->store(cookie,
                       ret.second.get(),
                       cas,
                       OPERATION_SET,
                       {},
                       DocumentState::Alive);
    checkeq(ENGINE_SUCCESS, rv, "Set failed.");
    check_key_value(h, key, data, strlen(data));
    ret.second.reset();
    wait_for_flusher_to_settle(h);

    checkeq(1, get_int_stat(h, "curr_items"), "Failed store item");
    testHarness->time_travel(15);

    checkeq(pager_runs,
            get_int_stat(h, "ep_num_expiry_pager_runs"),
            "Expiry pager shouldn't have run during this time");

    // Restart the engine to ensure the above item is expired
    testHarness->reload_engine(&h,
                               testHarness->engine_path,
                               testHarness->get_current_testcase()->cfg,
                               true,
                               false);

    wait_for_warmup_complete(h);
    check(get_bool_stat(h, "ep_exp_pager_enabled"),
          "Expiry pager should be enabled on warmup");

    // Wait for the expiry pager to run and expire our item.
    wait_for_stat_to_be_gte(h, "ep_expired_pager", 1, nullptr, /*secs*/ 10);

    // Note: previously we checked that curr_items was zero here (immediately
    // after waiting for ep_expired_pager == 1), however we cannot assume that
    // - items are actually expired asynchronously.
    // See EPStore::deleteExpiredItem - for non-temporary, expired items we
    // call processSoftDelete (soft-marking the item as deleted in the
    // hashtable), and then call queueDirty to queue a deletion, and then
    // increment the expired stat. Only when that delete is actually persisted
    // and the deleted callback is invoked -
    // PeristenceCallback::callback(int&) - is curr_items finally decremented.
    // Therefore we need to wait for the flusher to settle (i.e. delete
    // callback to be called) for the curr_items stat to be accurate.
    wait_for_flusher_to_settle(h);

    checkeq(0,
            get_int_stat(h, "curr_items"),
            "The item should have been expired.");

    testHarness->destroy_cookie(cookie);
    return SUCCESS;
}

static enum test_result test_bug3454(EngineIface* h) {
    if (!isWarmupEnabled(h)) {
        return SKIPPED;
    }

    const char *key = "test_expiry_duplicate_warmup";
    const char *data = "some test data here.";

    const void* cookie = testHarness->create_cookie();
    auto ret = allocate(h,
                        cookie,
                        key,
                        strlen(data),
                        0,
                        5,
                        PROTOCOL_BINARY_RAW_BYTES,
                        Vbid(0));
    checkeq(cb::engine_errc::success, ret.first, "Allocation failed.");

    item_info info;
    if (!h->get_item_info(ret.second.get(), &info)) {
        abort();
    }
    memcpy(info.value[0].iov_base, data, strlen(data));

    uint64_t cas = 0;
    auto rv = h->store(cookie,
                       ret.second.get(),
                       cas,
                       OPERATION_SET,
                       {},
                       DocumentState::Alive);
    checkeq(ENGINE_SUCCESS, rv, "Set failed.");
    check_key_value(h, key, data, strlen(data));
    wait_for_flusher_to_settle(h);

    // Advance the ep_engine time by 10 sec for the above item to be expired.
    testHarness->time_travel(10);
    ret = get(h, cookie, key, Vbid(0));
    checkeq(cb::engine_errc::no_such_key, ret.first, "Item didn't expire");

    ret = allocate(h,
                   cookie,
                   key,
                   strlen(data),
                   0,
                   0,
                   PROTOCOL_BINARY_RAW_BYTES,
                   Vbid(0));
    checkeq(cb::engine_errc::success, ret.first, "Allocation failed.");

    if (!h->get_item_info(ret.second.get(), &info)) {
        abort();
    }
    memcpy(info.value[0].iov_base, data, strlen(data));

    cas = 0;
    // Add a new item with the same key.
    rv = h->store(cookie,
                  ret.second.get(),
                  cas,
                  OPERATION_ADD,
                  {},
                  DocumentState::Alive);
    checkeq(ENGINE_SUCCESS, rv, "Add failed.");
    check_key_value(h, key, data, strlen(data));
    ret.second.reset();
    wait_for_flusher_to_settle(h);

    checkeq(cb::engine_errc::success,
            get(h, cookie, key, Vbid(0)).first,
            "Item shouldn't expire");

    // Restart the engine to ensure the above unexpired new item is loaded
    testHarness->reload_engine(&h,
                               testHarness->engine_path,
                               testHarness->get_current_testcase()->cfg,
                               true,
                               false);

    wait_for_warmup_complete(h);
    cb_assert(1 == get_int_stat(h, "ep_warmup_value_count", "warmup"));
    cb_assert(0 == get_int_stat(h, "ep_warmup_dups", "warmup"));

    testHarness->destroy_cookie(cookie);
    return SUCCESS;
}

static enum test_result test_bug3522(EngineIface* h) {
    if (!isWarmupEnabled(h)) {
        return SKIPPED;
    }

    const char *key = "test_expiry_no_items_warmup";
    const char *data = "some test data here.";

    const void* cookie = testHarness->create_cookie();
    auto ret = allocate(h,
                        cookie,
                        key,
                        strlen(data),
                        0,
                        0,
                        PROTOCOL_BINARY_RAW_BYTES,
                        Vbid(0));
    checkeq(cb::engine_errc::success, ret.first, "Allocation failed.");

    item_info info;
    if (!h->get_item_info(ret.second.get(), &info)) {
        abort();
    }
    memcpy(info.value[0].iov_base, data, strlen(data));

    uint64_t cas = 0;
    auto rv = h->store(cookie,
                       ret.second.get(),
                       cas,
                       OPERATION_SET,
                       {},
                       DocumentState::Alive);
    checkeq(ENGINE_SUCCESS, rv, "Set failed.");
    check_key_value(h, key, data, strlen(data));
    wait_for_flusher_to_settle(h);

    // Add a new item with the same key and 2 sec of expiration.
    const char *new_data = "new data here.";
    ret = allocate(h,
                   cookie,
                   key,
                   strlen(new_data),
                   0,
                   2,
                   PROTOCOL_BINARY_RAW_BYTES,
                   Vbid(0));
    checkeq(cb::engine_errc::success, ret.first, "Allocation failed.");

    if (!h->get_item_info(ret.second.get(), &info)) {
        abort();
    }
    memcpy(info.value[0].iov_base, new_data, strlen(new_data));

    int pager_runs = get_int_stat(h, "ep_num_expiry_pager_runs");
    cas = 0;
    rv = h->store(cookie,
                  ret.second.get(),
                  cas,
                  OPERATION_SET,
                  {},
                  DocumentState::Alive);
    checkeq(ENGINE_SUCCESS, rv, "Set failed.");
    check_key_value(h, key, new_data, strlen(new_data));
    ret.second.reset();
    testHarness->time_travel(3);
    wait_for_stat_change(h, "ep_num_expiry_pager_runs", pager_runs);
    wait_for_flusher_to_settle(h);

    // Restart the engine.
    testHarness->reload_engine(&h,
                               testHarness->engine_path,
                               testHarness->get_current_testcase()->cfg,
                               true,
                               false);

    wait_for_warmup_complete(h);
    // TODO: modify this for a better test case
    cb_assert(0 == get_int_stat(h, "ep_warmup_dups", "warmup"));

    testHarness->destroy_cookie(cookie);
    return SUCCESS;
}

static enum test_result test_get_replica_active_state(EngineIface* h) {
    auto pkt = prepare_get_replica(h, vbucket_state_active);
    checkeq(ENGINE_NOT_MY_VBUCKET,
            h->unknown_command(NULL, *pkt, add_response),
            "Get Replica Failed");

    return SUCCESS;
}

static enum test_result test_get_replica_pending_state(EngineIface* h) {
    const void* cookie = testHarness->create_cookie();
    testHarness->set_ewouldblock_handling(cookie, false);
    auto pkt = prepare_get_replica(h, vbucket_state_pending);
    checkeq(ENGINE_NOT_MY_VBUCKET,
            h->unknown_command(cookie, *pkt, add_response),
            "Should have returned NOT_MY_VBUCKET for pending state");
    checkeq(1, get_int_stat(h, "ep_num_not_my_vbuckets"), "Expected 1 get");
    testHarness->destroy_cookie(cookie);
    return SUCCESS;
}

static enum test_result test_get_replica_dead_state(EngineIface* h) {
    auto pkt = prepare_get_replica(h, vbucket_state_dead);
    checkeq(ENGINE_NOT_MY_VBUCKET,
            h->unknown_command(NULL, *pkt, add_response),
            "Get Replica Failed");
    return SUCCESS;
}

static enum test_result test_get_replica(EngineIface* h) {
    auto pkt = prepare_get_replica(h, vbucket_state_replica);
    checkeq(ENGINE_SUCCESS,
            h->unknown_command(NULL, *pkt, add_response),
            "Get Replica Failed");
    checkeq(cb::mcbp::Status::Success, last_status.load(),
            "Expected cb::mcbp::Status::Success response.");
    checkeq("replicadata"s, last_body, "Should have returned identical value");
    checkeq(1, get_int_stat(h, "vb_replica_ops_get"), "Expected 1 get");

    return SUCCESS;
}

static enum test_result test_get_replica_non_resident(EngineIface* h) {
    checkeq(ENGINE_SUCCESS,
            store(h, NULL, OPERATION_SET, "key", "value"),
            "Store Failed");
    wait_for_flusher_to_settle(h);
    wait_for_stat_to_be(h, "ep_total_persisted", 1);

    evict_key(h, "key", Vbid(0), "Ejected.");
    check(set_vbucket_state(h, Vbid(0), vbucket_state_replica),
          "Failed to set vbucket to replica");

    get_replica(h, "key", Vbid(0));
    checkeq(cb::mcbp::Status::Success, last_status.load(),
            "Expected success");
    checkeq(1, get_int_stat(h, "vb_replica_ops_get"), "Expected 1 get");

    return SUCCESS;
}

static enum test_result test_get_replica_invalid_key(EngineIface* h) {
    bool makeinvalidkey = true;
    auto pkt = prepare_get_replica(h, vbucket_state_replica, makeinvalidkey);
    checkeq(ENGINE_NOT_MY_VBUCKET,
            h->unknown_command(NULL, *pkt, add_response),
            "Get Replica Failed");
    return SUCCESS;
}

static enum test_result test_vb_del_pending(EngineIface* h) {
    const void* cookie = testHarness->create_cookie();
    testHarness->set_ewouldblock_handling(cookie, false);
    check(set_vbucket_state(h, Vbid(1), vbucket_state_pending),
          "Failed to set vbucket state.");
    checkeq(ENGINE_EWOULDBLOCK,
            del(h, "key", 0, Vbid(1), cookie),
            "Expected woodblock.");
    testHarness->destroy_cookie(cookie);
    return SUCCESS;
}

static enum test_result test_vb_del_replica(EngineIface* h) {
    check(set_vbucket_state(h, Vbid(1), vbucket_state_replica),
          "Failed to set vbucket state.");
    int numNotMyVBucket = get_int_stat(h, "ep_num_not_my_vbuckets");
    checkeq(ENGINE_NOT_MY_VBUCKET,
            del(h, "key", 0, Vbid(1)),
            "Expected not my vbucket.");
    wait_for_stat_change(h, "ep_num_not_my_vbuckets", numNotMyVBucket);
    return SUCCESS;
}

static enum test_result test_vbucket_get_miss(EngineIface* h) {
    return verify_vbucket_missing(h, Vbid(1)) ? SUCCESS : FAIL;
}

static enum test_result test_vbucket_get(EngineIface* h) {
    return verify_vbucket_state(h, Vbid(0), vbucket_state_active) ? SUCCESS
                                                                  : FAIL;
}

static enum test_result test_vbucket_create(EngineIface* h) {
    if (!verify_vbucket_missing(h, Vbid(1))) {
        fprintf(stderr, "vbucket wasn't missing.\n");
        return FAIL;
    }

    if (!set_vbucket_state(h, Vbid(1), vbucket_state_active)) {
        fprintf(stderr, "set state failed.\n");
        return FAIL;
    }

    return verify_vbucket_state(h, Vbid(1), vbucket_state_active) ? SUCCESS
                                                                  : FAIL;
}

static enum test_result test_takeover_stats_race_with_vb_create_DCP(
        EngineIface* h) {
    check(set_vbucket_state(h, Vbid(1), vbucket_state_active),
          "Failed to set vbucket state information");

    checkeq(0,
            get_int_stat(h, "on_disk_deletes", "dcp-vbtakeover 1"),
            "Invalid number of on-disk deletes");

    return SUCCESS;
}

static enum test_result test_takeover_stats_num_persisted_deletes(
        EngineIface* h) {
    /* set an item */
    std::string key("key");
    checkeq(ENGINE_SUCCESS,
            store(h, NULL, OPERATION_SET, key.c_str(), "data"),
            "Failed to store an item");

    /* delete the item */
    checkeq(ENGINE_SUCCESS,
            del(h, key.c_str(), 0, Vbid(0)),
            "Failed to delete the item");

    /* wait for persistence */
    wait_for_flusher_to_settle(h);

    /* check if persisted deletes stats is got correctly */
    checkeq(1,
            get_int_stat(h, "on_disk_deletes", "dcp-vbtakeover 0"),
            "Invalid number of on-disk deletes");

    return SUCCESS;
}

static enum test_result test_vbucket_compact(EngineIface* h) {
    const char* exp_key = "Carss";
    const char* exp_value = "pollute";
    const char* non_exp_key = "trees";
    const char* non_exp_value = "cleanse";

    // Set two keys - one to be expired and other to remain...
    // Set expiring key
    checkeq(ENGINE_SUCCESS,
            store(h, NULL, OPERATION_SET, exp_key, exp_value),
            "Failed to set expiring key");
    check_key_value(h, exp_key, exp_value, strlen(exp_value));

    // Set a non-expiring key...
    checkeq(ENGINE_SUCCESS,
            store(h, NULL, OPERATION_SET, non_exp_key, non_exp_value),
            "Failed to set non-expiring key");
    check_key_value(h, non_exp_key, non_exp_value, strlen(non_exp_value));

    // Touch expiring key with an expire time
    const int exp_time = 11;
    checkeq(ENGINE_SUCCESS,
            touch(h, exp_key, Vbid(0), exp_time),
            "Touch expiring key failed");

    // Move beyond expire time
    testHarness->time_travel(exp_time + 1);

    // Touch the expiring key to trigger the expiry
    const void* cookie = testHarness->create_cookie();
    checkeq(cb::engine_errc::no_such_key,
            get(h, cookie, exp_key, Vbid(0), DocStateFilter::Alive).first,
            "Expiration trigger via touch failed");
    testHarness->destroy_cookie(cookie);

    // Expect the item to now be expired
    checkeq(1,
            get_int_stat(h, "vb_active_expired"),
            "Incorrect number of expired keys");
    const int exp_purge_seqno =
            get_int_stat(h, "vb_0:high_seqno", "vbucket-seqno");

    // non_exp_key and its value should be intact...
    checkeq(ENGINE_SUCCESS,
            verify_key(h, non_exp_key),
            "key trees should be found.");
    // exp_key should have disappeared...
    ENGINE_ERROR_CODE val = verify_key(h, exp_key);
    checkeq(ENGINE_KEY_ENOENT, val, "Key Carss has not expired.");

    // Store a dummy item since we do not purge the item with highest seqno
    checkeq(ENGINE_SUCCESS,
            store(h, NULL, OPERATION_SET, "dummykey", "dummyvalue"),
            "Error setting dummy key");
    wait_for_flusher_to_settle(h);

    checkeq(0,
            get_int_stat(h, "vb_0:purge_seqno", "vbucket-seqno"),
            "purge_seqno not found to be zero before compaction");

    // Compaction on VBucket
    compact_db(
            h,
            Vbid(0) /* vbucket_id */,
            Vbid(0) /* db_file_id */,
            2 /* purge_before_ts */,
            exp_purge_seqno - 1 /* purge_before_seq */,
            1 /* drop deletes (forces purge irrespective purge_before_seq) */);
    wait_for_stat_to_be(h, "ep_pending_compactions", 0);
    checkeq(exp_purge_seqno,
            get_int_stat(h, "vb_0:purge_seqno", "vbucket-seqno"),
            "purge_seqno didn't match expected value");

    return SUCCESS;
}

<<<<<<< HEAD
static enum test_result test_compaction_config(EngineIface* h) {
=======
static enum test_result test_MB_33919(ENGINE_HANDLE* h, ENGINE_HANDLE_V1* h1) {
    const char* expKey = "expiryKey";
    const char* otherKey = "otherKey";
    const char* value = "value";

    // Test runs in the future as we need to set times in the past without
    // falling foul of the expiry time being behind server start
    auto fiveDays =
            std::chrono::system_clock::now() + std::chrono::hours(5 * 24);

    // Calculate expiry and purgeBefore times
    auto threeDaysAgo = std::chrono::system_clock::to_time_t(
            fiveDays - std::chrono::hours(3 * 24));
    auto fourDaysAgo = std::chrono::system_clock::to_time_t(
            fiveDays - std::chrono::hours(4 * 24));
    // Time travel forwards by 5 days to give the illusion of 5 days uptime.
    testHarness.time_travel((86400 * 5));

    // Set expiring key, expiry 4 days ago
    checkeq(ENGINE_SUCCESS,
            store(h,
                  h1,
                  nullptr,
                  OPERATION_SET,
                  expKey,
                  value,
                  nullptr,
                  0,
                  0,
                  fourDaysAgo),
            "Failed to set expiring key");

    // Force it to expire
    ENGINE_ERROR_CODE val = verify_key(h, h1, expKey);
    checkeq(ENGINE_KEY_ENOENT, val, "expiryKey has not expired.");

    // And a second key (after expiry), compaction won't purge the high-seqno
    checkeq(ENGINE_SUCCESS,
            store(h, h1, nullptr, OPERATION_SET, otherKey, value),
            "Failed to set non-expiring key");

    // Wait for the item to be expired
    wait_for_stat_to_be(h, h1, "vb_active_expired", 1);

    wait_for_flusher_to_settle(h, h1);

    checkeq(0,
            get_int_stat(h, h1, "vb_0:purge_seqno", "vbucket-seqno"),
            "purge_seqno not found to be zero before compaction");

    // Compaction on VBucket
    compact_db(
            h, h1, 0 /* vbucket_id */, 0 /* db_file_id */, threeDaysAgo, 0, 0);
    wait_for_stat_to_be(h, h1, "ep_pending_compactions", 0);

    // Purge-seqno should not of moved, without the fix it would
    checkeq(0,
            get_int_stat(h, h1, "vb_0:purge_seqno", "vbucket-seqno"),
            "purge_seqno not found to be zero before compaction");

    return SUCCESS;
}

static enum test_result test_compaction_config(ENGINE_HANDLE *h,
                                               ENGINE_HANDLE_V1 *h1) {

>>>>>>> 55dedbb3
    checkeq(10000,
            get_int_stat(h, "ep_compaction_write_queue_cap"),
            "Expected compaction queue cap to be 10000");
    set_param(h,
              cb::mcbp::request::SetParamPayload::Type::Flush,
              "compaction_write_queue_cap",
              "100000");
    checkeq(100000,
            get_int_stat(h, "ep_compaction_write_queue_cap"),
            "Expected compaction queue cap to be 100000");
    return SUCCESS;
}

struct comp_thread_ctx {
    EngineIface* h;
    Vbid vbid;
    Vbid db_file_id;
};

void makeCouchstoreFileInaccessible(const std::string& dbname);
extern "C" {
    static void compaction_thread(void *arg) {
        struct comp_thread_ctx *ctx = static_cast<comp_thread_ctx *>(arg);
        compact_db(ctx->h, ctx->vbid, ctx->db_file_id, 0, 0, 0);
    }
}

static enum test_result test_multiple_vb_compactions(EngineIface* h) {
    for (uint16_t i = 0; i < 4; ++i) {
        if (!set_vbucket_state(h, Vbid(i), vbucket_state_active)) {
            fprintf(stderr, "set state failed for vbucket %d.\n", i);
            return FAIL;
        }
        check(verify_vbucket_state(h, Vbid(i), vbucket_state_active),
              "VBucket state not active");
    }

    std::vector<std::string> keys;
    for (int j = 0; j < 100; ++j) {
        std::stringstream ss;
        ss << "key" << j;
        std::string key(ss.str());
        keys.push_back(key);
    }

    int count = 0;
    std::vector<std::string>::iterator it;
    for (it = keys.begin(); it != keys.end(); ++it) {
        Vbid vbid = Vbid(count % 4);
        checkeq(ENGINE_SUCCESS,
                store(h,
                      NULL,
                      OPERATION_SET,
                      it->c_str(),
                      it->c_str(),
                      nullptr,
                      0,
                      vbid),
                "Failed to store a value");
        ++count;
    }

    // Compact multiple vbuckets.
    const int n_threads = 4;
    cb_thread_t threads[n_threads];
    struct comp_thread_ctx ctx[n_threads];

    const int num_shards =
            get_int_stat(h, "ep_workload:num_shards", "workload");

    for (int i = 0; i < n_threads; i++) {
        ctx[i].h = h;
        ctx[i].vbid = static_cast<Vbid>(i);
        ctx[i].db_file_id = Vbid(ctx[i].vbid.get() % num_shards);
        int r = cb_create_thread(&threads[i], compaction_thread, &ctx[i], 0);
        cb_assert(r == 0);
    }

    for (int i = 0; i < n_threads; i++) {
        int r = cb_join_thread(threads[i]);
        cb_assert(r == 0);
    }

    wait_for_stat_to_be(h, "ep_pending_compactions", 0);

    return SUCCESS;
}

static enum test_result test_multi_vb_compactions_with_workload(
        EngineIface* h) {
    for (uint16_t i = 0; i < 4; ++i) {
        if (!set_vbucket_state(h, Vbid(i), vbucket_state_active)) {
            fprintf(stderr, "set state failed for vbucket %d.\n", i);
            return FAIL;
        }
        check(verify_vbucket_state(h, Vbid(i), vbucket_state_active),
              "VBucket state not active");
    }

    std::vector<std::string> keys;
    for (int j = 0; j < 100; ++j) {
        std::stringstream ss;
        ss << "key" << j;
        std::string key(ss.str());
        keys.push_back(key);
    }

    int count = 0;
    std::vector<std::string>::iterator it;
    for (it = keys.begin(); it != keys.end(); ++it) {
        Vbid vbid = Vbid(count % 4);
        checkeq(ENGINE_SUCCESS,
                store(h,
                      NULL,
                      OPERATION_SET,
                      it->c_str(),
                      it->c_str(),
                      nullptr,
                      0,
                      vbid),
                "Failed to store a value");
        ++count;
    }
    wait_for_flusher_to_settle(h);

    for (int i = 0; i < 2; ++i) {
        count = 0;
        for (it = keys.begin(); it != keys.end(); ++it) {
            Vbid vbid = Vbid(count % 4);
            checkeq(cb::engine_errc::success,
                    get(h, NULL, it->c_str(), vbid).first,
                    "Unable to get stored item");
            ++count;
        }
    }
    wait_for_stat_to_be(h, "ep_workload_pattern", std::string{"read_heavy"});

    // Compact multiple vbuckets.
    const int n_threads = 4;
    cb_thread_t threads[n_threads];
    struct comp_thread_ctx ctx[n_threads];

    for (int i = 0; i < n_threads; i++) {
        ctx[i].h = h;
        ctx[i].vbid = static_cast<Vbid>(i);
        int r = cb_create_thread(&threads[i], compaction_thread, &ctx[i], 0);
        cb_assert(r == 0);
    }

    for (int i = 0; i < n_threads; i++) {
        int r = cb_join_thread(threads[i]);
        cb_assert(r == 0);
    }

    wait_for_stat_to_be(h, "ep_pending_compactions", 0);

    return SUCCESS;
}

static enum test_result vbucket_destroy(EngineIface* h,
                                        const char* value = NULL) {
    check(set_vbucket_state(h, Vbid(1), vbucket_state_active),
          "Failed to set vbucket state.");

    checkeq(ENGINE_NOT_MY_VBUCKET,
            vbucketDelete(h, Vbid(2), value),
            "Expected NMVB");

    check(set_vbucket_state(h, Vbid(1), vbucket_state_dead),
          "Failed set set vbucket 1 state.");

    checkeq(ENGINE_SUCCESS,
            vbucketDelete(h, Vbid(1), value),
            "Expected success");
    checkeq(cb::mcbp::Status::Success, last_status.load(),
            "Expected failure deleting non-existent bucket.");

    check(verify_vbucket_missing(h, Vbid(1)),
          "vbucket 1 was not missing after deleting it.");

    return SUCCESS;
}

static enum test_result test_vbucket_destroy_stats(EngineIface* h) {
    int cacheSize = get_int_stat(h, "ep_total_cache_size");
    int overhead = get_int_stat(h, "ep_overhead");
    int nonResident = get_int_stat(h, "ep_num_non_resident");

    check(set_vbucket_state(h, Vbid(1), vbucket_state_active),
          "Failed to set vbucket state.");

    std::vector<std::string> keys;
    for (int j = 0; j < 2000; ++j) {
        std::stringstream ss;
        ss << "key" << j;
        std::string key(ss.str());
        keys.push_back(key);
    }

    int itemsRemoved = get_int_stat(h, "ep_items_rm_from_checkpoints");
    std::vector<std::string>::iterator it;
    for (it = keys.begin(); it != keys.end(); ++it) {
        checkeq(ENGINE_SUCCESS,
                store(h,
                      NULL,
                      OPERATION_SET,
                      it->c_str(),
                      it->c_str(),
                      nullptr,
                      0,
                      Vbid(1)),
                "Failed to store a value");
    }
    wait_for_flusher_to_settle(h);
    testHarness->time_travel(65);
    wait_for_stat_change(h, "ep_items_rm_from_checkpoints", itemsRemoved);

    check(set_vbucket_state(h, Vbid(1), vbucket_state_dead),
          "Failed set set vbucket 1 state.");

    int vbucketDel = get_int_stat(h, "ep_vbucket_del");
    checkeq(ENGINE_SUCCESS, vbucketDelete(h, Vbid(1)), "Expected success");
    checkeq(cb::mcbp::Status::Success,
            last_status.load(),
            "Expected failure deleting non-existent bucket.");

    check(verify_vbucket_missing(h, Vbid(1)),
          "vbucket 1 was not missing after deleting it.");

    wait_for_stat_change(h, "ep_vbucket_del", vbucketDel);

    wait_for_stat_to_be(h, "ep_total_cache_size", cacheSize);
    wait_for_stat_to_be(h, "ep_overhead", overhead);
    wait_for_stat_to_be(h, "ep_num_non_resident", nonResident);

    return SUCCESS;
}

static enum test_result vbucket_destroy_restart(EngineIface* h,
                                                const char* value = NULL) {
    if (!isWarmupEnabled(h)) {
        return SKIPPED;
    }

    check(set_vbucket_state(h, Vbid(1), vbucket_state_active),
          "Failed to set vbucket state.");

    // Store a value so the restart will try to resurrect it.
    checkeq(ENGINE_SUCCESS,
            store(h,
                  NULL,
                  OPERATION_SET,
                  "key",
                  "somevalue",
                  nullptr,
                  0,
                  Vbid(1)),
            "Failed to set a value");
    check_key_value(h, "key", "somevalue", 9, Vbid(1));

    // Reload to get a flush forced.
    testHarness->reload_engine(&h,
                               testHarness->engine_path,
                               testHarness->get_current_testcase()->cfg,
                               true,
                               false);

    wait_for_warmup_complete(h);

    check(verify_vbucket_state(h, Vbid(1), vbucket_state_active),
          "Bucket state was what it was initially, after restart.");
    check(set_vbucket_state(h, Vbid(1), vbucket_state_active),
          "Failed to set vbucket state.");
    check_key_value(h, "key", "somevalue", 9, Vbid(1));

    check(set_vbucket_state(h, Vbid(1), vbucket_state_dead),
          "Failed set set vbucket 1 state.");

    checkeq(ENGINE_SUCCESS,
            vbucketDelete(h, Vbid(1), value),
            "Expected success");
    checkeq(cb::mcbp::Status::Success, last_status.load(),
            "Expected failure deleting non-existent bucket.");

    check(verify_vbucket_missing(h, Vbid(1)),
          "vbucket 1 was not missing after deleting it.");

    testHarness->reload_engine(&h,
                               testHarness->engine_path,
                               testHarness->get_current_testcase()->cfg,
                               true,
                               false);

    wait_for_warmup_complete(h);

    if (verify_vbucket_state(h, Vbid(1), vbucket_state_pending, true)) {
        std::cerr << "Bucket came up in pending state after delete." << std::endl;
        abort();
    }

    check(verify_vbucket_missing(h, Vbid(1)),
          "vbucket 1 was not missing after restart.");

    return SUCCESS;
}

static enum test_result test_async_vbucket_destroy(EngineIface* h) {
    return vbucket_destroy(h);
}

static enum test_result test_sync_vbucket_destroy(EngineIface* h) {
    return vbucket_destroy(h, "async=0");
}

static enum test_result test_async_vbucket_destroy_restart(EngineIface* h) {
    return vbucket_destroy_restart(h);
}

static enum test_result test_sync_vbucket_destroy_restart(EngineIface* h) {
    return vbucket_destroy_restart(h, "async=0");
}

static enum test_result test_vb_set_pending(EngineIface* h) {
    return test_pending_vb_mutation(h, OPERATION_SET);
}

static enum test_result test_vb_add_pending(EngineIface* h) {
    return test_pending_vb_mutation(h, OPERATION_ADD);
}

static enum test_result test_vb_cas_pending(EngineIface* h) {
    return test_pending_vb_mutation(h, OPERATION_CAS);
}

static enum test_result test_vb_set_replica(EngineIface* h) {
    return test_replica_vb_mutation(h, OPERATION_SET);
}

static enum test_result test_vb_replace_replica(EngineIface* h) {
    return test_replica_vb_mutation(h, OPERATION_REPLACE);
}

static enum test_result test_vb_replace_pending(EngineIface* h) {
    return test_pending_vb_mutation(h, OPERATION_REPLACE);
}

static enum test_result test_vb_add_replica(EngineIface* h) {
    return test_replica_vb_mutation(h, OPERATION_ADD);
}

static enum test_result test_vb_cas_replica(EngineIface* h) {
    return test_replica_vb_mutation(h, OPERATION_CAS);
}

static enum test_result test_stats_seqno(EngineIface* h) {
    check(set_vbucket_state(h, Vbid(1), vbucket_state_active),
          "Failed to set vbucket state.");

    int num_keys = 100;
    for (int ii = 0; ii < num_keys; ++ii) {
        std::stringstream ss;
        ss << "key" << ii;
        checkeq(ENGINE_SUCCESS,
                store(h,
                      NULL,
                      OPERATION_SET,
                      ss.str().c_str(),
                      "value",
                      NULL,
                      0,
                      Vbid(0)),
                "Failed to store an item.");
    }
    wait_for_flusher_to_settle(h);

    checkeq(100,
            get_int_stat(h, "vb_0:high_seqno", "vbucket-seqno"),
            "Invalid seqno");

    if (isPersistentBucket(h)) {
        checkeq(100,
                get_int_stat(h, "vb_0:last_persisted_seqno", "vbucket-seqno"),
                "Unexpected last_persisted_seqno");
    }
    checkeq(0,
            get_int_stat(h, "vb_1:high_seqno", "vbucket-seqno"),
            "Invalid seqno");
    checkeq(0,
            get_int_stat(h, "vb_1:high_seqno", "vbucket-seqno 1"),
            "Invalid seqno");
    if (isPersistentBucket(h)) {
        checkeq(0,
                get_int_stat(h, "vb_1:last_persisted_seqno", "vbucket-seqno 1"),
                "Invalid last_persisted_seqno");
    }

    uint64_t vb_uuid = get_ull_stat(h, "vb_1:0:id", "failovers");

    auto seqno_stats = get_all_stats(h, "vbucket-seqno 1");
    checkeq(vb_uuid, uint64_t(std::stoull(seqno_stats.at("vb_1:uuid"))),
            "Invalid uuid");

    // Check invalid vbucket
    checkeq(ENGINE_NOT_MY_VBUCKET,
            get_stats(h, "vbucket-seqno 2"_ccb, add_stats),
            "Expected not my vbucket");

    // Check bad vbucket parameter (not numeric)
    checkeq(ENGINE_EINVAL,
            get_stats(h, "vbucket-seqno tt2"_ccb, add_stats),
            "Expected invalid");

    // Check extra spaces at the end
    checkeq(ENGINE_EINVAL,
            get_stats(h, "vbucket-seqno    "_ccb, add_stats),
            "Expected invalid");

    return SUCCESS;
}

static enum test_result test_stats_diskinfo(EngineIface* h) {
    check(set_vbucket_state(h, Vbid(1), vbucket_state_active),
          "Failed to set vbucket state.");

    int num_keys = 100;
    for (int ii = 0; ii < num_keys; ++ii) {
        std::stringstream ss;
        ss << "key" << ii;
        checkeq(ENGINE_SUCCESS,
                store(h,
                      NULL,
                      OPERATION_SET,
                      ss.str().c_str(),
                      "value",
                      NULL,
                      0,
                      Vbid(1)),
                "Failed to store an item.");
    }
    wait_for_flusher_to_settle(h);

    size_t file_size = get_int_stat(h, "ep_db_file_size", "diskinfo");
    size_t data_size = get_int_stat(h, "ep_db_data_size", "diskinfo");
    checklt(size_t{0}, file_size, "DB file size should be greater than 0");
    checklt(size_t{0}, data_size, "DB data size should be greater than 0");
    checkge(file_size, data_size, "DB file size should be >= DB data size");
    checkgt(get_int_stat(h, "vb_1:data_size", "diskinfo detail"), 0,
          "VB 1 data size should be greater than 0");

    checkeq(ENGINE_EINVAL,
            get_stats(h, "diskinfo "_ccb, add_stats),
            "Expected invalid");

    checkeq(ENGINE_EINVAL,
            get_stats(h, "diskinfo detai"_ccb, add_stats),
            "Expected invalid");

    checkeq(ENGINE_EINVAL,
            get_stats(h, "diskinfo detaillll"_ccb, add_stats),
            "Expected invalid");

    return SUCCESS;
}

static enum test_result test_uuid_stats(EngineIface* h) {
    vals.clear();
    checkeq(ENGINE_SUCCESS,
            get_stats(h, "uuid"_ccb, add_stats),
            "Failed to get stats.");
    checkeq(cb::const_char_buffer("foobar"),
            static_cast<cb::const_char_buffer>(vals["uuid"]), "Incorrect uuid");
    return SUCCESS;
}

static enum test_result test_item_stats(EngineIface* h) {
    checkeq(ENGINE_SUCCESS,
            store(h, NULL, OPERATION_SET, "key", "somevalue"),
            "Failed set.");
    wait_for_flusher_to_settle(h);
    checkeq(ENGINE_SUCCESS,
            store(h, NULL, OPERATION_SET, "key", "somevalueX"),
            "Failed set.");
    wait_for_flusher_to_settle(h);
    checkeq(ENGINE_SUCCESS,
            store(h, NULL, OPERATION_SET, "key1", "somevalueY"),
            "Failed set.");
    wait_for_flusher_to_settle(h);

    check_key_value(h, "key", "somevalueX", 10);
    check_key_value(h, "key1", "somevalueY", 10);

    checkeq(ENGINE_SUCCESS,
            del(h, "key1", 0, Vbid(0)),
            "Failed remove with value.");
    wait_for_flusher_to_settle(h);

    checkeq(ENGINE_SUCCESS,
            store(h, NULL, OPERATION_SET, "key1", "someothervalue"),
            "Failed set.");
    wait_for_flusher_to_settle(h);

    check_key_value(h, "key1", "someothervalue", 14);

    checkeq(3, get_int_stat(h, "vb_active_ops_create"), "Expected 3 creations");
    checkeq(1, get_int_stat(h, "vb_active_ops_update"), "Expected 1 updation");
    checkeq(1, get_int_stat(h, "vb_active_ops_delete"), "Expected 1 deletion");
    checkeq(3, get_int_stat(h, "vb_active_ops_get"), "Expected 3 gets");

    return SUCCESS;
}

static enum test_result test_stats(EngineIface* h) {
    vals.clear();
    checkeq(ENGINE_SUCCESS,
            get_stats(h, {}, add_stats),
            "Failed to get stats.");
    checklt(size_t{10}, vals.size(), "Kind of expected more stats than that.");

    return SUCCESS;
}

static enum test_result test_mem_stats(EngineIface* h) {
    char value[2048];
    memset(value, 'b', sizeof(value));
    strcpy(value + sizeof(value) - 4, "\r\n");
    int itemsRemoved = get_int_stat(h, "ep_items_rm_from_checkpoints");
    wait_for_persisted_value(h, "key", value);
    testHarness->time_travel(65);
    if (isPersistentBucket(h)) {
        wait_for_stat_change(h, "ep_items_rm_from_checkpoints", itemsRemoved);
    }

    if (isActiveCompressionEnabled(h)) {
        wait_for_item_compressor_to_settle(h);
    }

    int mem_used = get_int_stat(h, "mem_used");
    int cache_size = get_int_stat(h, "ep_total_cache_size");
    int overhead = get_int_stat(h, "ep_overhead");
    int value_size = get_int_stat(h, "ep_value_size");
    checkgt((mem_used - overhead), cache_size,
            "ep_kv_size should be greater than the hashtable cache size due to "
            "the checkpoint overhead");

    if (isPersistentBucket(h)) {
        evict_key(h, "key", Vbid(0), "Ejected.");

        checkge(cache_size, get_int_stat(h, "ep_total_cache_size"),
                "Evict a value shouldn't increase the total cache size");
        checkgt(mem_used, get_int_stat(h, "mem_used"),
              "Expected mem_used to decrease when an item is evicted");

        check_key_value(h,
                        "key",
                        value,
                        strlen(value),
                        Vbid(0)); // Load an item from disk again.

        if (isActiveCompressionEnabled(h)) {
            wait_for_item_compressor_to_settle(h);
        }

        checkle(mem_used, get_int_stat(h, "mem_used"),
                "Expected mem_used to remain the same after an item is loaded "
                "from disk");
        checkeq(value_size, get_int_stat(h, "ep_value_size"),
                "Expected ep_value_size to remain the same after item is "
                "loaded from disk");
    }

    return SUCCESS;
}

static enum test_result test_io_stats(EngineIface* h) {
    int exp_write_bytes;
    std::string backend = get_str_stat(h, "ep_backend");
    if (backend == "couchdb") {
        exp_write_bytes = 22; /* TBD: Do not hard code the value */
    } else if (backend == "rocksdb") {
        // TODO RDB:
        return SKIPPED_UNDER_ROCKSDB;
    }
    else {
        return SKIPPED;
    }

    std::string collections = get_str_stat(h, "ep_collections_enabled");
    if (collections == "true") {
        // 1 byte of meta data for the collection-ID
        exp_write_bytes += 1;
    }

    reset_stats(h);

    checkeq(0,
            get_int_stat(h, "rw_0:io_bg_fetch_docs_read", "kvstore"),
            "Expected reset stats to set io_bg_fetch_docs_read to zero");
    checkeq(0,
            get_int_stat(h, "rw_0:io_num_write", "kvstore"),
            "Expected reset stats to set io_num_write to zero");
    checkeq(0,
            get_int_stat(h, "rw_0:io_bg_fetch_doc_bytes", "kvstore"),
            "Expected reset stats to set io_bg_fetch_doc_bytes to zero");
    checkeq(0,
            get_int_stat(h, "rw_0:io_write_bytes", "kvstore"),
            "Expected reset stats to set io_write_bytes to zero");

    const std::string key("a");
    const std::string value("b\r\n");
    wait_for_persisted_value(h, key.c_str(), value.c_str());
    checkeq(0,
            get_int_stat(h, "rw_0:io_bg_fetch_docs_read", "kvstore"),
            "Expected storing one value to not change the read counter");
    checkeq(0,
            get_int_stat(h, "rw_0:io_bg_fetch_doc_bytes", "kvstore"),
            "Expected storing one value to not change the bgfetch doc bytes");
    checkeq(1,
            get_int_stat(h, "rw_0:io_num_write", "kvstore"),
            "Expected storing the key to update the write counter");
    checkeq(exp_write_bytes,
            get_int_stat(h, "rw_0:io_write_bytes", "kvstore"),
            "Expected storing the key to update the write bytes");

    evict_key(h, key.c_str(), Vbid(0), "Ejected.");

    check_key_value(h, "a", value.c_str(), value.size(), Vbid(0));

    std::stringstream numReadStatStr;
    std::stringstream readBytesStatStr;

    if (backend == "couchdb") {
        numReadStatStr << "ro_" << 0 << ":io_bg_fetch_docs_read";
        readBytesStatStr << "ro_" << 0 << ":io_bg_fetch_doc_bytes";
    } else {
        cb_assert(false);
    }

    checkeq(1,
            get_int_stat(h, numReadStatStr.str().c_str(), "kvstore"),
            "Expected reading the value back in to update the read counter");

    uint64_t exp_read_bytes = key.size() + value.size() +
                              MetaData::getMetaDataSize(MetaData::Version::V1);
    if (collections == "true") {
        // 1 byte of meta data for the collection-ID
        exp_read_bytes += 1;
    }
    checkeq(exp_read_bytes,
            get_stat<uint64_t>(h, readBytesStatStr.str().c_str(), "kvstore"),
            "Expected reading the value back in to update the read bytes");

    // For read amplification, exact value depends on couchstore file layout,
    // but generally see a value of 2 here.
    checkge(get_float_stat(h, "ep_bg_fetch_avg_read_amplification"),
            2.0f,
            "Expected sensible bgFetch read amplification value");

    checkeq(1,
            get_int_stat(h, "rw_0:io_num_write", "kvstore"),
            "Expected reading the value back in to not update the write "
            "counter");
    checkeq(exp_write_bytes,
            get_int_stat(h, "rw_0:io_write_bytes", "kvstore"),
            "Expected reading the value back in to not update the write bytes");

    return SUCCESS;
}

static enum test_result test_vb_file_stats(EngineIface* h) {
    wait_for_flusher_to_settle(h);
    wait_for_stat_change(h, "ep_db_data_size", 0);

    int old_data_size = get_int_stat(h, "ep_db_data_size");
    int old_file_size = get_int_stat(h, "ep_db_file_size");
    checkne(0, old_file_size, "Expected a non-zero value for ep_db_file_size");

    // Write a value and test ...
    wait_for_persisted_value(h, "a", "b\r\n");
    checklt(old_data_size, get_int_stat(h, "ep_db_data_size"),
            "Expected the DB data size to increase");
    checklt(old_file_size, get_int_stat(h, "ep_db_file_size"),
            "Expected the DB file size to increase");

    checklt(0, get_int_stat(h, "vb_0:db_data_size", "vbucket-details 0"),
            "Expected the vbucket DB data size to non-zero");
    checklt(0, get_int_stat(h, "vb_0:db_file_size", "vbucket-details 0"),
            "Expected the vbucket DB file size to non-zero");
    return SUCCESS;
}

static enum test_result test_vb_file_stats_after_warmup(EngineIface* h) {
    if (!isWarmupEnabled(h)) {
        return SKIPPED;
    }

    for (int i = 0; i < 100; ++i) {
        std::stringstream key;
        key << "key-" << i;
        checkeq(ENGINE_SUCCESS,
                store(h,
                      NULL,
                      OPERATION_SET,
                      key.str().c_str(),
                      "somevalue"),
                "Error setting.");
    }
    wait_for_flusher_to_settle(h);

    int fileSize = get_int_stat(h, "vb_0:db_file_size", "vbucket-details 0");
    int spaceUsed = get_int_stat(h, "vb_0:db_data_size", "vbucket-details 0");

    // Restart the engine.
    testHarness->reload_engine(&h,
                               testHarness->engine_path,
                               testHarness->get_current_testcase()->cfg,
                               true,
                               false);

    wait_for_warmup_complete(h);

    int newFileSize = get_int_stat(h, "vb_0:db_file_size", "vbucket-details 0");
    int newSpaceUsed =
            get_int_stat(h, "vb_0:db_data_size", "vbucket-details 0");

    checkle(static_cast<float>(0.9 * fileSize),
            static_cast<float>(newFileSize),
            "Unexpected fileSize for vbucket");
    checkle(static_cast<float>(0.9 * spaceUsed),
            static_cast<float>(newSpaceUsed),
            "Unexpected spaceUsed for vbucket");

    return SUCCESS;
}

static enum test_result test_bg_stats(EngineIface* h) {
    reset_stats(h);
    wait_for_persisted_value(h, "a", "b\r\n");
    evict_key(h, "a", Vbid(0), "Ejected.");
    testHarness->time_travel(43);
    check_key_value(h, "a", "b\r\n", 3, Vbid(0));

    auto stats = get_all_stats(h);
    checkeq(1, std::stoi(stats.at("ep_bg_num_samples")),
               "Expected one sample");

    const char* bg_keys[] = { "ep_bg_min_wait",
                              "ep_bg_max_wait",
                              "ep_bg_wait_avg",
                              "ep_bg_min_load",
                              "ep_bg_max_load",
                              "ep_bg_load_avg"};
    for (const auto* key : bg_keys) {
        check(stats.find(key) != stats.end(),
              (std::string("Found no ") + key).c_str());
    }

    evict_key(h, "a", Vbid(0), "Ejected.");
    check_key_value(h, "a", "b\r\n", 3, Vbid(0));
    checkeq(2, get_int_stat(h, "ep_bg_num_samples"), "Expected one sample");

    reset_stats(h);
    checkeq(0,
            get_int_stat(h, "ep_bg_fetched"),
            "ep_bg_fetched is not reset to 0");
    return SUCCESS;
}

static enum test_result test_bg_meta_stats(EngineIface* h) {
    reset_stats(h);

    wait_for_persisted_value(h, "k1", "v1");
    wait_for_persisted_value(h, "k2", "v2");

    evict_key(h, "k1", Vbid(0), "Ejected.");
    checkeq(ENGINE_SUCCESS,
            del(h, "k2", 0, Vbid(0)),
            "Failed remove with value.");
    wait_for_flusher_to_settle(h);

    checkeq(0, get_int_stat(h, "ep_bg_fetched"), "Expected bg_fetched to be 0");
    checkeq(0,
            get_int_stat(h, "ep_bg_meta_fetched"),
            "Expected bg_meta_fetched to be 0");

    check(get_meta(h, "k2"), "Get meta failed");
    checkeq(0, get_int_stat(h, "ep_bg_fetched"), "Expected bg_fetched to be 0");
    checkeq(1,
            get_int_stat(h, "ep_bg_meta_fetched"),
            "Expected bg_meta_fetched to be 1");

    checkeq(cb::engine_errc::success,
            get(h, NULL, "k1", Vbid(0)).first,
            "Missing key");
    checkeq(1, get_int_stat(h, "ep_bg_fetched"), "Expected bg_fetched to be 1");
    checkeq(1,
            get_int_stat(h, "ep_bg_meta_fetched"),
            "Expected bg_meta_fetched to be 1");

    // store new key with some random metadata
    const size_t keylen = strlen("k3");
    ItemMetaData itemMeta;
    itemMeta.revSeqno = 10;
    itemMeta.cas = 0xdeadbeef;
    itemMeta.exptime = 0;
    itemMeta.flags = 0xdeadbeef;

    checkeq(ENGINE_SUCCESS,
            add_with_meta(h, "k3", keylen, NULL, 0, Vbid(0), &itemMeta),
            "Expected to add item");
    checkeq(cb::mcbp::Status::Success, last_status.load(), "Set meta failed");

    check(get_meta(h, "k2"), "Get meta failed");
    checkeq(1, get_int_stat(h, "ep_bg_fetched"), "Expected bg_fetched to be 1");
    checkeq(1,
            get_int_stat(h, "ep_bg_meta_fetched"),
            "Expected bg_meta_fetched to remain at 1");

    return SUCCESS;
}

static enum test_result test_key_stats(EngineIface* h) {
    check(set_vbucket_state(h, Vbid(1), vbucket_state_active),
          "Failed set vbucket 1 state.");

    // set (k1,v1) in vbucket 0
    checkeq(ENGINE_SUCCESS,
            store(h, NULL, OPERATION_SET, "k1", "v1"),
            "Failed to store an item.");

    // set (k2,v2) in vbucket 1
    checkeq(ENGINE_SUCCESS,
            store(h, NULL, OPERATION_SET, "k2", "v2", nullptr, 0, Vbid(1)),
            "Failed to store an item.");

    const void* cookie = testHarness->create_cookie();

    // stat for key "k1" and vbucket "0"
    const char *statkey1 = "key k1 0";
    checkeq(ENGINE_SUCCESS,
            h->get_stats(cookie, {statkey1, strlen(statkey1)}, add_stats),
            "Failed to get stats.");
    check(vals.find("key_is_dirty") != vals.end(), "Found no key_is_dirty");
    check(vals.find("key_exptime") != vals.end(), "Found no key_exptime");
    check(vals.find("key_flags") != vals.end(), "Found no key_flags");
    check(vals.find("key_cas") != vals.end(), "Found no key_cas");
    check(vals.find("key_vb_state") != vals.end(), "Found no key_vb_state");

    // stat for key "k2" and vbucket "1"
    const char *statkey2 = "key k2 1";
    checkeq(ENGINE_SUCCESS,
            h->get_stats(cookie, {statkey2, strlen(statkey2)}, add_stats),
            "Failed to get stats.");
    check(vals.find("key_is_dirty") != vals.end(), "Found no key_is_dirty");
    check(vals.find("key_exptime") != vals.end(), "Found no key_exptime");
    check(vals.find("key_flags") != vals.end(), "Found no key_flags");
    check(vals.find("key_cas") != vals.end(), "Found no key_cas");
    check(vals.find("key_vb_state") != vals.end(), "Found no key_vb_state");

    testHarness->destroy_cookie(cookie);
    return SUCCESS;
}

static enum test_result test_vkey_stats(EngineIface* h) {
    check(set_vbucket_state(h, Vbid(1), vbucket_state_active),
          "Failed set vbucket 1 state.");
    check(set_vbucket_state(h, Vbid(2), vbucket_state_active),
          "Failed set vbucket 2 state.");
    check(set_vbucket_state(h, Vbid(3), vbucket_state_active),
          "Failed set vbucket 3 state.");
    check(set_vbucket_state(h, Vbid(4), vbucket_state_active),
          "Failed set vbucket 4 state.");

    wait_for_persisted_value(h, "k1", "v1");
    wait_for_persisted_value(h, "k2", "v2", Vbid(1));
    wait_for_persisted_value(h, "k3", "v3", Vbid(2));
    wait_for_persisted_value(h, "k4", "v4", Vbid(3));
    wait_for_persisted_value(h, "k5", "v5", Vbid(4));

    check(set_vbucket_state(h, Vbid(2), vbucket_state_replica),
          "Failed to set VB2 state.");
    check(set_vbucket_state(h, Vbid(3), vbucket_state_pending),
          "Failed to set VB3 state.");
    check(set_vbucket_state(h, Vbid(4), vbucket_state_dead),
          "Failed to set VB4 state.");

    const void* cookie = testHarness->create_cookie();

    // stat for key "k1" and vbucket "0"
    const char *statkey1 = "vkey k1 0";
    checkeq(ENGINE_SUCCESS,
            h->get_stats(cookie, {statkey1, strlen(statkey1)}, add_stats),
            "Failed to get stats.");
    check(vals.find("key_is_dirty") != vals.end(), "Found no key_is_dirty");
    check(vals.find("key_exptime") != vals.end(), "Found no key_exptime");
    check(vals.find("key_flags") != vals.end(), "Found no key_flags");
    check(vals.find("key_cas") != vals.end(), "Found no key_cas");
    check(vals.find("key_vb_state") != vals.end(), "Found no key_vb_state");
    check(vals.find("key_valid") != vals.end(), "Found no key_valid");

    // stat for key "k2" and vbucket "1"
    const char *statkey2 = "vkey k2 1";
    checkeq(ENGINE_SUCCESS,
            h->get_stats(cookie, {statkey2, strlen(statkey2)}, add_stats),
            "Failed to get stats.");
    check(vals.find("key_is_dirty") != vals.end(), "Found no key_is_dirty");
    check(vals.find("key_exptime") != vals.end(), "Found no key_exptime");
    check(vals.find("key_flags") != vals.end(), "Found no key_flags");
    check(vals.find("key_cas") != vals.end(), "Found no key_cas");
    check(vals.find("key_vb_state") != vals.end(), "Found no key_vb_state");
    check(vals.find("key_valid") != vals.end(), "Found no key_valid");

    // stat for key "k3" and vbucket "2"
    const char *statkey3 = "vkey k3 2";
    checkeq(ENGINE_SUCCESS,
            h->get_stats(cookie, {statkey3, strlen(statkey3)}, add_stats),
            "Failed to get stats.");
    check(vals.find("key_is_dirty") != vals.end(), "Found no key_is_dirty");
    check(vals.find("key_exptime") != vals.end(), "Found no key_exptime");
    check(vals.find("key_flags") != vals.end(), "Found no key_flags");
    check(vals.find("key_cas") != vals.end(), "Found no key_cas");
    check(vals.find("key_vb_state") != vals.end(), "Found no key_vb_state");
    check(vals.find("key_valid") != vals.end(), "Found no key_valid");

    // stat for key "k4" and vbucket "3"
    const char *statkey4 = "vkey k4 3";
    checkeq(ENGINE_SUCCESS,
            h->get_stats(cookie, {statkey4, strlen(statkey4)}, add_stats),
            "Failed to get stats.");
    check(vals.find("key_is_dirty") != vals.end(), "Found no key_is_dirty");
    check(vals.find("key_exptime") != vals.end(), "Found no key_exptime");
    check(vals.find("key_flags") != vals.end(), "Found no key_flags");
    check(vals.find("key_cas") != vals.end(), "Found no key_cas");
    check(vals.find("key_vb_state") != vals.end(), "Found no key_vb_state");
    check(vals.find("key_valid") != vals.end(), "Found no key_valid");

    // stat for key "k5" and vbucket "4"
    const char *statkey5 = "vkey k5 4";
    checkeq(ENGINE_SUCCESS,
            h->get_stats(cookie, {statkey5, strlen(statkey5)}, add_stats),
            "Failed to get stats.");
    check(vals.find("key_is_dirty") != vals.end(), "Found no key_is_dirty");
    check(vals.find("key_exptime") != vals.end(), "Found no key_exptime");
    check(vals.find("key_flags") != vals.end(), "Found no key_flags");
    check(vals.find("key_cas") != vals.end(), "Found no key_cas");
    check(vals.find("key_vb_state") != vals.end(), "Found no key_vb_state");
    check(vals.find("key_valid") != vals.end(), "Found no key_valid");

    testHarness->destroy_cookie(cookie);
    return SUCCESS;
}

static enum test_result test_warmup_conf(EngineIface* h) {
    if (!isWarmupEnabled(h)) {
        return SKIPPED;
    }

    checkeq(100,
            get_int_stat(h, "ep_warmup_min_items_threshold"),
            "Incorrect initial warmup min items threshold.");
    checkeq(100,
            get_int_stat(h, "ep_warmup_min_memory_threshold"),
            "Incorrect initial warmup min memory threshold.");

    check(!set_param(h,
                     cb::mcbp::request::SetParamPayload::Type::Flush,
                     "warmup_min_items_threshold",
                     "a"),
          "Set warmup_min_items_threshold should have failed");
    check(!set_param(h,
                     cb::mcbp::request::SetParamPayload::Type::Flush,
                     "warmup_min_items_threshold",
                     "a"),
          "Set warmup_min_memory_threshold should have failed");

    check(set_param(h,
                    cb::mcbp::request::SetParamPayload::Type::Flush,
                    "warmup_min_items_threshold",
                    "80"),
          "Set warmup_min_items_threshold should have worked");
    check(set_param(h,
                    cb::mcbp::request::SetParamPayload::Type::Flush,
                    "warmup_min_memory_threshold",
                    "80"),
          "Set warmup_min_memory_threshold should have worked");

    checkeq(80,
            get_int_stat(h, "ep_warmup_min_items_threshold"),
            "Incorrect smaller warmup min items threshold.");
    checkeq(80,
            get_int_stat(h, "ep_warmup_min_memory_threshold"),
            "Incorrect smaller warmup min memory threshold.");

    for (int i = 0; i < 100; ++i) {
        std::stringstream key;
        key << "key-" << i;
        checkeq(ENGINE_SUCCESS,
                store(h,
                      NULL,
                      OPERATION_SET,
                      key.str().c_str(),
                      "somevalue"),
                "Error setting.");
    }

    // Restart the server.
    std::string config(testHarness->get_current_testcase()->cfg);
    config = config + "warmup_min_memory_threshold=0";
    testHarness->reload_engine(
            &h, testHarness->engine_path, config.c_str(), true, false);

    wait_for_warmup_complete(h);

    const std::string eviction_policy =
            get_str_stat(h, "ep_item_eviction_policy");
    if (eviction_policy == "value_only") {
        checkeq(100,
                get_int_stat(h, "ep_warmup_key_count", "warmup"),
                "Expected 100 keys loaded after warmup");
    } else { // Full eviction mode
        checkeq(0,
                get_int_stat(h, "ep_warmup_key_count", "warmup"),
                "Expected 0 keys loaded after warmup");
    }

    checkeq(0,
            get_int_stat(h, "ep_warmup_value_count", "warmup"),
            "Expected 0 values loaded after warmup");

    return SUCCESS;
}

// Test that all the configuration parameters associated with the ItemPager,
// can be set.
static enum test_result test_itempager_conf(EngineIface* h) {
    check(set_param(h,
                    cb::mcbp::request::SetParamPayload::Type::Flush,
                    "pager_active_vb_pcnt",
                    "50"),
          "Setting pager_active_vb_pcnt should have worked");
    checkeq(50,
            get_int_stat(h, "ep_pager_active_vb_pcnt"),
            "pager_active_vb_pcnt did not get set to the correct value");

    check(set_param(h,
                    cb::mcbp::request::SetParamPayload::Type::Flush,
                    "pager_sleep_time_ms",
                    "1000"),
          "Setting pager_sleep_time_ms should have worked");
    checkeq(1000,
            get_int_stat(h, "ep_pager_sleep_time_ms"),
            "pager_sleep_time_ms did not get set to the correct value");

    check(set_param(h,
                    cb::mcbp::request::SetParamPayload::Type::Flush,
                    "item_eviction_age_percentage",
                    "100"),
          "Set item_eviction_age_percentage should have worked");
    checkeq(100,
            get_int_stat(h, "ep_item_eviction_age_percentage"),
            "item_eviction_age_percentage did not get set to the correct "
            "value");

    check(set_param(h,
                    cb::mcbp::request::SetParamPayload::Type::Flush,
                    "item_eviction_freq_counter_age_threshold",
                    "10"),
          "Set item_eviction_freq_counter_age_threshold should have worked");
    checkeq(10,
            get_int_stat(h, "ep_item_eviction_freq_counter_age_threshold"),
            "item_eviction_freq_counter_age_threshold did not get set to the "
            "correct value");

    check(set_param(h,
                    cb::mcbp::request::SetParamPayload::Type::Flush,
                    "item_freq_decayer_chunk_duration",
                    "1000"),
          "Set item_freq_decayer_chunk_duration should have worked");
    checkeq(1000,
            get_int_stat(h, "ep_item_freq_decayer_chunk_duration"),
            "item_freq_decayer_chunk_duration did not get set to the correct "
            "value");

    check(set_param(h,
                    cb::mcbp::request::SetParamPayload::Type::Flush,
                    "item_freq_decayer_percent",
                    "100"),
          "Set item_freq_decayer_percent should have worked");
    checkeq(100,
            get_int_stat(h, "ep_item_freq_decayer_percent"),
            "item_freq_decayer_percent did not get set to the correct value");

    return SUCCESS;
}

static enum test_result test_bloomfilter_conf(EngineIface* h) {
    if (get_bool_stat(h, "ep_bfilter_enabled") == false) {
        check(set_param(h,
                        cb::mcbp::request::SetParamPayload::Type::Flush,
                        "bfilter_enabled",
                        "true"),
              "Set bloomfilter_enabled should have worked");
    }
    check(get_bool_stat(h, "ep_bfilter_enabled"),
          "Bloom filter wasn't enabled");

    checkeq(0.1f,
            get_float_stat(h, "ep_bfilter_residency_threshold"),
            "Incorrect initial bfilter_residency_threshold.");

    check(set_param(h,
                    cb::mcbp::request::SetParamPayload::Type::Flush,
                    "bfilter_enabled",
                    "false"),
          "Set bloomfilter_enabled should have worked.");
    check(set_param(h,
                    cb::mcbp::request::SetParamPayload::Type::Flush,
                    "bfilter_residency_threshold",
                    "0.15"),
          "Set bfilter_residency_threshold should have worked.");

    checkeq(false, get_bool_stat(h, "ep_bfilter_enabled"),
            "Bloom filter should have been disabled.");
    checkeq(0.15f,
            get_float_stat(h, "ep_bfilter_residency_threshold"),
            "Incorrect bfilter_residency_threshold.");

    return SUCCESS;
}

static enum test_result test_bloomfilters(EngineIface* h) {
    if (get_bool_stat(h, "ep_bfilter_enabled") == false) {
        check(set_param(h,
                        cb::mcbp::request::SetParamPayload::Type::Flush,
                        "bfilter_enabled",
                        "true"),
              "Set bloomfilter_enabled should have worked");
    }
    check(get_bool_stat(h, "ep_bfilter_enabled"),
          "Bloom filter wasn't enabled");

    // Key is only present if bgOperations is non-zero.
    int num_read_attempts = get_int_stat_or_default(h, 0, "ep_bg_num_samples");

    // Ensure vbucket's bloom filter is enabled
    checkeq("ENABLED"s,
            get_str_stat(h, "vb_0:bloom_filter", "vbucket-details 0"),
            "Vbucket 0's bloom filter wasn't enabled upon setup!");

    int i;

    // Insert 10 items.
    for (i = 0; i < 10; ++i) {
        std::stringstream key;
        key << "key-" << i;
        checkeq(ENGINE_SUCCESS,
                store(h,
                      NULL,
                      OPERATION_SET,
                      key.str().c_str(),
                      "somevalue"),
                "Error setting.");
    }
    wait_for_flusher_to_settle(h);

    // Evict all 10 items.
    for (i = 0; i < 10; ++i) {
        std::stringstream key;
        key << "key-" << i;
        evict_key(h, key.str().c_str(), Vbid(0), "Ejected.");
    }
    wait_for_flusher_to_settle(h);

    // Ensure 10 items are non-resident.
    cb_assert(10 == get_int_stat(h, "ep_num_non_resident"));

    // Issue delete on first 5 items.
    for (i = 0; i < 5; ++i) {
        std::stringstream key;
        key << "key-" << i;
        checkeq(ENGINE_SUCCESS,
                del(h, key.str().c_str(), 0, Vbid(0)),
                "Failed remove with value.");
    }
    wait_for_flusher_to_settle(h);

    // Ensure that there are 5 non-resident items
    cb_assert(5 == get_int_stat(h, "ep_num_non_resident"));
    cb_assert(5 == get_int_stat(h, "curr_items"));

    checkeq(ENGINE_SUCCESS,
            get_stats(h, {}, add_stats),
            "Failed to get stats.");
    std::string eviction_policy = vals.find("ep_item_eviction_policy")->second;

    useconds_t sleepTime = 128;

    if (eviction_policy == "value_only") {  // VALUE-ONLY EVICTION MODE

        checkeq(5,
                get_int_stat(
                        h, "vb_0:bloom_filter_key_count", "vbucket-details 0"),
                "Unexpected no. of keys in bloom filter");

        checkeq(num_read_attempts,
                get_int_stat_or_default(h, 0, "ep_bg_num_samples"),
                "Expected bgFetch attempts to remain unchanged");

        for (i = 0; i < 5; ++i) {
            std::stringstream key;
            key << "key-" << i;
            check(get_meta(h, key.str().c_str()), "Get meta failed");
        }

        // GetMeta would cause bgFetches as bloomfilter contains
        // the deleted items.
        checkeq(num_read_attempts + 5,
                get_int_stat(h, "ep_bg_num_samples"),
                "Expected bgFetch attempts to increase by five");

        // Run compaction, with drop_deletes
        compact_db(h, Vbid(0), Vbid(0), 15, 15, 1);
        while (get_int_stat(h, "ep_pending_compactions") != 0) {
            decayingSleep(&sleepTime);
        }

        for (i = 0; i < 5; ++i) {
            std::stringstream key;
            key << "key-" << i;
            check(get_meta(h, key.str().c_str()), "Get meta failed");
        }
        checkeq(num_read_attempts + 5,
                get_int_stat(h, "ep_bg_num_samples"),
                "Expected bgFetch attempts to stay as before");

    } else {                                // FULL EVICTION MODE

        checkeq(10,
                get_int_stat(
                        h, "vb_0:bloom_filter_key_count", "vbucket-details 0"),
                "Unexpected no. of keys in bloom filter");

        // Because of issuing deletes on non-resident items
        checkeq(num_read_attempts + 5,
                get_int_stat(h, "ep_bg_num_samples"),
                "Expected bgFetch attempts to increase by five, after deletes");

        // Run compaction, with drop_deletes, to exclude deleted items
        // from bloomfilter.
        compact_db(h, Vbid(0), Vbid(0), 15, 15, 1);
        while (get_int_stat(h, "ep_pending_compactions") != 0) {
            decayingSleep(&sleepTime);
        }

        for (i = 0; i < 5; i++) {
            std::stringstream key;
            key << "key-" << i;
            checkeq(cb::engine_errc::no_such_key,
                    get(h, NULL, key.str(), Vbid(0)).first,
                    "Unable to get stored item");
        }
        // + 6 because last delete is not purged by the compactor
        checkeq(num_read_attempts + 6,
                get_int_stat(h, "ep_bg_num_samples"),
                "Expected bgFetch attempts to stay as before");
    }

    return SUCCESS;
}

static enum test_result test_bloomfilters_with_store_apis(EngineIface* h) {
    if (get_bool_stat(h, "ep_bfilter_enabled") == false) {
        check(set_param(h,
                        cb::mcbp::request::SetParamPayload::Type::Flush,
                        "bfilter_enabled",
                        "true"),
              "Set bloomfilter_enabled should have worked");
    }
    check(get_bool_stat(h, "ep_bfilter_enabled"),
          "Bloom filter wasn't enabled");

    int num_read_attempts = get_int_stat_or_default(h, 0, "ep_bg_num_samples");

    // Ensure vbucket's bloom filter is enabled
    checkeq("ENABLED"s,
            get_str_stat(h, "vb_0:bloom_filter", "vbucket-details 0"),
            "Vbucket 0's bloom filter wasn't enabled upon setup!");

    for (int i = 0; i < 1000; i++) {
        std::stringstream key;
        key << "key-" << i;
        check(!get_meta(h, key.str().c_str()), "Get meta should fail.");
    }

    checkeq(num_read_attempts,
            get_int_stat_or_default(h, 0, "ep_bg_num_samples"),
            "Expected no bgFetch attempts");

    checkeq(ENGINE_SUCCESS,
            get_stats(h, {}, add_stats),
            "Failed to get stats.");
    std::string eviction_policy = vals.find("ep_item_eviction_policy")->second;

    if (eviction_policy == "full_eviction") {  // FULL EVICTION MODE
        // Set with Meta
        int j;
        for (j = 0; j < 10; j++) {
            // init some random metadata
            ItemMetaData itm_meta;
            itm_meta.revSeqno = 10;
            itm_meta.cas = 0xdeadbeef;
            itm_meta.exptime = time(NULL) + 300;
            itm_meta.flags = 0xdeadbeef;

            const std::string key = "swm-" + std::to_string(j);
            checkeq(ENGINE_SUCCESS,
                    set_with_meta(h,
                                  key.data(),
                                  key.size(),
                                  "somevalue",
                                  9,
                                  Vbid(0),
                                  &itm_meta,
                                  0),
                    "Expected to store item");
        }

        checkeq(num_read_attempts,
                get_int_stat_or_default(h, 0, "ep_bg_num_samples"),
                "Expected no bgFetch attempts");

        // Add
        for (j = 0; j < 10; j++) {
            std::stringstream key;
            key << "add-" << j;

            checkeq(ENGINE_SUCCESS,
                    store(h,
                          NULL,
                          OPERATION_ADD,
                          key.str().c_str(),
                          "newvalue"),
                    "Failed to add value again.");
        }

        checkeq(num_read_attempts,
                get_int_stat_or_default(h, 0, "ep_bg_num_samples"),
                "Expected no bgFetch attempts");

        // Delete
        for (j = 0; j < 10; j++) {
            std::stringstream key;
            key << "del-" << j;
            checkeq(ENGINE_KEY_ENOENT,
                    del(h, key.str().c_str(), 0, Vbid(0)),
                    "Failed remove with value.");
        }

        checkeq(num_read_attempts,
                get_int_stat_or_default(h, 0, "ep_bg_num_samples"),
                "Expected no bgFetch attempts");
    }

    return SUCCESS;
}

static enum test_result test_bloomfilter_delete_plus_set_scenario(
        EngineIface* h) {
    if (get_bool_stat(h, "ep_bfilter_enabled") == false) {
        check(set_param(h,
                        cb::mcbp::request::SetParamPayload::Type::Flush,
                        "bfilter_enabled",
                        "true"),
              "Set bloomfilter_enabled should have worked");
    }
    check(get_bool_stat(h, "ep_bfilter_enabled"),
          "Bloom filter wasn't enabled");

    // Ensure vbucket's bloom filter is enabled
    checkeq("ENABLED"s,
            get_str_stat(h, "vb_0:bloom_filter", "vbucket-details 0"),
            "Vbucket 0's bloom filter wasn't enabled upon setup!");

    checkeq(ENGINE_SUCCESS,
            store(h, NULL, OPERATION_SET, "k1", "v1"),
            "Failed to fail to store an item.");

    wait_for_flusher_to_settle(h);
    int num_writes = get_int_stat(h, "rw_0:io_num_write", "kvstore");
    int num_persisted = get_int_stat(h, "ep_total_persisted");
    cb_assert(num_writes == 1 && num_persisted == 1);

    checkeq(ENGINE_SUCCESS,
            del(h, "k1", 0, Vbid(0)),
            "Failed remove with value.");
    stop_persistence(h);
    checkeq(ENGINE_SUCCESS,
            store(h, NULL, OPERATION_SET, "k1", "v2", nullptr, 0, Vbid(0)),
            "Failed to fail to store an item.");
    int key_count =
            get_int_stat(h, "vb_0:bloom_filter_key_count", "vbucket-details 0");

    if (key_count == 0) {
        checkge(2, get_int_stat(h, "rw_0:io_num_write", "kvstore"),
              "Unexpected number of writes");
        start_persistence(h);
        wait_for_flusher_to_settle(h);
        checkeq(0,
                get_int_stat(
                        h, "vb_0:bloom_filter_key_count", "vbucket-details 0"),
                "Unexpected number of keys in bloomfilter");
    } else {
        cb_assert(key_count == 1);
        checkeq(2,
                get_int_stat(h, "rw_0:io_num_write", "kvstore"),
                "Unexpected number of writes");
        start_persistence(h);
        wait_for_flusher_to_settle(h);
        checkeq(1,
                get_int_stat(
                        h, "vb_0:bloom_filter_key_count", "vbucket-details 0"),
                "Unexpected number of keys in bloomfilter");
    }

    return SUCCESS;
}

static enum test_result test_datatype(EngineIface* h) {
    const void* cookie = testHarness->create_cookie();
    testHarness->set_datatype_support(cookie, true);

    item *itm = NULL;
    const std::string key("{\"foo\":\"bar\"}");
    const protocol_binary_datatype_t datatype = PROTOCOL_BINARY_DATATYPE_JSON;
    uint64_t cas = 0;
    std::string value("x");
    checkeq(ENGINE_SUCCESS,
            storeCasOut(h, nullptr, Vbid(0), key, value, datatype, itm, cas),
            "Expected set to succeed");

    auto ret = get(h, cookie, key, Vbid(0));
    checkeq(cb::engine_errc::success, ret.first, "Unable to get stored item");

    item_info info;
    h->get_item_info(ret.second.get(), &info);
    checkeq(PROTOCOL_BINARY_DATATYPE_JSON, info.datatype, "Invalid datatype");

    const char* key1 = "foo";
    const char* val1 = "{\"foo1\":\"bar1\"}";
    ItemMetaData itm_meta;
    itm_meta.revSeqno = 10;
    itm_meta.cas = info.cas;
    itm_meta.exptime = info.exptime;
    itm_meta.flags = info.flags;
    checkeq(ENGINE_SUCCESS,
            set_with_meta(h,
                          key1,
                          strlen(key1),
                          val1,
                          strlen(val1),
                          Vbid(0),
                          &itm_meta,
                          last_cas,
                          0,
                          info.datatype,
                          cookie),
            "Expected to store item");

    ret = get(h, cookie, key1, Vbid(0));
    checkeq(cb::engine_errc::success, ret.first, "Unable to get stored item");

    h->get_item_info(ret.second.get(), &info);
    checkeq(PROTOCOL_BINARY_DATATYPE_JSON,
            info.datatype,
            "Invalid datatype, when setWithMeta");

    testHarness->destroy_cookie(cookie);
    return SUCCESS;
}

static enum test_result test_datatype_with_unknown_command(EngineIface* h) {
    const void* cookie = testHarness->create_cookie();
    testHarness->set_datatype_support(cookie, true);
    const char* key = "foo";
    const char* val = "{\"foo\":\"bar\"}";
    uint8_t datatype = PROTOCOL_BINARY_DATATYPE_JSON;

    ItemMetaData itm_meta;
    itm_meta.revSeqno = 10;
    itm_meta.cas = 0x1;
    itm_meta.exptime = 0;
    itm_meta.flags = 0;

    //SET_WITH_META
    checkeq(ENGINE_SUCCESS,
            set_with_meta(h,
                          key,
                          strlen(key),
                          val,
                          strlen(val),
                          Vbid(0),
                          &itm_meta,
                          0,
                          0,
                          datatype,
                          cookie),
            "Expected to store item");

    auto ret = get(h, cookie, key, Vbid(0));
    checkeq(cb::engine_errc::success, ret.first, "Unable to get stored item");

    item_info info;
    h->get_item_info(ret.second.get(), &info);
    checkeq(PROTOCOL_BINARY_DATATYPE_JSON,
            info.datatype,
            "Invalid datatype, when setWithMeta");

    //SET_RETURN_META
    checkeq(ENGINE_SUCCESS,
            set_ret_meta(h,
                         "foo1",
                         4,
                         val,
                         strlen(val),
                         Vbid(0),
                         0,
                         0,
                         0,
                         datatype,
                         cookie),
            "Expected success");
    checkeq(cb::mcbp::Status::Success, last_status.load(),
            "Expected set returing meta to succeed");
    checkeq(PROTOCOL_BINARY_DATATYPE_JSON,
            last_datatype.load(),
            "Invalid datatype, when set_return_meta");

    testHarness->destroy_cookie(cookie);
    return SUCCESS;
}

static enum test_result test_session_cas_validation(EngineIface* h) {
    // Testing cb::mcbp::ClientOpcode::SetVbucket..
    char ext[4];
    vbucket_state_t state = vbucket_state_active;
    uint32_t val = static_cast<uint32_t>(state);
    val = htonl(val);
    memcpy(ext, (char*)&val, sizeof(val));

    uint64_t cas = 0x0101010101010101;
    auto pkt = createPacket(
            cb::mcbp::ClientOpcode::SetVbucket, Vbid(0), cas, {ext, 4});
    checkeq(ENGINE_KEY_EEXISTS,
            h->unknown_command(NULL, *pkt, add_response),
            "SET_VBUCKET command failed");

    cas = 0x0102030405060708;
    pkt = createPacket(
            cb::mcbp::ClientOpcode::SetVbucket, Vbid(0), cas, {ext, 4});
    checkeq(ENGINE_SUCCESS,
            h->unknown_command(NULL, *pkt, add_response),
            "SET_VBUCKET command failed");
    cb_assert(last_status == cb::mcbp::Status::Success);

    return SUCCESS;
}

static enum test_result test_access_scanner_settings(EngineIface* h) {
    if (!isWarmupEnabled(h)) {
        // Access scanner n/a without warmup.
        return SKIPPED;
    }

    // Create a unique access log path by combining with the db path.
    checkeq(ENGINE_SUCCESS,
            get_stats(h, {}, add_stats),
            "Failed to get stats.");
    std::string dbname = vals.find("ep_dbname")->second;

    const auto alog_path = std::string("alog_path=") + dbname +
                           cb::io::DirectorySeparator + "access.log";
    std::string newconfig =
            std::string(testHarness->get_current_testcase()->cfg) + alog_path;

    testHarness->reload_engine(
            &h, testHarness->engine_path, newconfig.c_str(), true, false);

    wait_for_warmup_complete(h);

    std::string err_msg;
    // Check access scanner is enabled and alog_task_time is at default
    checkeq(true,
            get_bool_stat(h, "ep_access_scanner_enabled"),
            "Expected access scanner to be enabled");
    cb_assert(get_int_stat(h, "ep_alog_task_time") == 2);

    // Ensure access_scanner_task_time is what its expected to be.
    // Need to wait until the AccessScanner task has been setup.
    wait_for_stat_change(
            h, "ep_access_scanner_task_time", std::string{"NOT_SCHEDULED"});

    std::string str = get_str_stat(h, "ep_access_scanner_task_time");
    std::string expected_time = "02:00";
    err_msg.assign("Initial time incorrect, expect: " +
                   expected_time + ", actual: " + str.substr(11, 5));
    checkeq(0, str.substr(11, 5).compare(expected_time), err_msg.c_str());

    // Update alog_task_time and ensure the update is successful
    expected_time = "05:00";

    // [MB-24422] we need to set this multiple times as the change listeners
    //  may not have been initialized at the time of call
    repeat_till_true([&]() {
        set_param(h,
                  cb::mcbp::request::SetParamPayload::Type::Flush,
                  "alog_task_time",
                  "5");
        str = get_str_stat(h, "ep_access_scanner_task_time");
        return (0 == str.substr(11, 5).compare(expected_time));
    });

    err_msg.assign("Updated time incorrect, expect: " +
                   expected_time + ", actual: " + str.substr(11, 5));
    checkeq(0, str.substr(11, 5).compare(expected_time), err_msg.c_str());

    // Update alog_sleep_time by 10 mins and ensure the update is successful.
    const std::chrono::minutes update_by{10};
    std::string targetTaskTime1{make_time_string(std::chrono::system_clock::now() +
                                                 update_by)};

    set_param(h,
              cb::mcbp::request::SetParamPayload::Type::Flush,
              "alog_sleep_time",
              std::to_string(update_by.count()).c_str());
    str = get_str_stat(h, "ep_access_scanner_task_time");

    // Recalculate now() + 10mins as upper bound on when the task should be
    // scheduled.
    std::string targetTaskTime2{make_time_string(std::chrono::system_clock::now() +
                                                 update_by)};

    // ep_access_scanner_task_time should fall within the range of
    // targetTaskTime1 and targetTaskTime2
    err_msg.assign("Unexpected task time range, expect: " +
                   targetTaskTime1 + " <= " + str + " <= " + targetTaskTime2);
    checkle(targetTaskTime1, str, err_msg.c_str());
    checkle(str, targetTaskTime2, err_msg.c_str());

    return SUCCESS;
}

static enum test_result test_access_scanner(EngineIface* h) {
    if (!isWarmupEnabled(h)) {
        // Access scanner not applicable without warmup.
        return SKIPPED;
    }

    // Create a unique access log path by combining with the db path.
    checkeq(ENGINE_SUCCESS,
            get_stats(h, {}, add_stats),
            "Failed to get stats.");
    const auto dbname = vals.find("ep_dbname")->second;

    const auto alog_path = std::string("alog_path=") + dbname +
                           cb::io::DirectorySeparator + "access.log";

    /* We do not want the access scanner task to be running while we initiate it
       explicitly below. Hence set the alog_task_time to about 1 ~ 2 hours
       from now */
    const time_t now = time(nullptr);
    struct tm tm_now;
    cb_gmtime_r(&now, &tm_now);
    const auto two_hours_hence = (tm_now.tm_hour + 2) % 24;

    const auto alog_task_time = std::string("alog_task_time=") +
            std::to_string(two_hours_hence);

    const auto newconfig =
            std::string(testHarness->get_current_testcase()->cfg) + alog_path +
            ";" + alog_task_time;

    testHarness->reload_engine(
            &h, testHarness->engine_path, newconfig.c_str(), true, false);

    wait_for_warmup_complete(h);

    /* Check that alog_task_time was correctly updated. */
    checkeq(get_int_stat(h, "ep_alog_task_time"),
            two_hours_hence,
            "Failed to set alog_task_time to 2 hours in the future");

    checkeq(ENGINE_SUCCESS,
            get_stats(h, {}, add_stats),
            "Failed to get stats.");
    std::string name = vals.find("ep_alog_path")->second;

    /* Check access scanner is enabled */
    checkeq(true,
            get_bool_stat(h, "ep_access_scanner_enabled"),
            "Access scanner task not enabled by default. Check test config");

    const int num_shards =
            get_int_stat(h, "ep_workload:num_shards", "workload");
    name = name + ".0";
    std::string prev(name + ".old");

    /* Get the resident ratio down to below 95% - point at which access.log
     * generation occurs.
     */
    int num_items = 0;
    // Size chosen to create ~2000 items (i.e. 2x more than we sanity-check below)
    // with the given max_size for this test.
    const std::string value(2000, 'x');
    while (true) {
        // Gathering stats on every store is expensive, just check every 100 iterations
        if ((num_items % 100) == 0) {
            if (get_int_stat(h, "vb_active_perc_mem_resident") < 94) {
                break;
            }
        }

        std::string key("key" + std::to_string(num_items));
        ENGINE_ERROR_CODE ret =
                store(h, NULL, OPERATION_SET, key.c_str(), value.c_str());
        switch (ret) {
            case ENGINE_SUCCESS:
                num_items++;
                break;

            case ENGINE_ENOMEM:
            case ENGINE_TMPFAIL:
                // Returned when at high watermark; simply retry the op.
                break;

            default:
                fprintf(stderr, "test_access_scanner: Unexpected result from store(): %d\n",
                        ret);
                abort();
        }

    }

    // Sanity check - ensure we have enough vBucket quota (max_size)
    // such that we have 1000 items - enough to give us 0.1%
    // granuarity in any residency calculations. */
    if (num_items < 1000) {
        std::cerr << "Error: test_access_scanner: "
            "expected at least 1000 items after filling vbucket, "
            "but only have " << num_items << ". "
            "Check max_size setting for test." << std::endl;
        return FAIL;
    }

    wait_for_flusher_to_settle(h);
    verify_curr_items(h, num_items, "Wrong number of items");
    int num_non_resident = get_int_stat(h, "vb_active_num_non_resident");
    checkge(num_non_resident, num_items * 6 / 100,
            "Expected num_non_resident to be at least 6% of total items");

    /* Run access scanner task once and expect it to generate access log */
    check(set_param(h,
                    cb::mcbp::request::SetParamPayload::Type::Flush,
                    "access_scanner_run",
                    "true"),
          "Failed to trigger access scanner");

    // Wait for the number of runs to equal the number of shards.
    wait_for_stat_to_be(h, "ep_num_access_scanner_runs", num_shards);

    /* This time since resident ratio is < 95% access log should be generated */
    check(cb::io::isFile(name),
          (std::string("access log file (") + name +
           ") should exist (got errno:" + std::to_string(errno))
                  .c_str());

    /* Increase resident ratio by deleting items */
    checkeq(ENGINE_SUCCESS, vbucketDelete(h, Vbid(0)), "Expected success");
    check(set_vbucket_state(h, Vbid(0), vbucket_state_active),
          "Failed to set VB0 state.");

    /* Run access scanner task once */
    const int access_scanner_skips =
            get_int_stat(h, "ep_num_access_scanner_skips");
    check(set_param(h,
                    cb::mcbp::request::SetParamPayload::Type::Flush,
                    "access_scanner_run",
                    "true"),
          "Failed to trigger access scanner");
    wait_for_stat_to_be(h,
                        "ep_num_access_scanner_skips",
                        access_scanner_skips + num_shards);

    /* Access log files should be removed because resident ratio > 95% */
    check(!cb::io::isFile(prev), ".old access log file should not exist");
    check(!cb::io::isFile(name), "access log file should not exist");

    return SUCCESS;
}

static enum test_result test_set_param_message(EngineIface* h) {
    set_param(h,
              cb::mcbp::request::SetParamPayload::Type::Flush,
              "alog_task_time",
              "50");

    checkeq(cb::mcbp::Status::Einval, last_status.load(),
        "Expected an invalid value error for an out of bounds alog_task_time");
    check(std::string("Validation Error").compare(last_body), "Expected a "
            "validation error in the response body");
    return SUCCESS;
}

static enum test_result test_warmup_stats(EngineIface* h) {
    if (!isWarmupEnabled(h)) {
        return SKIPPED;
    }

    check(set_vbucket_state(h, Vbid(0), vbucket_state_active),
          "Failed to set VB0 state.");
    check(set_vbucket_state(h, Vbid(1), vbucket_state_replica),
          "Failed to set VB1 state.");

    for (int i = 0; i < 5000; ++i) {
        std::stringstream key;
        key << "key-" << i;
        checkeq(ENGINE_SUCCESS,
                store(h,
                      NULL,
                      OPERATION_SET,
                      key.str().c_str(),
                      "somevalue"),
                "Error setting.");
    }

    // Restart the server.
    testHarness->reload_engine(&h,
                               testHarness->engine_path,
                               testHarness->get_current_testcase()->cfg,
                               true,
                               false);

    wait_for_warmup_complete(h);

    const auto warmup_stats = get_all_stats(h, "warmup");

    // Check all expected warmup stats exists.
    const char* warmup_keys[] = { "ep_warmup_thread",
                                  "ep_warmup_value_count",
                                  "ep_warmup_key_count",
                                  "ep_warmup_dups",
                                  "ep_warmup_oom",
                                  "ep_warmup_time"};
    for (const auto* key : warmup_keys) {
        check(warmup_stats.find(key) != warmup_stats.end(),
              (std::string("Found no ") + key).c_str());
    }

    std::string warmup_time = warmup_stats.at("ep_warmup_time");
    cb_assert(std::stoi(warmup_time) > 0);

    const auto prev_vb_stats = get_all_stats(h, "prev-vbucket");

    check(prev_vb_stats.find("vb_0") != prev_vb_stats.end(),
          "Found no previous state for VB0");
    check(prev_vb_stats.find("vb_1") != prev_vb_stats.end(),
          "Found no previous state for VB1");

    checkeq(std::string("active"), prev_vb_stats.at("vb_0"),
            "Unexpected stats for vb 0");
    checkeq(std::string("replica"), prev_vb_stats.at("vb_1"),
            "Unexpected stats for vb 1");

    const auto vb_details_stats = get_all_stats(h, "vbucket-details");
    checkeq(5000, std::stoi(vb_details_stats.at("vb_0:num_items")),
            "Unexpected item count for vb 0");
    checkeq(0, std::stoi(vb_details_stats.at("vb_1:num_items")),
            "Unexpected item count for vb 1");

    return SUCCESS;
}

static enum test_result test_warmup_with_threshold(EngineIface* h) {
    if (!isWarmupEnabled(h)) {
        return SKIPPED;
    }

    check(set_vbucket_state(h, Vbid(0), vbucket_state_active),
          "Failed set vbucket 1 state.");
    check(set_vbucket_state(h, Vbid(1), vbucket_state_active),
          "Failed set vbucket 2 state.");
    check(set_vbucket_state(h, Vbid(2), vbucket_state_active),
          "Failed set vbucket 3 state.");
    check(set_vbucket_state(h, Vbid(3), vbucket_state_active),
          "Failed set vbucket 4 state.");

    for (int i = 0; i < 10000; ++i) {
        std::stringstream key;
        key << "key+" << i;
        checkeq(ENGINE_SUCCESS,
                store(h,
                      NULL,
                      OPERATION_SET,
                      key.str().c_str(),
                      "somevalue",
                      nullptr,
                      0,
                      Vbid(i % 4)),
                "Error setting.");
    }

    // Restart the server.
    testHarness->reload_engine(&h,
                               testHarness->engine_path,
                               testHarness->get_current_testcase()->cfg,
                               true,
                               false);

    wait_for_warmup_complete(h);

    checkeq(1,
            get_int_stat(h, "ep_warmup_min_item_threshold", "warmup"),
            "Unable to set warmup_min_item_threshold to 1%");

    const std::string policy = get_str_stat(h, "ep_item_eviction_policy");

    if (policy == "full_eviction") {
        checkeq(get_int_stat(h, "ep_warmup_key_count", "warmup"),
                get_int_stat(h, "ep_warmup_value_count", "warmup"),
                "Warmed up key count didn't match warmed up value count");
    } else {
        checkeq(10000,
                get_int_stat(h, "ep_warmup_key_count", "warmup"),
                "Warmup didn't warmup all keys");
    }
    check(get_int_stat(h, "ep_warmup_value_count", "warmup") <= 110,
          "Warmed up value count found to be greater than 1%");

    cb_assert(get_int_stat(h, "ep_warmup_time", "warmup") > 0);

    return SUCCESS;
}

#if 0
// Comment out the entire test since the hack gave warnings on win32
static enum test_result test_warmup_accesslog(EngineIface *h, EngineIface *h1) {
#ifdef __APPLE__
    /* I'm getting a weird link error from clang.. disable the test until I
    ** understand why
    */
    return SKIPPED;
#else
    item *it = NULL;

    int n_items_to_store1 = 10;
    for (int i = 0; i < n_items_to_store1; ++i) {
        std::stringstream key;
        key << "key-" << i;
        const char* keystr = key.str().c_str();
        checkeq(ENGINE_SUCCESS,
                store(h, NULL, OPERATION_SET, keystr, "somevalue", &it, 0, 0),
                "Error setting.");
        h->release(h, NULL, it);
    }

    wait_for_flusher_to_settle(h);

    int n_items_to_access = 10;
    for (int i = 0; i < n_items_to_access; ++i) {
        std::stringstream key;
        key << "key-" << i;
        const char* keystr = key.str().c_str();
        checkeq(ENGINE_SUCCESS,
                get(h, NULL, &it, keystr, 0),
                "Error getting.");
        h->release(h, NULL, it);
    }

    // sleep so that scanner task can have timew to generate access log
    sleep(61);

    // store additional items
    int n_items_to_store2 = 10;
    for (int i = 0; i < n_items_to_store2; ++i) {
        std::stringstream key;
        key << "key2-" << i;
        const char* keystr = key.str().c_str();
        checkeq(ENGINE_SUCCESS,
                store(h, NULL, OPERATION_SET, keystr, "somevalue", &it, 0, 0),
                "Error setting.");
        h->release(h, NULL, it);
    }

    // Restart the server.
    testHarness->reload_engine(&h, &h1,
                              testHarness->engine_path,
                              testHarness->get_current_testcase()->cfg,
                              true, false);

    wait_for_warmup_complete(h);
    // n_items_to_access items should be loaded from access log first
    // but we continue to load until we hit 75% item watermark

    int warmedup = get_int_stat(h, "ep_warmup_value_count", "warmup");
    //    std::cout << "ep_warmup_value_count = " << warmedup << std::endl;
    int expected = (n_items_to_store1 + n_items_to_store2) * 0.75 + 1;

    check(warmedup == expected, "Expected 16 items to be resident");
    return SUCCESS;
#endif
}
#endif

// Test that when a bucket is populated in full-eviction mode; but
// later changed to value-eviction mode, if there isn't sufficient
// memory to load all item metadata we return NOMEM to the
// ENABLE_TRAFFIC command.
static enum test_result test_warmup_oom(EngineIface* h) {
    if (!isWarmupEnabled(h)) {
        return SKIPPED;
    }

    // Requires memory tracking for us to be able to correctly monitor memory
    // usage.
    if (!get_bool_stat(h, "ep_mem_tracker_enabled")) {
        return SKIPPED;
    }

    write_items(
            h, 20000, 0, "superlongnameofkey1234567890123456789012345678902");

    wait_for_flusher_to_settle(h);

    std::string config(testHarness->get_current_testcase()->cfg);
    config = config + "max_size=2097152;item_eviction_policy=value_only";

    testHarness->reload_engine(
            &h, testHarness->engine_path, config.c_str(), true, false);

    wait_for_warmup_complete(h);

    auto pkt = createPacket(cb::mcbp::ClientOpcode::EnableTraffic);
    checkeq(ENGINE_ENOMEM,
            h->unknown_command(nullptr, *pkt, add_response),
            "Data traffic command should have failed with enomem");

    return SUCCESS;
}

static enum test_result test_cbd_225(EngineIface* h) {
    // get engine startup token
    time_t token1 = get_int_stat(h, "ep_startup_time");
    checkne(time_t{0}, token1, "Expected non-zero startup token");

    // store some random data
    checkeq(ENGINE_SUCCESS,
            store(h, NULL, OPERATION_SET, "k1", "v1"),
            "Failed to fail to store an item.");
    checkeq(ENGINE_SUCCESS,
            store(h, NULL, OPERATION_SET, "k2", "v2"),
            "Failed to fail to store an item.");
    wait_for_flusher_to_settle(h);

    // check token again, which should be the same as before
    time_t token2 = get_int_stat(h, "ep_startup_time");
    checkeq(token1, token2, "Expected the same startup token");

    // reload the engine
    testHarness->time_travel(10);
    testHarness->reload_engine(&h,
                               testHarness->engine_path,
                               testHarness->get_current_testcase()->cfg,
                               true,
                               false);

    wait_for_warmup_complete(h);

    // check token, this time we should get a different one
    time_t token3 = get_int_stat(h, "ep_startup_time");
    checkne(token3, token1, "Expected a different startup token");

    return SUCCESS;
}

static enum test_result test_workload_stats(EngineIface* h) {
    const void* cookie = testHarness->create_cookie();
    checkeq(ENGINE_SUCCESS,
            h->get_stats(cookie, "workload"_ccb, add_stats),
            "Falied to get workload stats");
    testHarness->destroy_cookie(cookie);
    int num_read_threads =
            get_int_stat(h, "ep_workload:num_readers", "workload");
    int num_write_threads =
            get_int_stat(h, "ep_workload:num_writers", "workload");
    int num_auxio_threads =
            get_int_stat(h, "ep_workload:num_auxio", "workload");
    int num_nonio_threads =
            get_int_stat(h, "ep_workload:num_nonio", "workload");
    int max_read_threads =
            get_int_stat(h, "ep_workload:max_readers", "workload");
    int max_write_threads =
            get_int_stat(h, "ep_workload:max_writers", "workload");
    int max_auxio_threads =
            get_int_stat(h, "ep_workload:max_auxio", "workload");
    int max_nonio_threads =
            get_int_stat(h, "ep_workload:max_nonio", "workload");
    int num_shards = get_int_stat(h, "ep_workload:num_shards", "workload");
    checkeq(4, num_read_threads, "Incorrect number of readers");
    // MB-12279: limiting max writers to 4 for DGM bgfetch performance
    checkeq(4, num_write_threads, "Incorrect number of writers");
    checkeq(1, num_auxio_threads, "Incorrect number of auxio threads");
    check(num_nonio_threads > 1 && num_nonio_threads <= 8,
          "Incorrect number of nonio threads");
    checkeq(4, max_read_threads, "Incorrect limit of readers");
    // MB-12279: limiting max writers to 4 for DGM bgfetch performance
    checkeq(4, max_write_threads, "Incorrect limit of writers");
    checkeq(1, max_auxio_threads, "Incorrect limit of auxio threads");
    check(max_nonio_threads > 1 && max_nonio_threads <=8,
          "Incorrect limit of nonio threads");
    checkeq(5, num_shards, "Incorrect number of shards");
    return SUCCESS;
}

static enum test_result test_max_workload_stats(EngineIface* h) {
    const void* cookie = testHarness->create_cookie();
    checkeq(ENGINE_SUCCESS,
            h->get_stats(cookie, "workload"_ccb, add_stats),
            "Failed to get workload stats");
    testHarness->destroy_cookie(cookie);
    int num_read_threads =
            get_int_stat(h, "ep_workload:num_readers", "workload");
    int num_write_threads =
            get_int_stat(h, "ep_workload:num_writers", "workload");
    int num_auxio_threads =
            get_int_stat(h, "ep_workload:num_auxio", "workload");
    int num_nonio_threads =
            get_int_stat(h, "ep_workload:num_nonio", "workload");
    int max_read_threads =
            get_int_stat(h, "ep_workload:max_readers", "workload");
    int max_write_threads =
            get_int_stat(h, "ep_workload:max_writers", "workload");
    int max_auxio_threads =
            get_int_stat(h, "ep_workload:max_auxio", "workload");
    int max_nonio_threads =
            get_int_stat(h, "ep_workload:max_nonio", "workload");
    int num_shards = get_int_stat(h, "ep_workload:num_shards", "workload");
    // if max limit on other groups missing use remaining for readers & writers
    checkeq(5, num_read_threads, "Incorrect number of readers");
    // MB-12279: limiting max writers to 4 for DGM bgfetch performance
    checkeq(4, num_write_threads, "Incorrect number of writers");

    checkeq(1, num_auxio_threads, "Incorrect number of auxio threads");// config
    checkeq(4, num_nonio_threads, "Incorrect number of nonio threads");// config
    checkeq(5, max_read_threads, "Incorrect limit of readers");// derived
    // MB-12279: limiting max writers to 4 for DGM bgfetch performance
    checkeq(4, max_write_threads, "Incorrect limit of writers");// max-capped
    checkeq(1, max_auxio_threads, "Incorrect limit of auxio threads");// config
    checkeq(4, max_nonio_threads, "Incorrect limit of nonio threads");// config
    checkeq(5, num_shards, "Incorrect number of shards");
    return SUCCESS;
}

static enum test_result test_worker_stats(EngineIface* h) {
    checkeq(ENGINE_SUCCESS,
            get_stats(h, "dispatcher"_ccb, add_stats),
            "Failed to get worker stats");

    std::set<std::string> tasklist;
    tasklist.insert("Running a flusher loop");
    tasklist.insert("Updating stat snapshot on disk");
    tasklist.insert("Batching background fetch");
    tasklist.insert("Fetching item from disk for vkey stat");
    tasklist.insert("Fetching item from disk");
    tasklist.insert("Generating access log");
    tasklist.insert("Snapshotting vbucket states");
    tasklist.insert("Warmup - initialize");
    tasklist.insert("Warmup - creating vbuckets");
    tasklist.insert("Warmup - estimate item count");
    tasklist.insert("Warmup - key dump");
    tasklist.insert("Warmup - check for access log");
    tasklist.insert("Warmup - loading access log");
    tasklist.insert("Warmup - loading KV Pairs");
    tasklist.insert("Warmup - loading data");
    tasklist.insert("Warmup - completion");
    tasklist.insert("Not currently running any task");

    std::set<std::string> statelist;
    statelist.insert("creating");
    statelist.insert("running");
    statelist.insert("waiting");
    statelist.insert("sleeping");
    statelist.insert("shutdown");
    statelist.insert("dead");

    std::string worker_0_task = vals["reader_worker_0:task"];
    unsigned pos = worker_0_task.find(":");
    worker_0_task = worker_0_task.substr(0, pos ? pos : worker_0_task.size());
    std::string worker_0_state = vals["reader_worker_0:state"];
    check(tasklist.find(worker_0_task)!=tasklist.end(),
          "worker_0's Current task incorrect");
    check(statelist.find(worker_0_state)!=statelist.end(),
          "worker_0's state incorrect");
    std::string worker_1_task = vals["reader_worker_1:task"];
    pos = worker_1_task.find(":");
    worker_1_task = worker_1_task.substr(0, pos ? pos : worker_1_task.size());
    std::string worker_1_state = vals["reader_worker_1:state"];
    check(tasklist.find(worker_1_task)!=tasklist.end(),
          "worker_1's Current task incorrect");
    check(statelist.find(worker_1_state)!=statelist.end(),
          "worker_1's state incorrect");

    checkeq(11,
            get_int_stat(h, "ep_num_workers"), // cannot spawn less
            "Incorrect number of threads spawned");
    return SUCCESS;
}

static enum test_result test_all_keys_api(EngineIface* h) {
    std::vector<std::string> keys;
    const int start_key_idx = 10, del_key_idx = 12, num_keys = 5,
              total_keys = 100;

    for (uint32_t i = 0; i < total_keys; ++i) {
        std::string key("key_" + std::to_string(i));
        keys.push_back(key);
    }
    std::vector<std::string>::iterator it;
    for (it = keys.begin(); it != keys.end(); ++it) {
        item *itm;
        checkeq(ENGINE_SUCCESS,
                store(h,
                      NULL,
                      OPERATION_SET,
                      it->c_str(),
                      it->c_str(),
                      &itm,
                      0,
                      Vbid(0)),
                "Failed to store a value");
        h->release(itm);
    }
    std::string del_key("key_" + std::to_string(del_key_idx));
    checkeq(ENGINE_SUCCESS,
            del(h, del_key.c_str(), 0, Vbid(0)),
            "Failed to delete key");
    wait_for_flusher_to_settle(h);
    checkeq(total_keys - 1,
            get_int_stat(h, "curr_items"),
            "Item count mismatch");

    std::string start_key("key_" + std::to_string(start_key_idx));
    const uint16_t keylen = start_key.length();
    uint32_t count = htonl(num_keys);

    auto pkt1 = createPacket(cb::mcbp::ClientOpcode::GetKeys,
                             Vbid(0),
                             0,
                             {reinterpret_cast<char*>(&count), sizeof(count)},
                             start_key);

    if (isPersistentBucket(h)) {
        checkeq(ENGINE_SUCCESS,
                h->unknown_command(nullptr, *pkt1, add_response),
                "Failed to get all_keys, sort: ascending");
    } else {
        /* We intend to support cb::mcbp::ClientOpcode::GetKeys in ephemeral
           buckets in the future */
        checkeq(ENGINE_ENOTSUP,
                h->unknown_command(nullptr, *pkt1, add_response),
                "Should return not supported");
        return SUCCESS;
    }

    /* Check the keys. */
    size_t offset = 0;
    /* Since we have one deleted key, we must go till num_keys + 1 */
    for (size_t i = 0; i < num_keys + 1; ++i) {
        if (del_key_idx == start_key_idx + i) {
            continue;
        }
        uint16_t len;
        memcpy(&len, last_body.data() + offset, sizeof(uint16_t));
        len = ntohs(len);
        checkeq(keylen, len, "Key length mismatch in all_docs response");
        std::string key("key_" + std::to_string(start_key_idx + i));
        offset += sizeof(uint16_t);
        checkeq(0, last_body.compare(offset, keylen, key.c_str()),
                "Key mismatch in all_keys response");
        offset += keylen;
    }

    return SUCCESS;
}

static enum test_result test_all_keys_api_during_bucket_creation(
        EngineIface* h) {
    uint32_t count = htonl(5);
    const char key[] = "key_10";

    auto pkt1 = createPacket(cb::mcbp::ClientOpcode::GetKeys,
                             Vbid(1),
                             0,
                             {reinterpret_cast<char*>(&count), sizeof(count)},
                             {key, strlen(key)});

    stop_persistence(h);
    check(set_vbucket_state(h, Vbid(1), vbucket_state_active),
          "Failed set vbucket 1 state.");

    if (isPersistentBucket(h)) {
        checkeq(ENGINE_SUCCESS,
                h->unknown_command(nullptr, *pkt1, add_response),
                "Unexpected return code from all_keys_api");
    } else {
        /* We intend to support cb::mcbp::ClientOpcode::GetKeys in ephemeral
           buckets in the future */
        checkeq(ENGINE_ENOTSUP,
                h->unknown_command(nullptr, *pkt1, add_response),
                "Should return not supported");
        return SUCCESS;
    }

    start_persistence(h);

    checkeq(cb::mcbp::Status::Success, last_status.load(),
            "Unexpected response status");

    return SUCCESS;
}

static enum test_result test_curr_items_add_set(EngineIface* h) {
    // Verify initial case.
    verify_curr_items(h, 0, "init");

    const auto initial_enqueued = get_int_stat(h, "ep_total_enqueued");

    // Verify set and add case
    checkeq(ENGINE_SUCCESS,
            store(h, NULL, OPERATION_ADD, "k1", "v1"),
            "Failed to fail to store an item.");
    checkeq(ENGINE_SUCCESS,
            store(h, NULL, OPERATION_SET, "k2", "v2"),
            "Failed to fail to store an item.");
    checkeq(ENGINE_SUCCESS,
            store(h, NULL, OPERATION_SET, "k3", "v3"),
            "Failed to fail to store an item.");
    if (isPersistentBucket(h) && is_full_eviction(h)) {
        // MB-21957: FE mode - curr_items is only valid once we flush documents
        wait_for_flusher_to_settle(h);
    }
    verify_curr_items(h, 3, "three items stored");
    checkeq(initial_enqueued + 3,
            get_int_stat(h, "ep_total_enqueued"),
            "Expected total_enqueued to increase by 3 after 3 new items");

    return SUCCESS;
}

static enum test_result test_curr_items_delete(EngineIface* h) {
    // Verify initial case.
    verify_curr_items(h, 0, "init");

    // Store some items
    write_items(h, 3);
    wait_for_flusher_to_settle(h);

    // Verify delete case.
    checkeq(ENGINE_SUCCESS,
            del(h, "key1", 0, Vbid(0)),
            "Failed remove with value.");

    wait_for_stat_change(h, "curr_items", 3);
    verify_curr_items(h, 2, "one item deleted - persisted");

    return SUCCESS;
}

static enum test_result test_curr_items_dead(EngineIface* h) {
    // Verify initial case.
    verify_curr_items(h, 0, "init");

    // Store some items
    write_items(h, 3);
    wait_for_flusher_to_settle(h);

    // Verify dead vbucket case.
    check(set_vbucket_state(h, Vbid(0), vbucket_state_dead),
          "Failed set vbucket 0 state to dead");

    verify_curr_items(h, 0, "dead vbucket");
    checkeq(0,
            get_int_stat(h, "curr_items_tot"),
            "Expected curr_items_tot to be 0 with a dead vbucket");

    // Then resurrect.
    check(set_vbucket_state(h, Vbid(0), vbucket_state_active),
          "Failed set vbucket 0 state to active");

    verify_curr_items(h, 3, "resurrected vbucket");

    // Now completely delete it.
    check(set_vbucket_state(h, Vbid(0), vbucket_state_dead),
          "Failed set vbucket 0 state to dead (2)");
    wait_for_flusher_to_settle(h);
    checkeq(uint64_t(0),
            get_stat<uint64_t>(h, "ep_queue_size"),
            "ep_queue_size is not zero after setting to dead (2)");

    checkeq(ENGINE_SUCCESS, vbucketDelete(h, Vbid(0)), "Expected success");
    checkeq(cb::mcbp::Status::Success, last_status.load(),
            "Expected success deleting vbucket.");
    verify_curr_items(h, 0, "del vbucket");
    checkeq(0,
            get_int_stat(h, "curr_items_tot"),
            "Expected curr_items_tot to be 0 after deleting a vbucket");

    return SUCCESS;
}

static enum test_result test_value_eviction(EngineIface* h) {
    check(set_vbucket_state(h, Vbid(1), vbucket_state_active),
          "Failed to set vbucket state.");

    reset_stats(h);

    checkeq(0,
            get_int_stat(h, "ep_num_value_ejects"),
            "Expected reset stats to set ep_num_value_ejects to zero");
    checkeq(0,
            get_int_stat(h, "ep_num_non_resident"),
            "Expected all items to be resident");
    checkeq(0,
            get_int_stat(h, "vb_active_num_non_resident"),
            "Expected all active vbucket items to be resident");

    stop_persistence(h);
    checkeq(ENGINE_SUCCESS,
            store(h, NULL, OPERATION_SET, "k1", "v1"),
            "Failed to fail to store an item.");
    evict_key(h, "k1", Vbid(0), "Can't eject: Dirty object.", true);
    start_persistence(h);
    wait_for_flusher_to_settle(h);
    stop_persistence(h);
    checkeq(ENGINE_SUCCESS,
            store(h, NULL, OPERATION_SET, "k2", "v2", nullptr, 0, Vbid(1)),
            "Failed to fail to store an item.");
    evict_key(h, "k2", Vbid(1), "Can't eject: Dirty object.", true);
    start_persistence(h);
    wait_for_flusher_to_settle(h);

    evict_key(h, "k1", Vbid(0), "Ejected.");
    evict_key(h, "k2", Vbid(1), "Ejected.");

    checkeq(2,
            get_int_stat(h, "vb_active_num_non_resident"),
            "Expected two non-resident items for active vbuckets");

    evict_key(h, "k1", Vbid(0), "Already ejected.");
    evict_key(h, "k2", Vbid(1), "Already ejected.");

    auto pkt = createPacket(cb::mcbp::ClientOpcode::EvictKey,
                            Vbid(0),
                            0,
                            {},
                            {"missing-key", 11});

    checkeq(ENGINE_SUCCESS,
            h->unknown_command(NULL, *pkt, add_response),
            "Failed to evict key.");

    checkeq(ENGINE_SUCCESS,
            get_stats(h, {}, add_stats),
            "Failed to get stats.");
    std::string eviction_policy = vals.find("ep_item_eviction_policy")->second;
    if (eviction_policy == "value_only") {
        checkeq(cb::mcbp::Status::KeyEnoent, last_status.load(),
                "expected the key to be missing...");
    } else {
        // Note that we simply return SUCCESS when EVICT_KEY is issued to
        // a non-resident or non-existent key with full eviction to avoid a disk lookup.
        checkeq(cb::mcbp::Status::Success, last_status.load(),
            "expected the success for evicting a non-existent key with full eviction");
    }

    reset_stats(h);
    checkeq(0,
            get_int_stat(h, "ep_num_value_ejects"),
            "Expected reset stats to set ep_num_value_ejects to zero");

    check_key_value(h, "k1", "v1", 2);
    checkeq(1,
            get_int_stat(h, "vb_active_num_non_resident"),
            "Expected only one active vbucket item to be non-resident");

    check(set_vbucket_state(h, Vbid(0), vbucket_state_replica),
          "Failed to set vbucket state.");
    check(set_vbucket_state(h, Vbid(1), vbucket_state_replica),
          "Failed to set vbucket state.");
    checkeq(0,
            get_int_stat(h, "vb_active_num_non_resident"),
            "Expected no non-resident items");

    return SUCCESS;
}

static enum test_result test_duplicate_items_disk(EngineIface* h) {
    if (!isWarmupEnabled(h)) {
        return SKIPPED;
    }

    check(set_vbucket_state(h, Vbid(1), vbucket_state_active),
          "Failed to set vbucket state.");

    std::vector<std::string> keys;
    for (int j = 0; j < 100; ++j) {
        std::stringstream ss;
        ss << "key" << j;
        std::string key(ss.str());
        keys.push_back(key);
    }
    std::vector<std::string>::iterator it;
    for (it = keys.begin(); it != keys.end(); ++it) {
        checkeq(ENGINE_SUCCESS,
                store(h,
                      NULL,
                      OPERATION_SET,
                      it->c_str(),
                      "value",
                      nullptr,
                      0,
                      Vbid(1)),
                "Failed to store a value");
    }
    wait_for_flusher_to_settle(h);

    // don't need to explicitly set the vbucket state to dead as this is
    // done as part of the vbucketDelete. See KVBucket::deleteVBucket
    int vb_del_num = get_int_stat(h, "ep_vbucket_del");
    checkeq(ENGINE_SUCCESS, vbucketDelete(h, Vbid(1)), "Expected success");
    checkeq(cb::mcbp::Status::Success, last_status.load(),
            "Failure deleting dead bucket.");
    check(verify_vbucket_missing(h, Vbid(1)),
          "vbucket 1 was not missing after deleting it.");
    // wait for the deletion to successfully complete before setting the
    // vbucket state active (which creates the vbucket)
    wait_for_stat_change(h, "ep_vbucket_del", vb_del_num);

    check(set_vbucket_state(h, Vbid(1), vbucket_state_active),
          "Failed to set vbucket state.");

    for (it = keys.begin(); it != keys.end(); ++it) {
        item *i;
        checkeq(ENGINE_SUCCESS,
                store(h,
                      NULL,
                      OPERATION_SET,
                      it->c_str(),
                      it->c_str(),
                      &i,
                      0,
                      Vbid(1)),
                "Failed to store a value");
        h->release(i);
    }
    wait_for_flusher_to_settle(h);

    testHarness->reload_engine(&h,
                               testHarness->engine_path,
                               testHarness->get_current_testcase()->cfg,
                               true,
                               false);

    wait_for_warmup_complete(h);
    check(set_vbucket_state(h, Vbid(1), vbucket_state_active),
          "Failed to set vbucket state.");
    // Make sure that a key/value item is persisted correctly
    for (it = keys.begin(); it != keys.end(); ++it) {
        evict_key(h, it->c_str(), Vbid(1), "Ejected.");
    }
    for (it = keys.begin(); it != keys.end(); ++it) {
        check_key_value(h, it->c_str(), it->data(), it->size(), Vbid(1));
    }
    checkeq(0,
            get_int_stat(h, "ep_warmup_dups"),
            "Expected no duplicate items from disk");

    return SUCCESS;
}

static enum test_result test_disk_gt_ram_golden(EngineIface* h) {
    // Check/grab initial state.
    const auto initial_enqueued = get_int_stat(h, "ep_total_enqueued");
    int itemsRemoved = get_int_stat(h, "ep_items_rm_from_checkpoints");

    // Store some data and check post-set state.
    wait_for_persisted_value(h, "k1", "some value");
    testHarness->time_travel(65);
    wait_for_stat_change(h, "ep_items_rm_from_checkpoints", itemsRemoved);

    checkeq(0,
            get_int_stat(h, "ep_bg_fetched"),
            "Should start with zero bg fetches");
    checkeq((initial_enqueued + 1),
            get_int_stat(h, "ep_total_enqueued"),
            "Should have additional item enqueued after store");
    int kv_size = get_int_stat(h, "ep_kv_size");

    // Evict the data.
    evict_key(h, "k1");

    int kv_size2 = get_int_stat(h, "ep_kv_size");

    checkgt(kv_size, kv_size2, "kv_size should have decreased after eviction");

    // Reload the data.
    check_key_value(h, "k1", "some value", 10);

    int kv_size3 = get_int_stat(h, "ep_kv_size");

    checkeq(1,
            get_int_stat(h, "ep_bg_fetched"),
            "BG fetches should be one after reading an evicted key");
    checkeq((initial_enqueued + 1),
            get_int_stat(h, "ep_total_enqueued"),
            "Item should not be marked dirty after reading an evicted key");

    checkeq(kv_size, kv_size3,
            "kv_size should have returned to initial value after restoring evicted item");

    itemsRemoved = get_int_stat(h, "ep_items_rm_from_checkpoints");
    // Delete the value and make sure things return correctly.
    int numStored = get_int_stat(h, "ep_total_persisted");
    checkeq(ENGINE_SUCCESS,
            del(h, "k1", 0, Vbid(0)),
            "Failed remove with value.");
    wait_for_stat_change(h, "ep_total_persisted", numStored);
    testHarness->time_travel(65);
    wait_for_stat_change(h, "ep_items_rm_from_checkpoints", itemsRemoved);

    return SUCCESS;
}

static enum test_result test_disk_gt_ram_paged_rm(EngineIface* h) {
    // Check/grab initial state.
    int overhead = get_int_stat(h, "ep_overhead");
    const auto initial_enqueued = get_int_stat(h, "ep_total_enqueued");

    // Store some data and check post-set state.
    wait_for_persisted_value(h, "k1", "some value");
    checkeq(0,
            get_int_stat(h, "ep_bg_fetched"),
            "bg_fetched should initially be zero");
    checkeq(initial_enqueued + 1,
            get_int_stat(h, "ep_total_enqueued"),
            "Expected total_enqueued to increase by 1 after storing 1 value");
    checkge(get_int_stat(h, "ep_overhead"),
            overhead,
            "Fell below initial overhead.");

    // Evict the data.
    evict_key(h, "k1");

    // Delete the value and make sure things return correctly.
    int itemsRemoved = get_int_stat(h, "ep_items_rm_from_checkpoints");
    int numStored = get_int_stat(h, "ep_total_persisted");
    checkeq(ENGINE_SUCCESS,
            del(h, "k1", 0, Vbid(0)),
            "Failed remove with value.");
    wait_for_stat_change(h, "ep_total_persisted", numStored);
    testHarness->time_travel(65);
    wait_for_stat_change(h, "ep_items_rm_from_checkpoints", itemsRemoved);

    return SUCCESS;
}

static enum test_result test_disk_gt_ram_update_paged_out(EngineIface* h) {
    wait_for_persisted_value(h, "k1", "some value");

    evict_key(h, "k1");

    checkeq(ENGINE_SUCCESS,
            store(h, NULL, OPERATION_SET, "k1", "new value"),
            "Failed to update an item.");

    check_key_value(h, "k1", "new value", 9);

    checkeq(0, get_int_stat(h, "ep_bg_fetched"), "bg fetched something");

    return SUCCESS;
}

static enum test_result test_disk_gt_ram_delete_paged_out(EngineIface* h) {
    wait_for_persisted_value(h, "k1", "some value");

    evict_key(h, "k1");

    checkeq(ENGINE_SUCCESS, del(h, "k1", 0, Vbid(0)), "Failed to delete.");

    checkeq(ENGINE_KEY_ENOENT, verify_key(h, "k1"), "Expected miss.");

    checkeq(0,
            get_int_stat(h, "ep_bg_fetched"),
            "Unexpected bg_fetched after del/get");

    return SUCCESS;
}

extern "C" {
    static void bg_set_thread(void *arg) {
        ThreadData* td(static_cast<ThreadData*>(arg));

        std::this_thread::sleep_for(
                std::chrono::microseconds(2600)); // Exacerbate race condition.

        checkeq(ENGINE_SUCCESS,
                store(td->h, NULL, OPERATION_SET, "k1", "new value"),
                "Failed to update an item.");

        delete td;
    }

    static void bg_del_thread(void *arg) {
        ThreadData *td(static_cast<ThreadData*>(arg));

        std::this_thread::sleep_for(
                std::chrono::microseconds(2600)); // Exacerbate race condition.

        checkeq(ENGINE_SUCCESS,
                del(td->h, "k1", 0, Vbid(0)),
                "Failed to delete.");

        delete td;
    }
}

static enum test_result test_disk_gt_ram_set_race(EngineIface* h) {
    wait_for_persisted_value(h, "k1", "some value");

    evict_key(h, "k1");

    cb_thread_t tid;
    if (cb_create_thread(&tid, bg_set_thread, new ThreadData(h), 0) != 0) {
        abort();
    }

    check_key_value(h, "k1", "new value", 9);

    // Should have bg_fetched, but discarded the old value.
    cb_assert(1 == get_int_stat(h, "ep_bg_fetched"));

    cb_assert(cb_join_thread(tid) == 0);

    return SUCCESS;
}

static enum test_result test_disk_gt_ram_rm_race(EngineIface* h) {
    wait_for_persisted_value(h, "k1", "some value");

    evict_key(h, "k1");

    cb_thread_t tid;
    if (cb_create_thread(&tid, bg_del_thread, new ThreadData(h), 0) != 0) {
        abort();
    }

    checkeq(ENGINE_KEY_ENOENT, verify_key(h, "k1"), "Expected miss.");

    // Should have bg_fetched, but discarded the old value.
    cb_assert(1 == get_int_stat(h, "ep_bg_fetched"));

    cb_assert(cb_join_thread(tid) == 0);

    return SUCCESS;
}

static enum test_result test_kill9_bucket(EngineIface* h) {
    if (!isWarmupEnabled(h)) {
        return SKIPPED;
    }

    std::vector<std::string> keys;
    for (int j = 0; j < 2000; ++j) {
        std::stringstream ss;
        ss << "key-0-" << j;
        std::string key(ss.str());
        keys.push_back(key);
    }
    std::vector<std::string>::iterator it;
    for (it = keys.begin(); it != keys.end(); ++it) {
        checkeq(ENGINE_SUCCESS,
                store(h, NULL, OPERATION_SET, it->c_str(), it->c_str()),
                "Failed to store a value");
    }

    // Last parameter indicates the force shutdown for the engine.
    testHarness->reload_engine(&h,
                               testHarness->engine_path,
                               testHarness->get_current_testcase()->cfg,
                               true,
                               true);

    wait_for_warmup_complete(h);

    keys.clear();
    for (int j = 0; j < 2000; ++j) {
        std::stringstream ss;
        ss << "key-1-" << j;
        std::string key(ss.str());
        keys.push_back(key);
    }
    for (it = keys.begin(); it != keys.end(); ++it) {
        item *i;
        checkeq(ENGINE_SUCCESS,
                store(h,
                      NULL,
                      OPERATION_SET,
                      it->c_str(),
                      it->c_str(),
                      &i,
                      0,
                      Vbid(0)),
                "Failed to store a value");
        h->release(i);
    }
    for (it = keys.begin(); it != keys.end(); ++it) {
        check_key_value(h, it->c_str(), it->data(), it->size(), Vbid(0));
    }

    return SUCCESS;
}

static enum test_result test_revid(EngineIface* h) {
    ItemMetaData meta;
    for (uint64_t ii = 1; ii < 10; ++ii) {
        checkeq(ENGINE_SUCCESS,
                store(h, NULL, OPERATION_SET, "test_revid", "foo"),
                "Failed to store a value");

        cb::EngineErrorMetadataPair erroMetaPair;
        check(get_meta(h, "test_revid", erroMetaPair), "Get meta failed");
        checkeq(ii, erroMetaPair.second.seqno, "Unexpected sequence number");
    }

    return SUCCESS;
}

static enum test_result test_regression_mb4314(EngineIface* h) {
    cb::EngineErrorMetadataPair errorMetaPair;
    check(!get_meta(h, "test_regression_mb4314", errorMetaPair),
          "Expected get_meta() to fail");

    ItemMetaData itm_meta(0xdeadbeef, 10, 0xdeadbeef, 0);
    checkeq(ENGINE_SUCCESS,
            set_with_meta(h,
                          "test_regression_mb4314",
                          22,
                          NULL,
                          0,
                          Vbid(0),
                          &itm_meta,
                          errorMetaPair.second.cas),
            "Expected to store item");

    // Now try to read the item back:
    auto ret = get(h, NULL, "test_regression_mb4314", Vbid(0));
    checkeq(cb::engine_errc::success,
            ret.first,
            "Expected to get the item back!");

    return SUCCESS;
}

static enum test_result test_mb3466(EngineIface* h) {
    checkeq(ENGINE_SUCCESS,
            get_stats(h, {}, add_stats),
            "Failed to get stats.");

    check(vals.find("mem_used") != vals.end(),
          "Expected \"mem_used\" to be returned");
    check(vals.find("bytes") != vals.end(),
          "Expected \"bytes\" to be returned");
    std::string memUsed = vals["mem_used"];
    std::string bytes = vals["bytes"];
    checkeq(memUsed, bytes,
          "Expected mem_used and bytes to have the same value");

    return SUCCESS;
}

static enum test_result test_observe_no_data(EngineIface* h) {
    std::map<std::string, Vbid> obskeys;
    checkeq(ENGINE_SUCCESS, observe(h, obskeys), "expected success");
    checkeq(cb::mcbp::Status::Success, last_status.load(), "Expected success");
    return SUCCESS;
}

static enum test_result test_observe_seqno_basic_tests(EngineIface* h) {
    // Check observe seqno for vbucket with id 1
    check(set_vbucket_state(h, Vbid(1), vbucket_state_active),
          "Failed to set vbucket state.");

    //Check the output when there is no data in the vbucket
    uint64_t vb_uuid = get_ull_stat(h, "vb_1:0:id", "failovers");
    uint64_t high_seqno = get_int_stat(h, "vb_1:high_seqno", "vbucket-seqno");
    checkeq(ENGINE_SUCCESS,
            observe_seqno(h, Vbid(1), vb_uuid),
            "Expected success");

    checkeq(cb::mcbp::Status::Success,
            last_status.load(),
            "Expected success");

    const auto bucket_type =
            isPersistentBucket(h) ? BucketType::EP : BucketType::Ephemeral;
    check_observe_seqno(
            false, bucket_type, 0, Vbid(1), vb_uuid, high_seqno, high_seqno);

    //Add some mutations and verify the output
    int num_items = 10;
    for (int j = 0; j < num_items; ++j) {
        // Set an item
        item *it = NULL;
        uint64_t cas1;
        std::string value('x', 100);
        checkeq(ENGINE_SUCCESS,
                storeCasOut(h,
                          nullptr,
                          Vbid(1),
                          "key" + std::to_string(j),
                          value,
                          PROTOCOL_BINARY_RAW_BYTES,
                          it,
                          cas1),
              "Expected set to succeed");
    }

    wait_for_flusher_to_settle(h);

    int total_persisted = 0;
    high_seqno = get_int_stat(h, "vb_1:high_seqno", "vbucket-seqno");

    if (isPersistentBucket(h)) {
        total_persisted = get_int_stat(h, "ep_total_persisted");
        checkeq(total_persisted,
                num_items,
                "Expected ep_total_persisted equals the number of items");
    } else {
        total_persisted = high_seqno;
    }

    checkeq(ENGINE_SUCCESS,
            observe_seqno(h, Vbid(1), vb_uuid),
            "Expected success");

    check_observe_seqno(false,
                        bucket_type,
                        0,
                        Vbid(1),
                        vb_uuid,
                        total_persisted,
                        high_seqno);
    //Stop persistence. Add more mutations and check observe result
    stop_persistence(h);

    num_items = 20;
    for (int j = 10; j < num_items; ++j) {
        // Set an item
        item *it = NULL;
        uint64_t cas1;
        std::string value('x', 100);
        checkeq(ENGINE_SUCCESS,
                storeCasOut(h,
                          nullptr,
                          Vbid(1),
                          "key" + std::to_string(j),
                          value,
                          PROTOCOL_BINARY_RAW_BYTES,
                          it,
                          cas1),
              "Expected set to succeed");
    }

    high_seqno = get_int_stat(h, "vb_1:high_seqno", "vbucket-seqno");
    checkeq(ENGINE_SUCCESS,
            observe_seqno(h, Vbid(1), vb_uuid),
            "Expected success");

    if (!isPersistentBucket(h)) {
        /* if bucket is not persistent then total_persisted == high_seqno */
        total_persisted = high_seqno;
    }
    check_observe_seqno(false,
                        bucket_type,
                        0,
                        Vbid(1),
                        vb_uuid,
                        total_persisted,
                        high_seqno);
    start_persistence(h);
    wait_for_flusher_to_settle(h);

    if (isPersistentBucket(h)) {
        total_persisted = get_int_stat(h, "ep_total_persisted");
    } else {
        total_persisted = high_seqno;
    }

    checkeq(ENGINE_SUCCESS,
            observe_seqno(h, Vbid(1), vb_uuid),
            "Expected success");

    check_observe_seqno(false,
                        bucket_type,
                        0,
                        Vbid(1),
                        vb_uuid,
                        total_persisted,
                        high_seqno);
    return SUCCESS;
}

static enum test_result test_observe_seqno_failover(EngineIface* h) {
    if (!isWarmupEnabled(h)) {
        return SKIPPED;
    }

    int num_items = 10;
    for (int j = 0; j < num_items; ++j) {
        // Set an item
        item *it = NULL;
        uint64_t cas1;
        std::string value('x', 100);
        checkeq(ENGINE_SUCCESS,
                storeCasOut(h,
                          nullptr,
                          Vbid(0),
                          "key" + std::to_string(j),
                          value,
                          PROTOCOL_BINARY_RAW_BYTES,
                          it,
                          cas1),
              "Expected set to succeed");
    }

    wait_for_flusher_to_settle(h);

    uint64_t vb_uuid = get_ull_stat(h, "vb_0:0:id", "failovers");
    uint64_t high_seqno = get_int_stat(h, "vb_0:high_seqno", "vbucket-seqno");

    // restart
    testHarness->reload_engine(&h,
                               testHarness->engine_path,
                               testHarness->get_current_testcase()->cfg,
                               true,
                               true);

    wait_for_warmup_complete(h);

    uint64_t new_vb_uuid = get_ull_stat(h, "vb_0:0:id", "failovers");

    checkeq(ENGINE_SUCCESS,
            observe_seqno(h, Vbid(0), vb_uuid),
            "Expected success");

    const auto bucket_type =
            isPersistentBucket(h) ? BucketType::EP : BucketType::Ephemeral;
    check_observe_seqno(true,
                        bucket_type,
                        1,
                        Vbid(0),
                        new_vb_uuid,
                        high_seqno,
                        high_seqno,
                        vb_uuid,
                        high_seqno);

    return SUCCESS;
}

static enum test_result test_observe_seqno_error(EngineIface* h) {
    //not my vbucket test
    uint64_t vb_uuid = get_ull_stat(h, "vb_0:0:id", "failovers");
    checkeq(ENGINE_NOT_MY_VBUCKET,
            observe_seqno(h, Vbid(10), vb_uuid),
            "Expected NMVB");

    //invalid uuid for vbucket
    vb_uuid = 0xdeadbeef;
    std::stringstream invalid_data;
    invalid_data.write((char *) &vb_uuid, sizeof(uint64_t));

    auto request = createPacket(cb::mcbp::ClientOpcode::ObserveSeqno,
                                Vbid(0),
                                0,
                                {},
                                {},
                                invalid_data.str());
    checkeq(ENGINE_KEY_ENOENT,
            h->unknown_command(nullptr, *request, add_response),
            "Expected vb uuid not found");

    return SUCCESS;
}

static enum test_result test_observe_single_key(EngineIface* h) {
    stop_persistence(h);

    // Set an item
    std::string value('x', 100);
    item *it = NULL;
    uint64_t cas1;
    checkeq(ENGINE_SUCCESS,
            storeCasOut(h,
                      nullptr,
                      Vbid(0),
                      "key",
                      value,
                      PROTOCOL_BINARY_RAW_BYTES,
                      it,
                      cas1),
          "Set should work");

    // Do an observe
    std::map<std::string, Vbid> obskeys;
    obskeys["key"] = Vbid(0);
    checkeq(ENGINE_SUCCESS, observe(h, obskeys), "Expected success");
    checkeq(cb::mcbp::Status::Success, last_status.load(), "Expected success");

    // Check that the key is not persisted
    Vbid vb;
    uint16_t keylen;
    char key[3];
    uint8_t persisted;
    uint64_t cas;

    memcpy(&vb, last_body.data(), sizeof(Vbid));
    checkeq(Vbid(0), vb.ntoh(), "Wrong vbucket in result");
    memcpy(&keylen, last_body.data() + 2, sizeof(uint16_t));
    checkeq(uint16_t{3}, ntohs(keylen), "Wrong keylen in result");
    memcpy(&key, last_body.data() + 4, ntohs(keylen));
    checkeq(cb::const_char_buffer("key", 3), cb::const_char_buffer(key, 3),
            "Wrong key in result");
    memcpy(&persisted, last_body.data() + 7, sizeof(uint8_t));
    checkeq(uint8_t{OBS_STATE_NOT_PERSISTED},
            persisted,
            "Expected persisted in result");
    memcpy(&cas, last_body.data() + 8, sizeof(uint64_t));
    checkeq(cas1, ntohll(cas), "Wrong cas in result");

    return SUCCESS;
}

static enum test_result test_observe_temp_item(EngineIface* h) {
    char const *k1 = "key";

    checkeq(ENGINE_SUCCESS,
            store(h, NULL, OPERATION_SET, k1, "somevalue"),
            "Failed set.");
    wait_for_flusher_to_settle(h);

    checkeq(ENGINE_SUCCESS, del(h, k1, 0, Vbid(0)), "Delete failed");
    wait_for_flusher_to_settle(h);
    wait_for_stat_to_be(h, "curr_items", 0);

    cb::EngineErrorMetadataPair errorMetaPair;

    check(get_meta(h, k1, errorMetaPair), "Expected to get meta");
    checkeq(DocumentState::Deleted,
            errorMetaPair.second.document_state,
            "Expected deleted flag to be set");
    checkeq(0, get_int_stat(h, "curr_items"), "Expected zero curr_items");

    if (isPersistentBucket(h)) {
        // Persistent: make sure there is one temp_item (as Persistent buckets
        // don't keep deleted items in HashTable, unlike Ephemeral).
        checkeq(1,
                get_int_stat(h, "curr_temp_items"),
                "Expected single temp_items");
    }

    // Do an observe
    std::map<std::string, Vbid> obskeys;
    obskeys["key"] = Vbid(0);
    checkeq(ENGINE_SUCCESS, observe(h, obskeys), "Expected success");
    checkeq(cb::mcbp::Status::Success, last_status.load(), "Expected success");

    // Check that the key is not found
    Vbid vb;
    uint16_t keylen;
    char key[3];
    uint8_t persisted;
    uint64_t cas;

    memcpy(&vb, last_body.data(), sizeof(Vbid));
    memcpy(&keylen, last_body.data() + 2, sizeof(uint16_t));
    memcpy(&key, last_body.data() + 4, ntohs(keylen));
    memcpy(&persisted, last_body.data() + 7, sizeof(uint8_t));
    memcpy(&cas, last_body.data() + 8, sizeof(uint64_t));

    checkeq(Vbid(0), vb.ntoh(), "Wrong vbucket in result");
    checkeq(uint16_t{3}, ntohs(keylen), "Wrong keylen in result");
    checkeq(cb::const_char_buffer("key", 3), cb::const_char_buffer(key, 3),
            "Wrong key in result");
    if (isPersistentBucket(h)) {
        checkeq(OBS_STATE_NOT_FOUND,
                int(persisted),
                "Expected NOT_FOUND in result");
        checkeq(uint64_t(0), ntohll(cas), "Wrong cas in result");
    } else {
        // For ephemeral buckets, deleted items are kept in HT hence we check
        // for LOGICAL_DEL and a valid CAS.
        checkeq(OBS_STATE_LOGICAL_DEL,
                int(persisted),
                "Expected LOGICAL_DEL in result");
        checkne(uint64_t(0), ntohll(cas), "Wrong cas in result");
    }

    return SUCCESS;
}

static enum test_result test_observe_multi_key(EngineIface* h) {
    // Create some vbuckets
    check(set_vbucket_state(h, Vbid(1), vbucket_state_active),
          "Failed to set vbucket state.");

    // Set some keys to observe
    item *it = NULL;
    uint64_t cas1, cas2, cas3;
    std::string value('x', 100);
    checkeq(ENGINE_SUCCESS,
            storeCasOut(h,
                      nullptr,
                      Vbid(0),
                      "key1",
                      value,
                      PROTOCOL_BINARY_RAW_BYTES,
                      it,
                      cas1),
          "Set should work");

    checkeq(ENGINE_SUCCESS,
            storeCasOut(h,
                      nullptr,
                      Vbid(1),
                      "key2",
                      value,
                      PROTOCOL_BINARY_RAW_BYTES,
                      it,
                      cas2),
          "Set should work");

    checkeq(ENGINE_SUCCESS,
            storeCasOut(h,
                      nullptr,
                      Vbid(1),
                      "key3",
                      value,
                      PROTOCOL_BINARY_RAW_BYTES,
                      it,
                      cas3),
          "Set should work");

    if (isPersistentBucket(h)) {
        wait_for_stat_to_be(h, "ep_total_persisted", 3);
    }

    // Do observe
    std::map<std::string, Vbid> obskeys;
    obskeys["key1"] = Vbid(0);
    obskeys["key2"] = Vbid(1);
    obskeys["key3"] = Vbid(1);
    checkeq(ENGINE_SUCCESS, observe(h, obskeys), "Expected success");
    checkeq(cb::mcbp::Status::Success, last_status.load(), "Expected success");

    // Check the result
    Vbid vb;
    uint16_t keylen;
    char key[10];
    uint8_t persisted;
    uint64_t cas;

    const int expected_persisted = isPersistentBucket(h)
                                           ? OBS_STATE_PERSISTED
                                           : OBS_STATE_NOT_PERSISTED;

    memcpy(&vb, last_body.data(), sizeof(Vbid));
    checkeq(Vbid(0), vb.ntoh(), "Wrong vbucket in result");
    memcpy(&keylen, last_body.data() + 2, sizeof(uint16_t));
    checkeq(uint16_t{4}, ntohs(keylen), "Wrong keylen in result");
    memcpy(&key, last_body.data() + 4, ntohs(keylen));
    checkeq(cb::const_char_buffer("key1", 4), cb::const_char_buffer(key, 4),
            "Wrong key in result");
    memcpy(&persisted, last_body.data() + 8, sizeof(uint8_t));
    checkeq(expected_persisted, int(persisted), "Expected persisted in result");
    memcpy(&cas, last_body.data() + 9, sizeof(uint64_t));
    checkeq(cas1, ntohll(cas), "Wrong cas in result");

    memcpy(&vb, last_body.data() + 17, sizeof(Vbid));
    checkeq(Vbid(1), vb.ntoh(), "Wrong vbucket in result");
    memcpy(&keylen, last_body.data() + 19, sizeof(uint16_t));
    checkeq(uint16_t{4}, ntohs(keylen), "Wrong keylen in result");
    memcpy(&key, last_body.data() + 21, ntohs(keylen));
    checkeq(cb::const_char_buffer("key2", 4), cb::const_char_buffer(key, 4),
            "Wrong key in result");
    memcpy(&persisted, last_body.data() + 25, sizeof(uint8_t));
    checkeq(expected_persisted, int(persisted), "Expected persisted in result");
    memcpy(&cas, last_body.data() + 26, sizeof(uint64_t));
    checkeq(cas2, ntohll(cas), "Wrong cas in result");

    memcpy(&vb, last_body.data() + 34, sizeof(Vbid));
    checkeq(Vbid(1), vb.ntoh(),  "Wrong vbucket in result");
    memcpy(&keylen, last_body.data() + 36, sizeof(uint16_t));
    checkeq(uint16_t{4}, ntohs(keylen), "Wrong keylen in result");
    memcpy(&key, last_body.data() + 38, ntohs(keylen));
    checkeq(cb::const_char_buffer("key3", 4), cb::const_char_buffer(key, 4),
            "Wrong key in result");
    memcpy(&persisted, last_body.data() + 42, sizeof(uint8_t));
    checkeq(expected_persisted, int(persisted), "Expected persisted in result");
    memcpy(&cas, last_body.data() + 43, sizeof(uint64_t));
    checkeq(cas3, ntohll(cas), "Wrong cas in result");

    return SUCCESS;
}

static enum test_result test_multiple_observes(EngineIface* h) {
    // Holds the result
    Vbid vb;
    uint16_t keylen;
    char key[10];
    uint8_t persisted;
    uint64_t cas;

    // Set some keys
    item *it = NULL;
    uint64_t cas1, cas2;
    std::string value('x', 100);
    checkeq(ENGINE_SUCCESS,
            storeCasOut(h,
                      nullptr,
                      Vbid(0),
                      "key1",
                      value,
                      PROTOCOL_BINARY_RAW_BYTES,
                      it,
                      cas1),
          "Set should work");

    checkeq(ENGINE_SUCCESS,
            storeCasOut(h,
                      nullptr,
                      Vbid(0),
                      "key2",
                      value,
                      PROTOCOL_BINARY_RAW_BYTES,
                      it,
                      cas2),
          "Set should work");

    if (isPersistentBucket(h)) {
        wait_for_stat_to_be(h, "ep_total_persisted", 2);
    }

    // Do observe
    std::map<std::string, Vbid> obskeys;
    obskeys["key1"] = Vbid(0);
    checkeq(ENGINE_SUCCESS, observe(h, obskeys), "Expected success");
    checkeq(cb::mcbp::Status::Success, last_status.load(), "Expected success");

    const int expected_persisted = isPersistentBucket(h)
                                           ? OBS_STATE_PERSISTED
                                           : OBS_STATE_NOT_PERSISTED;

    memcpy(&vb, last_body.data(), sizeof(Vbid));
    checkeq(Vbid(0), vb.ntoh(), "Wrong vbucket in result");
    memcpy(&keylen, last_body.data() + 2, sizeof(uint16_t));
    checkeq(uint16_t{4}, ntohs(keylen), "Wrong keylen in result");
    memcpy(&key, last_body.data() + 4, ntohs(keylen));
    checkeq(cb::const_char_buffer("key1", 4), cb::const_char_buffer(key, 4),
            "Wrong key in result");
    memcpy(&persisted, last_body.data() + 8, sizeof(uint8_t));
    checkeq(expected_persisted, int(persisted), "Expected persisted in result");
    memcpy(&cas, last_body.data() + 9, sizeof(uint64_t));
    checkeq(cas1, ntohll(cas), "Wrong cas in result");
    checkeq(size_t{17}, last_body.size(), "Incorrect body length");

    // Do another observe
    obskeys.clear();
    obskeys["key2"] = Vbid(0);
    checkeq(ENGINE_SUCCESS, observe(h, obskeys), "Expected success");
    checkeq(cb::mcbp::Status::Success, last_status.load(), "Expected success");

    memcpy(&vb, last_body.data(), sizeof(Vbid));
    checkeq(Vbid(0), vb.ntoh(), "Wrong vbucket in result");
    memcpy(&keylen, last_body.data() + 2, sizeof(uint16_t));
    checkeq(uint16_t{4}, ntohs(keylen), "Wrong keylen in result");
    memcpy(&key, last_body.data() + 4, ntohs(keylen));
    checkeq(cb::const_char_buffer("key2", 4), cb::const_char_buffer(key, 4),
            "Wrong key in result");
    memcpy(&persisted, last_body.data() + 8, sizeof(uint8_t));
    checkeq(expected_persisted, int(persisted), "Expected persisted in result");
    memcpy(&cas, last_body.data() + 9, sizeof(uint64_t));
    checkeq(cas2, ntohll(cas),"Wrong cas in result");
    checkeq(size_t{17}, last_body.size(), "Incorrect body length");

    return SUCCESS;
}

static enum test_result test_observe_with_not_found(EngineIface* h) {
    // Create some vbuckets
    check(set_vbucket_state(h, Vbid(1), vbucket_state_active),
          "Failed to set vbucket state.");

    // Set some keys
    item *it = NULL;
    uint64_t cas1, cas3;
    std::string value('x', 100);
    checkeq(ENGINE_SUCCESS,
            storeCasOut(h,
                      nullptr,
                      Vbid(0),
                      "key1",
                      value,
                      PROTOCOL_BINARY_RAW_BYTES,
                      it,
                      cas1),
          "Set should work");

    if (isPersistentBucket(h)) {
        wait_for_stat_to_be(h, "ep_total_persisted", 1);
        stop_persistence(h);
    }

    checkeq(ENGINE_SUCCESS,
            storeCasOut(h,
                      nullptr,
                      Vbid(1),
                      "key3",
                      value,
                      PROTOCOL_BINARY_RAW_BYTES,
                      it,
                      cas3),
          "Set should work");

    checkeq(ENGINE_SUCCESS,
            del(h, "key3", 0, Vbid(1)),
            "Failed to remove a key");

    // Do observe
    std::map<std::string, Vbid> obskeys;
    obskeys["key1"] = Vbid(0);
    obskeys["key2"] = Vbid(0);
    obskeys["key3"] = Vbid(1);
    checkeq(ENGINE_SUCCESS, observe(h, obskeys), "Expected success");
    checkeq(cb::mcbp::Status::Success, last_status.load(), "Expected success");

    // Check the result
    Vbid vb;
    uint16_t keylen;
    char key[10];
    uint8_t persisted;
    uint64_t cas;

    const int expected_persisted = isPersistentBucket(h)
                                           ? OBS_STATE_PERSISTED
                                           : OBS_STATE_NOT_PERSISTED;

    memcpy(&vb, last_body.data(), sizeof(Vbid));
    checkeq(Vbid(0), vb.ntoh(), "Wrong vbucket in result");
    memcpy(&keylen, last_body.data() + 2, sizeof(uint16_t));
    checkeq(uint16_t{4}, ntohs(keylen), "Wrong keylen in result");
    memcpy(&key, last_body.data() + 4, ntohs(keylen));
    checkeq(cb::const_char_buffer("key1", 4), cb::const_char_buffer(key, 4),
            "Wrong key in result");
    memcpy(&persisted, last_body.data() + 8, sizeof(uint8_t));
    checkeq(expected_persisted, int(persisted), "Expected persisted in result");
    memcpy(&cas, last_body.data() + 9, sizeof(uint64_t));
    checkeq(ntohll(cas), cas1, "Wrong cas in result");

    memcpy(&keylen, last_body.data() + 19, sizeof(uint16_t));
    checkeq(uint16_t{4}, ntohs(keylen), "Wrong keylen in result");
    memcpy(&key, last_body.data() + 21, ntohs(keylen));
    checkeq(cb::const_char_buffer("key2", 4), cb::const_char_buffer(key, 4),
            "Wrong key in result");
    memcpy(&persisted, last_body.data() + 25, sizeof(uint8_t));
    checkeq(OBS_STATE_NOT_FOUND, int(persisted), "Expected key_not_found key status");

    memcpy(&vb, last_body.data() + 34, sizeof(Vbid));
    checkeq(Vbid(1), vb.ntoh(), "Wrong vbucket in result");
    memcpy(&keylen, last_body.data() + 36, sizeof(uint16_t));
    checkeq(uint16_t{4}, ntohs(keylen), "Wrong keylen in result");
    memcpy(&key, last_body.data() + 38, ntohs(keylen));
    checkeq(cb::const_char_buffer("key3", 4), cb::const_char_buffer(key, 4),
            "Wrong key in result");
    memcpy(&persisted, last_body.data() + 42, sizeof(uint8_t));
    checkeq(OBS_STATE_LOGICAL_DEL, int(persisted), "Expected persisted in result");
    memcpy(&cas, last_body.data() + 43, sizeof(uint64_t));
    checkne(cas3, ntohll(cas), "Expected cas to be different");

    return SUCCESS;
}

static enum test_result test_observe_errors(EngineIface* h) {
    std::map<std::string, Vbid> obskeys;

    // Check not my vbucket error
    obskeys["key"] = Vbid(1);

    checkeq(ENGINE_NOT_MY_VBUCKET,
            observe(h, obskeys),
            "Expected not my vbucket");

    // Check invalid packets
    auto pkt = createPacket(
            cb::mcbp::ClientOpcode::Observe, Vbid(0), 0, {}, {}, {"0", 1});
    checkeq(ENGINE_EINVAL,
            h->unknown_command(NULL, *pkt, add_response),
            "Observe failed.");

    pkt = createPacket(
            cb::mcbp::ClientOpcode::Observe, Vbid(0), 0, {}, {}, {"0000", 4});
    checkeq(ENGINE_EINVAL,
            h->unknown_command(NULL, *pkt, add_response),
            "Observe failed.");

    return SUCCESS;
}

static enum test_result test_control_data_traffic(EngineIface* h) {
    checkeq(ENGINE_SUCCESS,
            store(h, NULL, OPERATION_SET, "key", "value1"),
            "Failed to set key");

    auto pkt = createPacket(cb::mcbp::ClientOpcode::DisableTraffic);
    checkeq(ENGINE_SUCCESS,
            h->unknown_command(NULL, *pkt, add_response),
            "Failed to send data traffic command to the server");
    checkeq(cb::mcbp::Status::Success, last_status.load(),
          "Faile to disable data traffic");

    checkeq(ENGINE_TMPFAIL,
            store(h, NULL, OPERATION_SET, "key", "value2"),
            "Expected to receive temporary failure");

    pkt = createPacket(cb::mcbp::ClientOpcode::EnableTraffic);
    checkeq(ENGINE_SUCCESS,
            h->unknown_command(NULL, *pkt, add_response),
            "Failed to send data traffic command to the server");
    checkeq(cb::mcbp::Status::Success, last_status.load(),
          "Faile to enable data traffic");

    checkeq(ENGINE_SUCCESS,
            store(h, NULL, OPERATION_SET, "key", "value2"),
            "Failed to set key");
    return SUCCESS;
}

static enum test_result test_memory_condition(EngineIface* h) {
    char data[1024];
    memset(&data, 'x', sizeof(data)-1);
    data[1023] = '\0';

    //Write 10 times as much data as the bucket quota
    for (uint64_t j = 0; j < 26214400; ++j) {
        std::string key("key-");
        key += std::to_string(j);

        ENGINE_ERROR_CODE err =
                store(h, NULL, OPERATION_SET, key.c_str(), data);

        std::string checkMsg("Failed for reason ");
        checkMsg += to_string(cb::to_engine_errc(err));
        check(err == ENGINE_SUCCESS || err == ENGINE_TMPFAIL ||
                      err == ENGINE_ENOMEM,
              checkMsg.c_str());

        if (err == ENGINE_TMPFAIL || err == ENGINE_ENOMEM) {
            break;
        }
    }
    wait_for_flusher_to_settle(h);

    return SUCCESS;
}

static enum test_result test_item_pager(EngineIface* h) {
    // 1. Create enough 1KB items to hit the high watermark (i.e. get TEMP_OOM).
    char data[1024];
    memset(&data, 'x', sizeof(data)-1);
    data[1023] = '\0';

    // Create documents, until we hit TempOOM or have at least stored enough
    // documents that we've overflowed the cache. Due to accurate memory
    // tracking & overheads it's impossible to exactly predict how many we will
    // need. Additionally the pager kicks in at the HWM before TMPFAIL so if we
    // kept going until we hit TMPFAIL we could of stored many many docs and
    // have a low residency ratio (basically the store loop chasing ejection)
    // the low RR makes the final part of the test incredibly slow.
    int docs_stored = 0;

    // Calculate the number of items to store, we ensure we will fill the memory
    // quota, but we don't want to overfill (and go heavy DGM)
    int nDocs = get_int_stat(h, "ep_max_size") / sizeof(data);
    for (int j = 0; j < nDocs; ++j) {
        std::stringstream ss;
        ss << "key-" << j;
        std::string key(ss.str());

        ENGINE_ERROR_CODE err =
                store(h, NULL, OPERATION_SET, key.c_str(), data);

        check(err == ENGINE_SUCCESS || err == ENGINE_TMPFAIL,
              "Failed to store a value");
        // The pager triggers when we hit HWM, we may or may not hit TMPFAIL
        // before we hit nDocs
        if (err == ENGINE_TMPFAIL) {
            break;
        }
        docs_stored++;
    }
    wait_for_flusher_to_settle(h);

    // The pager should of ran
    wait_for_stat_to_be_gte(h, "ep_num_value_ejects", 1);

    checklt(10, docs_stored,
          "Failed to store enough documents before hitting TempOOM\n");

    // If the item pager hasn't run already, set mem_high_wat
    // to a value less than mem_used which would force the
    // item pager to run at least once.
    if (get_int_stat(h, "ep_num_non_resident") == 0) {
        int mem_used = get_int_stat(h, "mem_used");
        int new_low_wat = mem_used * 0.75;
        set_param(h,
                  cb::mcbp::request::SetParamPayload::Type::Flush,
                  "mem_low_wat",
                  std::to_string(new_low_wat).c_str());
        int new_high_wat = mem_used * 0.85;
        set_param(h,
                  cb::mcbp::request::SetParamPayload::Type::Flush,
                  "mem_high_wat",
                  std::to_string(new_high_wat).c_str());
    }

    testHarness->time_travel(5);

    wait_for_memory_usage_below(h, get_int_stat(h, "ep_mem_high_wat"));

#ifdef _MSC_VER
    // It seems like the scheduling of the tasks is different on windows
    // (at least on my virtual machines). Once we have all of the tests
    // passing for WIN32 we're going to start benchmarking it so we'll
    // figure out a better fix for this at a later time..
    // For now just spend some time waiting for it to bump the values
    int max = 0;
    while (get_int_stat(h, "ep_num_non_resident") == 0) {
        std::this_thread::sleep_for(std::chrono::seconds(1));
        if (++max == 30) {
            std::cerr << "Giving up waiting for item_pager to eject data.. "
                      << std::endl;
            return FAIL;
        }
    }
#endif

    int num_non_resident = get_int_stat(h, "ep_num_non_resident");

    if (num_non_resident == 0) {
        wait_for_stat_change(h, "ep_num_non_resident", 0);
    }
    // Check we can successfully fetch all of the documents (even ones not
    // resident).
    for (int j = 0; j < docs_stored; ++j) {
        std::stringstream ss;
        ss << "key-" << j;
        std::string key(ss.str());

        // Given we're in a high watermark scenario, may (temporarily) fail
        // to allocate memory for the response, so retry in that case.
        auto result = cb::makeEngineErrorItemPair(cb::engine_errc{});
        do {
            result = get(h, NULL, key, Vbid(0));
        } while (result.first == cb::engine_errc::no_memory);

        checkeq(cb::engine_errc::success,
                result.first,
                "Failed to get value after hitting high watermark.");
    }

    //Tmp ooms now trigger the item_pager task to eject some items,
    //thus there would be a few background fetches at least.
    checklt(0, get_int_stat(h, "ep_bg_fetched"),
          "Expected a few disk reads for referenced items");

    return SUCCESS;
}

static enum test_result test_stats_vkey_valid_field(EngineIface* h) {
    const void* cookie = testHarness->create_cookie();

    // Check vkey when a key doesn't exist
    const char* stats_key = "vkey key 0";
    checkeq(ENGINE_KEY_ENOENT,
            h->get_stats(cookie, {stats_key, strlen(stats_key)}, add_stats),
            "Expected not found.");

    stop_persistence(h);

    checkeq(ENGINE_SUCCESS,
            store(h, NULL, OPERATION_SET, "key", "value"),
            "Failed to set key");

    // Check to make sure a non-persisted item is 'dirty'
    checkeq(ENGINE_SUCCESS,
            h->get_stats(cookie, {stats_key, strlen(stats_key)}, add_stats),
            "Failed to get stats.");
    checkeq("dirty"s, vals.find("key_valid")->second, "Expected 'dirty'");

    // Check that a key that is resident and persisted returns valid
    start_persistence(h);
    wait_for_stat_to_be(h, "ep_total_persisted", 1);
    checkeq(ENGINE_SUCCESS,
            h->get_stats(cookie, {stats_key, strlen(stats_key)}, add_stats),
            "Failed to get stats.");
    checkeq("valid"s, vals.find("key_valid")->second, "Expected 'valid'");

    // Check that an evicted key still returns valid
    evict_key(h, "key", Vbid(0), "Ejected.");
    checkeq(ENGINE_SUCCESS,
            h->get_stats(cookie, "vkey key 0"_ccb, add_stats),
            "Failed to get stats.");
    checkeq("valid"s, vals.find("key_valid")->second, "Expected 'valid'");

    testHarness->destroy_cookie(cookie);
    return SUCCESS;
}

static enum test_result test_multiple_transactions(EngineIface* h) {
    check(set_vbucket_state(h, Vbid(1), vbucket_state_active),
          "Failed to set vbucket state.");
    for (int j = 0; j < 1000; ++j) {
        std::stringstream s1;
        s1 << "key-0-" << j;
        checkeq(ENGINE_SUCCESS,
                store(h,
                      NULL,
                      OPERATION_SET,
                      s1.str().c_str(),
                      s1.str().c_str()),
                "Failed to store a value");
        std::stringstream s2;
        s2 << "key-1-" << j;
        checkeq(ENGINE_SUCCESS,
                store(h,
                      NULL,
                      OPERATION_SET,
                      s2.str().c_str(),
                      s2.str().c_str(),
                      nullptr,
                      0,
                      Vbid(1)),
                "Failed to store a value");
    }
    wait_for_stat_to_be(h, "ep_total_persisted", 2000);
    checklt(1, get_int_stat(h, "ep_commit_num"),
          "Expected 20 transaction completions at least");
    return SUCCESS;
}

static enum test_result test_set_ret_meta(EngineIface* h) {
    // Check that set without cas succeeds
    checkeq(ENGINE_SUCCESS,
            set_ret_meta(h, "key", 3, "value", 5, Vbid(0), 0, 0, 0),
            "Expected success");
    checkeq(cb::mcbp::Status::Success, last_status.load(),
          "Expected set returing meta to succeed");
    checkeq(1,
            get_int_stat(h, "ep_num_ops_set_ret_meta"),
            "Expected 1 set rm op");

    checkeq(uint32_t{0}, last_meta.flags, "Invalid result for flags");
    checkeq(time_t{0}, last_meta.exptime, "Invalid result for expiration");
    checkne(uint64_t{0}, last_meta.cas, "Invalid result for cas");
    checkeq(cb::uint48_t{1ull}, last_meta.revSeqno, "Invalid result for seqno");

    // Check that set with correct cas succeeds
    checkeq(ENGINE_SUCCESS,
            set_ret_meta(h,
                         "key",
                         3,
                         "value",
                         5,
                         Vbid(0),
                         last_meta.cas,
                         10,
                         1735689600),
            "Expected success");
    checkeq(cb::mcbp::Status::Success, last_status.load(),
          "Expected set returing meta to succeed");
    checkeq(2,
            get_int_stat(h, "ep_num_ops_set_ret_meta"),
            "Expected 2 set rm ops");

    checkeq(uint32_t{10}, last_meta.flags, "Invalid result for flags");
    checkeq(time_t{1735689600},
            last_meta.exptime,
            "Invalid result for expiration");
    checkne(uint64_t{0}, last_meta.cas, "Invalid result for cas");
    checkeq(cb::uint48_t{2ull}, last_meta.revSeqno, "Invalid result for seqno");

    // Check that updating an item with no cas succeeds
    checkeq(ENGINE_SUCCESS,
            set_ret_meta(h, "key", 3, "value", 5, Vbid(0), 0, 5, 0),
            "Expected success");
    checkeq(cb::mcbp::Status::Success, last_status.load(),
          "Expected set returing meta to succeed");
    checkeq(3,
            get_int_stat(h, "ep_num_ops_set_ret_meta"),
            "Expected 3 set rm ops");

    checkeq(uint32_t{5}, last_meta.flags, "Invalid result for flags");
    checkeq(time_t{0}, last_meta.exptime, "Invalid result for expiration");
    checkne(uint64_t{0}, last_meta.cas, "Invalid result for cas");
    checkeq(cb::uint48_t{3ull}, last_meta.revSeqno, "Invalid result for seqno");

    // Check that updating an item with the wrong cas fails
    checkeq(ENGINE_KEY_EEXISTS,
            set_ret_meta(
                    h, "key", 3, "value", 5, Vbid(0), last_meta.cas + 1, 5, 0),
            "Expected success");
    checkeq(3,
            get_int_stat(h, "ep_num_ops_set_ret_meta"),
            "Expected 3 set rm ops");

    return SUCCESS;
}

static enum test_result test_set_ret_meta_error(EngineIface* h) {
    // Check tmp fail errors
    disable_traffic(h);
    checkeq(ENGINE_TMPFAIL,
            set_ret_meta(h, "key", 3, "value", 5, Vbid(0)),
            "Expected success");
    enable_traffic(h);

    // Check not my vbucket errors
    checkeq(ENGINE_NOT_MY_VBUCKET,
            set_ret_meta(h, "key", 3, "value", 5, Vbid(1)),
            "Expected NMVB");

    check(set_vbucket_state(h, Vbid(1), vbucket_state_replica),
          "Failed to set vbucket state.");
    checkeq(ENGINE_NOT_MY_VBUCKET,
            set_ret_meta(h, "key", 3, "value", 5, Vbid(1)),
            "Expected NMVB");
    checkeq(ENGINE_SUCCESS, vbucketDelete(h, Vbid(1)), "Expected success");

    check(set_vbucket_state(h, Vbid(1), vbucket_state_dead),
          "Failed to set vbucket state.");
    checkeq(ENGINE_NOT_MY_VBUCKET,
            set_ret_meta(h, "key", 3, "value", 5, Vbid(1)),
            "Expected NMVB");
    checkeq(ENGINE_SUCCESS, vbucketDelete(h, Vbid(1)), "Expected success");

    return SUCCESS;
}

static enum test_result test_add_ret_meta(EngineIface* h) {
    // Check that add with cas fails
    checkeq(ENGINE_NOT_STORED,
            add_ret_meta(h, "key", 3, "value", 5, Vbid(0), 10, 0, 0),
            "Expected success");

    // Check that add without cas succeeds.
    checkeq(ENGINE_SUCCESS,
            add_ret_meta(h, "key", 3, "value", 5, Vbid(0), 0, 0, 0),
            "Expected success");
    checkeq(cb::mcbp::Status::Success, last_status.load(),
          "Expected set returing meta to succeed");
    checkeq(1,
            get_int_stat(h, "ep_num_ops_set_ret_meta"),
            "Expected 1 set rm op");

    checkeq(uint32_t{0}, last_meta.flags, "Invalid result for flags");
    checkeq(time_t{0}, last_meta.exptime, "Invalid result for expiration");
    checkne(uint64_t{0}, last_meta.cas, "Invalid result for cas");
    checkeq(cb::uint48_t{1}, last_meta.revSeqno, "Invalid result for seqno");

    // Check that re-adding a key fails
    checkeq(ENGINE_NOT_STORED,
            add_ret_meta(h, "key", 3, "value", 5, Vbid(0), 0, 0, 0),
            "Expected success");

    // Check that adding a key with flags and exptime returns the correct values
    checkeq(ENGINE_SUCCESS,
            add_ret_meta(h, "key2", 4, "value", 5, Vbid(0), 0, 10, 1735689600),
            "Expected success");
    checkeq(cb::mcbp::Status::Success, last_status.load(),
          "Expected set returing meta to succeed");
    checkeq(2,
            get_int_stat(h, "ep_num_ops_set_ret_meta"),
            "Expected 2 set rm ops");

    checkeq(uint32_t{10}, last_meta.flags, "Invalid result for flags");
    checkeq(time_t{1735689600},
            last_meta.exptime,
            "Invalid result for expiration");
    checkne(uint64_t{0}, last_meta.cas, "Invalid result for cas");
    checkeq(cb::uint48_t{1}, last_meta.revSeqno, "Invalid result for seqno");

    return SUCCESS;
}

static enum test_result test_add_ret_meta_error(EngineIface* h) {
    // Check tmp fail errors
    disable_traffic(h);
    checkeq(ENGINE_TMPFAIL,
            add_ret_meta(h, "key", 3, "value", 5, Vbid(0)),
            "Expected success");
    enable_traffic(h);

    // Check not my vbucket errors
    checkeq(ENGINE_NOT_MY_VBUCKET,
            add_ret_meta(h, "key", 3, "value", 5, Vbid(1)),
            "Expected NMVB");

    check(set_vbucket_state(h, Vbid(1), vbucket_state_replica),
          "Failed to set vbucket state.");
    checkeq(ENGINE_NOT_MY_VBUCKET,
            add_ret_meta(h, "key", 3, "value", 5, Vbid(1)),
            "Expected NMVB");
    checkeq(ENGINE_SUCCESS, vbucketDelete(h, Vbid(1)), "Expected success");

    check(set_vbucket_state(h, Vbid(1), vbucket_state_dead),
          "Failed to add vbucket state.");
    checkeq(ENGINE_NOT_MY_VBUCKET,
            add_ret_meta(h, "key", 3, "value", 5, Vbid(1)),
            "Expected NMVB");
    checkeq(ENGINE_SUCCESS, vbucketDelete(h, Vbid(1)), "Expected success");

    return SUCCESS;
}

static enum test_result test_del_ret_meta(EngineIface* h) {
    // Check that deleting a non-existent key fails
    checkeq(ENGINE_KEY_ENOENT,
            del_ret_meta(h, "key", 3, Vbid(0), 0),
            "Expected success");

    // Check that deleting a non-existent key with a cas fails
    checkeq(ENGINE_KEY_ENOENT,
            del_ret_meta(h, "key", 3, Vbid(0), 10),
            "Expeced success");

    // Check that deleting a key with no cas succeeds
    checkeq(ENGINE_SUCCESS,
            add_ret_meta(h, "key", 3, "value", 5, Vbid(0), 0, 0, 0),
            "Expected success");
    checkeq(cb::mcbp::Status::Success, last_status.load(),
          "Expected set returing meta to succeed");

    checkeq(uint32_t{0}, last_meta.flags, "Invalid result for flags");
    checkeq(time_t{0}, last_meta.exptime, "Invalid result for expiration");
    checkne(uint64_t{0}, last_meta.cas, "Invalid result for cas");
    checkeq(cb::uint48_t{1}, last_meta.revSeqno, "Invalid result for seqno");

    checkeq(ENGINE_SUCCESS,
            del_ret_meta(h, "key", 3, Vbid(0), 0),
            "Expected success");
    checkeq(cb::mcbp::Status::Success, last_status.load(),
          "Expected set returing meta to succeed");
    checkeq(1,
            get_int_stat(h, "ep_num_ops_del_ret_meta"),
            "Expected 1 del rm op");

    checkeq(uint32_t{0}, last_meta.flags, "Invalid result for flags");
    checkeq(time_t{0}, last_meta.exptime, "Invalid result for expiration");
    checkne(uint64_t{0}, last_meta.cas, "Invalid result for cas");
    checkeq(cb::uint48_t{2}, last_meta.revSeqno, "Invalid result for seqno");

    // Check that deleting a key with a cas succeeds.
    checkeq(ENGINE_SUCCESS,
            add_ret_meta(h, "key", 3, "value", 5, Vbid(0), 0, 10, 1735689600),
            "Expected success");
    checkeq(cb::mcbp::Status::Success, last_status.load(),
          "Expected set returing meta to succeed");

    checkeq(uint32_t{10}, last_meta.flags, "Invalid result for flags");
    checkeq(time_t{1735689600},
            last_meta.exptime,
            "Invalid result for expiration");
    checkne(uint64_t{0}, last_meta.cas, "Invalid result for cas");
    checkeq(cb::uint48_t{3}, last_meta.revSeqno, "Invalid result for seqno");

    checkeq(ENGINE_SUCCESS,
            del_ret_meta(h, "key", 3, Vbid(0), last_meta.cas),
            "Expected success");
    checkeq(cb::mcbp::Status::Success, last_status.load(),
          "Expected set returing meta to succeed");
    checkeq(2,
            get_int_stat(h, "ep_num_ops_del_ret_meta"),
            "Expected 2 del rm ops");

    checkeq(uint32_t{10}, last_meta.flags, "Invalid result for flags");
    checkeq(time_t{1735689600},
            last_meta.exptime,
            "Invalid result for expiration");
    checkne(uint64_t{0}, last_meta.cas, "Invalid result for cas");
    checkeq(cb::uint48_t{4}, last_meta.revSeqno, "Invalid result for seqno");

    // Check that deleting a key with the wrong cas fails
    checkeq(ENGINE_SUCCESS,
            add_ret_meta(h, "key", 3, "value", 5, Vbid(0), 0, 0, 0),
            "Expected success");
    checkeq(cb::mcbp::Status::Success, last_status.load(),
          "Expected set returing meta to succeed");

    checkeq(uint32_t{0}, last_meta.flags, "Invalid result for flags");
    checkeq(time_t{0}, last_meta.exptime, "Invalid result for expiration");
    checkne(uint64_t{0}, last_meta.cas, "Invalid result for cas");
    checkeq(cb::uint48_t{5}, last_meta.revSeqno, "Invalid result for seqno");

    checkeq(ENGINE_KEY_EEXISTS,
            del_ret_meta(h, "key", 3, Vbid(0), last_meta.cas + 1),
            "Expected success");
    checkeq(2,
            get_int_stat(h, "ep_num_ops_del_ret_meta"),
            "Expected 2 del rm ops");

    return SUCCESS;
}

static enum test_result test_del_ret_meta_error(EngineIface* h) {
    // Check tmp fail errors
    disable_traffic(h);
    checkeq(ENGINE_TMPFAIL,
            del_ret_meta(h, "key", 3, Vbid(0)),
            "Expected success");
    enable_traffic(h);

    // Check not my vbucket errors
    checkeq(ENGINE_NOT_MY_VBUCKET,
            del_ret_meta(h, "key", 3, Vbid(1), 0, nullptr),
            "Expected NMVB");

    check(set_vbucket_state(h, Vbid(1), vbucket_state_replica),
          "Failed to set vbucket state.");
    checkeq(ENGINE_NOT_MY_VBUCKET,
            del_ret_meta(h, "key", 3, Vbid(1), 0, nullptr),
            "Expected NMVB");
    checkeq(ENGINE_SUCCESS, vbucketDelete(h, Vbid(1)), "Expected success");

    check(set_vbucket_state(h, Vbid(1), vbucket_state_dead),
          "Failed to add vbucket state.");
    checkeq(ENGINE_NOT_MY_VBUCKET,
            del_ret_meta(h, "key", 3, Vbid(1), 0, nullptr),
            "Expected NMVB");
    checkeq(ENGINE_SUCCESS, vbucketDelete(h, Vbid(1)), "Expected success");

    return SUCCESS;
}

static enum test_result test_set_with_item_eviction(EngineIface* h) {
    checkeq(ENGINE_SUCCESS,
            store(h, NULL, OPERATION_SET, "key", "somevalue"),
            "Failed set.");
    wait_for_flusher_to_settle(h);
    evict_key(h, "key", Vbid(0), "Ejected.");
    checkeq(ENGINE_SUCCESS,
            store(h, NULL, OPERATION_SET, "key", "newvalue"),
            "Failed set.");
    check_key_value(h, "key", "newvalue", 8);
    return SUCCESS;
}

static enum test_result test_setWithMeta_with_item_eviction(EngineIface* h) {
    const char* key = "set_with_meta_key";
    size_t keylen = strlen(key);
    const char* val = "somevalue";
    const char* newVal = "someothervalue";
    size_t newValLen = strlen(newVal);

    // create a new key
    checkeq(ENGINE_SUCCESS,
            store(h, NULL, OPERATION_SET, key, val),
            "Failed set.");
    wait_for_flusher_to_settle(h);
    evict_key(h, key, Vbid(0), "Ejected.");

    // this is the cas to be used with a subsequent set with meta
    uint64_t cas_for_set = last_cas;
    // init some random metadata
    ItemMetaData itm_meta;
    itm_meta.revSeqno = 10;
    itm_meta.cas = 0xdeadbeef;
    itm_meta.exptime = 300;
    itm_meta.flags = 0xdeadbeef;

    // set with meta for a non-resident item should pass.
    checkeq(ENGINE_SUCCESS,
            set_with_meta(h,
                          key,
                          keylen,
                          newVal,
                          newValLen,
                          Vbid(0),
                          &itm_meta,
                          cas_for_set),
            "Expected to store item");
    checkeq(cb::mcbp::Status::Success, last_status.load(), "Expected success");

    return SUCCESS;
}

static enum test_result test_multiple_set_delete_with_metas_full_eviction(
        EngineIface* h) {
    checkeq(ENGINE_SUCCESS, get_stats(h, {}, add_stats), "Failed to get stats");
    std::string eviction_policy = vals.find("ep_item_eviction_policy")->second;
    checkeq(std::string{"full_eviction"},
            eviction_policy,
            "Only available for full eviction");

    // init some random metadata
    ItemMetaData itm_meta;
    itm_meta.revSeqno = 10;
    itm_meta.cas = 0xdeadbeef;
    itm_meta.exptime = 0;
    itm_meta.flags = 0xdeadbeef;

    for (int ii = 0; ii < 1000; ++ii) {
        std::string key = "key" + std::to_string(ii);
        checkeq(ENGINE_SUCCESS,
                set_with_meta(h,
                              key.data(),
                              key.size(),
                              "somevalue",
                              9,
                              Vbid(0),
                              &itm_meta,
                              0),
                "Expected to store item");
    }

    wait_for_flusher_to_settle(h);

    int curr_vb_items = get_int_stat(h, "vb_0:num_items", "vbucket-details 0");
    checkeq(1000, curr_vb_items, "Expected all items to be stored");
    const auto num_ops_set_with_meta = get_int_stat(h, "ep_num_ops_set_meta");
    const auto num_ops_del_with_meta = get_int_stat(h, "ep_num_ops_del_meta");
    checkeq(curr_vb_items,
            num_ops_set_with_meta,
            "Expected the number of set_with_meta calls to match the number of "
            "items");

    // If we try to overwrite the item with the same cas it'll return
    // KEY_EEXISTS so let's set a different operation.
    itm_meta.cas = 0xdeadcafe;
    std::thread thread1{[&h, &itm_meta]() {
        for (int ii = 0; ii < 100; ii++) {
            std::string key = "key" + std::to_string(ii);
            checkeq(ENGINE_SUCCESS,
                    set_with_meta(h,
                                  key.data(),
                                  key.size(),
                                  "somevalueEdited",
                                  15,
                                  Vbid(0),
                                  &itm_meta,
                                  0),
                    "Expected to modify the item");
            checkeq(cb::mcbp::Status::Success,
                    last_status.load(),
                    "Expected to modify the item");
        }
    }};

    std::thread thread2{[&h, &curr_vb_items, &itm_meta]() {
        for (int ii = curr_vb_items - 100; ii < curr_vb_items; ii++) {
            std::string key = "key" + std::to_string(ii);
            checkeq(ENGINE_SUCCESS,
                    del_with_meta(
                            h, key.data(), key.size(), Vbid(0), &itm_meta, 0),
                    "Expected to delete the item");
            checkeq(cb::mcbp::Status::Success,
                    last_status.load(),
                    "Expected to modify the item");
        }
    }};

    thread1.join();
    thread2.join();

    wait_for_flusher_to_settle(h);

    checkeq(num_ops_set_with_meta + 100,
            get_int_stat(h, "ep_num_ops_set_meta"),
            "Expected 100 set operations");
    checkeq(num_ops_del_with_meta + 100,
            get_int_stat(h, "ep_num_ops_del_meta"),
            "Expected 100 delete operations");

    curr_vb_items = get_int_stat(h, "vb_0:num_items", "vbucket-details 0");
    if (isWarmupEnabled(h)) {
        // Restart, and check data is warmed up correctly.
        testHarness->reload_engine(&h,
                                   testHarness->engine_path,
                                   testHarness->get_current_testcase()->cfg,
                                   true,
                                   true);

        wait_for_warmup_complete(h);

        checkeq(curr_vb_items,
                get_int_stat(h, "vb_0:num_items", "vbucket-details 0"),
                "Unexpected item count in vbucket");
    }

    return SUCCESS;
}

static enum test_result test_add_with_item_eviction(EngineIface* h) {
    checkeq(ENGINE_SUCCESS,
            store(h, NULL, OPERATION_ADD, "key", "somevalue"),
            "Failed to add value.");
    wait_for_flusher_to_settle(h);
    evict_key(h, "key", Vbid(0), "Ejected.");

    checkeq(ENGINE_NOT_STORED,
            store(h, NULL, OPERATION_ADD, "key", "somevalue"),
            "Failed to fail to re-add value.");

    // Expiration above was an hour, so let's go to The Future
    testHarness->time_travel(3800);

    checkeq(ENGINE_SUCCESS,
            store(h, NULL, OPERATION_ADD, "key", "newvalue"),
            "Failed to add value again.");
    check_key_value(h, "key", "newvalue", 8);
    return SUCCESS;
}

static enum test_result test_gat_with_item_eviction(EngineIface* h) {
    // Store the item!
    checkeq(ENGINE_SUCCESS,
            store(h, NULL, OPERATION_SET, "mykey", "somevalue"),
            "Failed set.");
    wait_for_flusher_to_settle(h);
    evict_key(h, "mykey", Vbid(0), "Ejected.");

    gat(h, "mykey", Vbid(0), 10); // 10 sec as expiration time
    checkeq(cb::mcbp::Status::Success, last_status.load(), "gat mykey");
    checkeq("somevalue"s, last_body, "Invalid data returned");

    // time-travel 9 secs..
    testHarness->time_travel(9);

    // The item should still exist
    check_key_value(h, "mykey", "somevalue", 9);

    // time-travel 2 secs..
    testHarness->time_travel(2);

    // The item should have expired now...
    checkeq(cb::engine_errc::no_such_key,
            get(h, NULL, "mykey", Vbid(0)).first,
            "Item should be gone");
    return SUCCESS;
}

static enum test_result test_keyStats_with_item_eviction(EngineIface* h) {
    // set (k1,v1) in vbucket 0
    checkeq(ENGINE_SUCCESS,
            store(h, NULL, OPERATION_SET, "k1", "v1"),
            "Failed to store an item.");
    wait_for_flusher_to_settle(h);
    evict_key(h, "k1", Vbid(0), "Ejected.");
    const void* cookie = testHarness->create_cookie();

    // stat for key "k1" and vbucket "0"
    const char *statkey1 = "key k1 0";
    checkeq(ENGINE_SUCCESS,
            h->get_stats(cookie, {statkey1, strlen(statkey1)}, add_stats),
            "Failed to get stats.");
    check(vals.find("key_is_dirty") != vals.end(), "Found no key_is_dirty");
    check(vals.find("key_exptime") != vals.end(), "Found no key_exptime");
    check(vals.find("key_flags") != vals.end(), "Found no key_flags");
    check(vals.find("key_cas") != vals.end(), "Found no key_cas");
    check(vals.find("key_vb_state") != vals.end(), "Found no key_vb_state");

    testHarness->destroy_cookie(cookie);
    return SUCCESS;
}

static enum test_result test_delWithMeta_with_item_eviction(EngineIface* h) {
    const char *key = "delete_with_meta_key";
    const size_t keylen = strlen(key);
    ItemMetaData itemMeta;
    // put some random meta data
    itemMeta.revSeqno = 10;
    itemMeta.cas = 0xdeadbeef;
    itemMeta.exptime = 0;
    itemMeta.flags = 0xdeadbeef;

    // store an item
    checkeq(ENGINE_SUCCESS,
            store(h, NULL, OPERATION_SET, key, "somevalue"),
            "Failed set.");
    wait_for_flusher_to_settle(h);
    evict_key(h, key, Vbid(0), "Ejected.");

    // delete an item with meta data
    checkeq(ENGINE_SUCCESS,
            del_with_meta(h, key, keylen, Vbid(0), &itemMeta),
            "Expected delete success");
    checkeq(cb::mcbp::Status::Success, last_status.load(), "Expected success");

    return SUCCESS;
}

static enum test_result test_del_with_item_eviction(EngineIface* h) {
    item *i = NULL;
    checkeq(ENGINE_SUCCESS,
            store(h, NULL, OPERATION_SET, "key", "somevalue", &i),
            "Failed set.");
    wait_for_flusher_to_settle(h);
    evict_key(h, "key", Vbid(0), "Ejected.");

    Item *it = reinterpret_cast<Item*>(i);
    uint64_t orig_cas = it->getCas();
    h->release(i);

    uint64_t cas = 0;
    uint64_t vb_uuid;
    mutation_descr_t mut_info;

    vb_uuid = get_ull_stat(h, "vb_0:0:id", "failovers");
    auto high_seqno = get_ull_stat(h, "vb_0:high_seqno", "vbucket-seqno");
    checkeq(ENGINE_SUCCESS,
            del(h, "key", &cas, Vbid(0), nullptr, &mut_info),
            "Failed remove with value.");
    checkne(orig_cas, cas, "Expected CAS to be different on delete");
    checkeq(ENGINE_KEY_ENOENT, verify_key(h, "key"), "Expected missing key");
    checkeq(vb_uuid, mut_info.vbucket_uuid, "Expected valid vbucket uuid");
    checkeq((high_seqno + 1), mut_info.seqno, "Expected valid sequence number");

    return SUCCESS;
}

static enum test_result test_observe_with_item_eviction(EngineIface* h) {
    // Create some vbuckets
    check(set_vbucket_state(h, Vbid(1), vbucket_state_active),
          "Failed to set vbucket state.");

    // Set some keys to observe
    item *it = NULL;
    uint64_t cas1, cas2, cas3;

    std::string value('x', 100);
    checkeq(ENGINE_SUCCESS,
            storeCasOut(h,
                      nullptr,
                      Vbid(0),
                      "key1",
                      value,
                      PROTOCOL_BINARY_RAW_BYTES,
                      it,
                      cas1),
          "Set should work.");
    checkeq(ENGINE_SUCCESS,
            storeCasOut(h,
                      nullptr,
                      Vbid(1),
                      "key2",
                      value,
                      PROTOCOL_BINARY_RAW_BYTES,
                      it,
                      cas2),
          "Set should work.");
    checkeq(ENGINE_SUCCESS,
            storeCasOut(h,
                      nullptr,
                      Vbid(1),
                      "key3",
                      value,
                      PROTOCOL_BINARY_RAW_BYTES,
                      it,
                      cas3),
          "Set should work.");

    wait_for_stat_to_be(h, "ep_total_persisted", 3);

    evict_key(h, "key1", Vbid(0), "Ejected.");
    evict_key(h, "key2", Vbid(1), "Ejected.");

    // Do observe
    std::map<std::string, Vbid> obskeys;
    obskeys["key1"] = Vbid(0);
    obskeys["key2"] = Vbid(1);
    obskeys["key3"] = Vbid(1);
    checkeq(ENGINE_SUCCESS, observe(h, obskeys), "Expected success");
    checkeq(cb::mcbp::Status::Success, last_status.load(), "Expected success");

    // Check the result
    Vbid vb;
    uint16_t keylen;
    char key[10];
    uint8_t persisted;
    uint64_t cas;

    memcpy(&vb, last_body.data(), sizeof(Vbid));
    checkeq(Vbid(0), vb.ntoh(), "Wrong vbucket in result");
    memcpy(&keylen, last_body.data() + 2, sizeof(uint16_t));
    checkeq(uint16_t{4}, ntohs(keylen), "Wrong keylen in result");
    memcpy(&key, last_body.data() + 4, ntohs(keylen));
    checkeq(cb::const_char_buffer("key1", 4), cb::const_char_buffer(key, 4),
            "Wrong key in result");
    memcpy(&persisted, last_body.data() + 8, sizeof(uint8_t));
    checkeq(uint8_t{OBS_STATE_PERSISTED},
            persisted,
            "Expected persisted in result");
    memcpy(&cas, last_body.data() + 9, sizeof(uint64_t));
    checkeq(ntohll(cas), cas1, "Wrong cas in result");

    memcpy(&vb, last_body.data() + 17, sizeof(Vbid));
    checkeq(Vbid(1), vb.ntoh(), "Wrong vbucket in result");
    memcpy(&keylen, last_body.data() + 19, sizeof(uint16_t));
    checkeq(uint16_t{4}, ntohs(keylen), "Wrong keylen in result");
    memcpy(&key, last_body.data() + 21, ntohs(keylen));
    checkeq(cb::const_char_buffer("key2", 4), cb::const_char_buffer(key, 4),
            "Wrong key in result");
    memcpy(&persisted, last_body.data() + 25, sizeof(uint8_t));
    checkeq(uint8_t{OBS_STATE_PERSISTED},
            persisted,
            "Expected persisted in result");
    memcpy(&cas, last_body.data() + 26, sizeof(uint64_t));
    checkeq(ntohll(cas), cas2, "Wrong cas in result");

    memcpy(&vb, last_body.data() + 34, sizeof(Vbid));
    checkeq(Vbid(1), vb.ntoh(), "Wrong vbucket in result");
    memcpy(&keylen, last_body.data() + 36, sizeof(uint16_t));
    checkeq(uint16_t{4}, ntohs(keylen), "Wrong keylen in result");
    memcpy(&key, last_body.data() + 38, ntohs(keylen));
    checkeq(cb::const_char_buffer("key3", 4), cb::const_char_buffer(key, 4),
            "Wrong key in result");
    memcpy(&persisted, last_body.data() + 42, sizeof(uint8_t));
    checkeq(uint8_t{OBS_STATE_PERSISTED},
            persisted,
            "Expected persisted in result");
    memcpy(&cas, last_body.data() + 43, sizeof(uint64_t));
    checkeq(ntohll(cas), cas3, "Wrong cas in result");

    return SUCCESS;
}

static enum test_result test_expired_item_with_item_eviction(EngineIface* h) {
    // Store the item!
    checkeq(ENGINE_SUCCESS, store(h, NULL, OPERATION_SET, "mykey", "somevalue"),
          "Failed set.");
    gat(h, "mykey", Vbid(0), 10); // 10 sec as expiration time
    checkeq(cb::mcbp::Status::Success, last_status.load(), "gat mykey");
    checkeq("somevalue"s, last_body, "Invalid data returned");

    // Store a dummy item since we do not purge the item with highest seqno
    checkeq(ENGINE_SUCCESS,
            store(h,
                  NULL,
                  OPERATION_SET,
                  "dummykey",
                  "dummyvalue",
                  NULL,
                  0,
                  Vbid(0),
                  0),
            "Error setting.");

    wait_for_flusher_to_settle(h);
    evict_key(h, "mykey", Vbid(0), "Ejected.");

    // time-travel 11 secs..
    testHarness->time_travel(11);

    // Compaction on VBucket 0
    compact_db(h, Vbid(0), Vbid(0), 10, 10, 0);

    useconds_t sleepTime = 128;
    while (get_int_stat(h, "ep_pending_compactions") != 0) {
        decayingSleep(&sleepTime);
    }

    wait_for_flusher_to_settle(h);
    wait_for_stat_to_be(h, "ep_pending_compactions", 0);
    checkeq(1,
            get_int_stat(h, "vb_active_expired"),
            "Expect the compactor to delete an expired item");

    // The item is already expired...
    checkeq(cb::engine_errc::no_such_key,
            get(h, NULL, "mykey", Vbid(0)).first,
            "Item should be gone");
    return SUCCESS;
}

static enum test_result test_non_existent_get_and_delete(EngineIface* h) {
    checkeq(cb::engine_errc::no_such_key,
            get(h, NULL, "key1", Vbid(0)).first,
            "Unexpected return status");
    checkeq(0, get_int_stat(h, "curr_temp_items"), "Unexpected temp item");
    checkeq(ENGINE_KEY_ENOENT,
            del(h, "key3", 0, Vbid(0)),
            "Unexpected return status");
    checkeq(0, get_int_stat(h, "curr_temp_items"), "Unexpected temp item");
    return SUCCESS;
}

static enum test_result test_mb16421(EngineIface* h) {
    // Store the item!
    checkeq(ENGINE_SUCCESS,
            store(h, NULL, OPERATION_SET, "mykey", "somevalue"),
            "Failed set.");
    wait_for_flusher_to_settle(h);

    // Evict Item!
    evict_key(h, "mykey", Vbid(0), "Ejected.");

    // Issue Get Meta
    check(get_meta(h, "mykey"), "Expected to get meta");

    // Issue Get
    checkeq(cb::engine_errc::success,
            get(h, NULL, "mykey", Vbid(0)).first,
            "Item should be there");

    return SUCCESS;
}

/**
 * Test that if we store an object with xattr the datatype is persisted
 * and read back correctly
 */
static enum test_result test_eviction_with_xattr(EngineIface* h) {
    if (!isPersistentBucket(h)) {
        return SKIPPED;
    }

    const char key[] = "test_eviction_with_xattr";
    cb::xattr::Blob builder;
    builder.set("_ep", "{\foo\":\"bar\"}");
    auto blob = builder.finalize();
    std::string data;
    std::copy(blob.buf, blob.buf + blob.size(), std::back_inserter(data));

    checkeq(cb::engine_errc::success,
            storeCasVb11(h,
                         nullptr,
                         OPERATION_SET,
                         key,
                         data.data(),
                         data.size(),
                         0,
                         0,
                         Vbid(0),
                         0,
                         PROTOCOL_BINARY_DATATYPE_XATTR,
                         DocumentState::Alive)
                    .first,
            "Unable to store item");

    wait_for_flusher_to_settle(h);

    // Evict Item!
    evict_key(h, key, Vbid(0), "Ejected.");

    item_info info;
    check(get_item_info(h, &info, key), "Error getting item info");

    checkeq(PROTOCOL_BINARY_DATATYPE_XATTR, info.datatype,
            "Incorrect datatype read back");

    return SUCCESS;
}

static enum test_result test_get_random_key(EngineIface* h) {
    const void* cookie = testHarness->create_cookie();

    // An empty database should return no key
    auto pkt = createPacket(cb::mcbp::ClientOpcode::GetRandomKey);

    checkeq(ENGINE_KEY_ENOENT,
            h->unknown_command(cookie, *pkt, add_response),
            "Database should be empty");

    // Store a key
    checkeq(ENGINE_SUCCESS,
            store(h,
                  NULL,
                  OPERATION_SET,
                  "mykey",
                  "{\"some\":\"value\"}",
                  nullptr,
                  0,
                  Vbid(0),
                  3600,
                  PROTOCOL_BINARY_DATATYPE_JSON),
            "Failed set.");
    checkeq(cb::engine_errc::success,
            get(h, NULL, "mykey", Vbid(0)).first,
            "Item should be there");

    // We should be able to get one if there is something in there
    checkeq(ENGINE_SUCCESS,
            h->unknown_command(cookie, *pkt, add_response),
            "get random should work");
    checkeq(cb::mcbp::Status::Success, last_status.load(), "Expected success");
    checkeq(PROTOCOL_BINARY_DATATYPE_JSON,
            last_datatype.load(),
            "Expected datatype to be JSON");

    // Since it is random we can't really check that we don't get the
    // same value twice...
    testHarness->destroy_cookie(cookie);
    return SUCCESS;
}

static enum test_result test_failover_log_behavior(EngineIface* h) {
    if (!isWarmupEnabled(h)) {
        // TODO: Ephemeral: We should add a test variant which checks that
        // on restart we generate a new UUID (essentially forcing all clients
        // to rollback if they re-connect; given that all previous data is gone).
        return SKIPPED;
    }

    uint64_t num_entries, top_entry_id;
    // warm up
    wait_for_warmup_complete(h);
    num_entries = get_int_stat(h, "vb_0:num_entries", "failovers");

    checkeq(uint64_t{1},
            num_entries,
            "Failover log should have one entry for new vbucket");
    top_entry_id = get_ull_stat(h, "vb_0:0:id", "failovers");

    // restart
    testHarness->reload_engine(&h,
                               testHarness->engine_path,
                               testHarness->get_current_testcase()->cfg,
                               true,
                               true);

    wait_for_warmup_complete(h);
    num_entries = get_int_stat(h, "vb_0:num_entries", "failovers");

    checkeq(uint64_t{2}, num_entries, "Failover log should have grown");
    checkne(top_entry_id, get_ull_stat(h, "vb_0:0:id", "failovers"),
          "Entry at current seq should be overwritten after restart");

    int num_items = 10;
    for (int j = 0; j < num_items; ++j) {
        std::stringstream ss;
        ss << "key" << j;
        checkeq(ENGINE_SUCCESS,
                store(h, NULL, OPERATION_SET, ss.str().c_str(), "data"),
                "Failed to store a value");
    }

    wait_for_flusher_to_settle(h);
    wait_for_stat_to_be(h, "curr_items", 10);

    // restart
    testHarness->reload_engine(&h,
                               testHarness->engine_path,
                               testHarness->get_current_testcase()->cfg,
                               true,
                               true);

    wait_for_warmup_complete(h);
    num_entries = get_int_stat(h, "vb_0:num_entries", "failovers");

    checkeq(uint64_t{3}, num_entries, "Failover log should have grown");
    checkeq(uint64_t{10},
            get_ull_stat(h, "vb_0:0:seq", "failovers"),
            "Latest failover log entry should have correct high sequence "
            "number");

    return SUCCESS;
}

static enum test_result test_hlc_cas(EngineIface* h) {
    const char *key = "key";
    item_info info;
    uint64_t curr_cas = 0, prev_cas = 0;

    memset(&info, 0, sizeof(info));

    checkeq(ENGINE_SUCCESS,
            store(h, NULL, OPERATION_ADD, key, "data1"),
            "Failed to store an item");

    check(get_item_info(h, &info, key), "Error in getting item info");
    curr_cas = info.cas;
    checklt(prev_cas, curr_cas, "CAS is not monotonically increasing");
    prev_cas = curr_cas;

    checkeq(ENGINE_SUCCESS,
            store(h, NULL, OPERATION_SET, key, "data2"),
            "Failed to store an item");

    check(get_item_info(h, &info, key), "Error getting item info");
    curr_cas = info.cas;
    checklt(prev_cas, curr_cas, "CAS is not monotonically increasing");
    prev_cas = curr_cas;

    checkeq(ENGINE_SUCCESS,
            store(h, NULL, OPERATION_REPLACE, key, "data3"),
            "Failed to store an item");

    check(get_item_info(h, &info, key), "Error in getting item info");
    curr_cas = info.cas;
    checklt(prev_cas, curr_cas, "CAS is not monotonically increasing");
    prev_cas = curr_cas;

    checkeq(cb::engine_errc::success,
            getl(h, nullptr, key, Vbid(0), 10).first,
            "Expected to be able to getl on first try");
    check(get_item_info(h, &info, key), "Error in getting item info");

    curr_cas = info.cas;
    checklt(prev_cas, curr_cas, "CAS is not monotonically increasing");
    return SUCCESS;
}

/*
    Basic test demonstrating multi-bucket operations.
    Checks that writing the same key to many buckets works as it should.
*/
static enum test_result test_multi_bucket_set_get(engine_test_t* test) {
    const int n_buckets = 20;
    std::vector<BucketHolder> buckets;
    if (create_buckets(test->cfg, n_buckets, buckets) != n_buckets) {
        destroy_buckets(buckets);
        return FAIL;

    }

    for (auto bucket : buckets) {
        // re-use test_setup which will wait for bucket ready
        test_setup(bucket.h);
    }

    int ii = 0;
    for (auto bucket : buckets) {
        std::stringstream val;
        val << "value_" << ii++;
        checkeq(ENGINE_SUCCESS,
                store(bucket.h,
                      NULL,
                      OPERATION_SET,
                      "key",
                      val.str().c_str()),
                "Error setting.");
    }

    // Read back the values
    ii = 0;
    for (auto bucket : buckets) {
        std::stringstream val;
        val << "value_" << ii++;
        check_key_value(bucket.h, "key", val.str().c_str(), val.str().length());
    }

    destroy_buckets(buckets);

    return SUCCESS;
}

/**
 * Rewrite the persisted vbucket_state to the oldest version we support upgrade
 * to (v5.0 at time of writing).
 */
static void force_vbstate_to_v5(std::string dbname, int vbucket) {
    std::string filename = dbname + cb::io::DirectorySeparator +
                           std::to_string(vbucket) + ".couch.1";
    Db* handle;
    couchstore_error_t err = couchstore_open_db(filename.c_str(),
                                                COUCHSTORE_OPEN_FLAG_CREATE,
                                                &handle);

    checkeq(COUCHSTORE_SUCCESS, err, "Failed to open new database");

    // Create 5.0.0 _local/vbstate
    // Note: unconditionally adding namespaces_supported to keep this test
    // working.
    const nlohmann::json vbstate5 = {
            {"state", "active"},
            {"checkpoint_id", "1"},
            {"max_deleted_seqno", "0"},
            {"snap_start", "0"},
            {"snap_end", "1"},
            {"max_cas", "123"},
            {"hlc_epoch", std::to_string(HlcCasSeqnoUninitialised)},
            {"might_contain_xattrs", false},
            {"namespaces_supported", true}};
    const auto vbStateStr = vbstate5.dump();

    LocalDoc vbstate;
    vbstate.id.buf = (char *)"_local/vbstate";
    vbstate.id.size = sizeof("_local/vbstate") - 1;
    vbstate.json.buf = (char*)vbStateStr.c_str();
    vbstate.json.size = vbStateStr.size();
    vbstate.deleted = 0;

    err = couchstore_save_local_document(handle, &vbstate);
    checkeq(COUCHSTORE_SUCCESS, err, "Failed to write local document");
    couchstore_commit(handle);
    couchstore_close_file(handle);
    couchstore_free_db(handle);
}

// Regression test for MB-19635
// Check that warming up from a 2.x couchfile doesn't end up with a UUID of 0
// we warmup 2 vbuckets and ensure they get unique IDs.
static enum test_result test_mb19635_upgrade_from_25x(EngineIface* h) {
    if (!isWarmupEnabled(h)) {
        return SKIPPED;
    }

    std::string backend = get_str_stat(h, "ep_backend");
    if (backend == "rocksdb") {
        // TODO RDB:
        return SKIPPED_UNDER_ROCKSDB;
    }

    std::string dbname = get_dbname(testHarness->get_current_testcase()->cfg);

    force_vbstate_to_v5(dbname, 0);
    force_vbstate_to_v5(dbname, 1);

    // Now shutdown engine force and restart to warmup from the 2.5.x data.
    testHarness->reload_engine(&h,
                               testHarness->engine_path,
                               testHarness->get_current_testcase()->cfg,
                               true,
                               false);

    wait_for_warmup_complete(h);
    uint64_t vb_uuid0 = get_ull_stat(h, "vb_0:uuid", "vbucket-details");
    uint64_t vb_uuid1 = get_ull_stat(h, "vb_1:uuid", "vbucket-details");
    checkne(vb_uuid0, vb_uuid1, "UUID is not unique");
    return SUCCESS;
}

// Regression test the stats calls that they don't blow the snprintf
// buffers. All of the tests in this batch make sure that all of the stats
// exists (the stats call return a fixed set of stats)
static enum test_result test_mb19687_fixed(EngineIface* h) {
    std::vector<std::string> roKVStoreStats = {
                "ro_0:backend_type",
                "ro_0:close",
                "ro_0:failure_compaction",
                "ro_0:failure_get",
                "ro_0:failure_open",
                "ro_0:io_compaction_read_bytes",
                "ro_0:io_compaction_write_bytes",
                "ro_0:io_bg_fetch_docs_read",
                "ro_0:io_num_write",
                "ro_0:io_bg_fetch_doc_bytes",
                "ro_0:io_total_read_bytes",
                "ro_0:io_total_write_bytes",
                "ro_0:io_write_bytes",
                "ro_0:numLoadedVb",
                "ro_0:open",
                "ro_1:backend_type",
                "ro_1:close",
                "ro_1:failure_compaction",
                "ro_1:failure_get",
                "ro_1:failure_open",
                "ro_1:io_compaction_read_bytes",
                "ro_1:io_compaction_write_bytes",
                "ro_1:io_bg_fetch_docs_read",
                "ro_1:io_num_write",
                "ro_1:io_bg_fetch_doc_bytes",
                "ro_1:io_total_read_bytes",
                "ro_1:io_total_write_bytes",
                "ro_1:io_write_bytes",
                "ro_1:numLoadedVb",
                "ro_1:open",
                "ro_2:backend_type",
                "ro_2:close",
                "ro_2:failure_compaction",
                "ro_2:failure_get",
                "ro_2:failure_open",
                "ro_2:io_compaction_read_bytes",
                "ro_2:io_compaction_write_bytes",
                "ro_2:io_bg_fetch_docs_read",
                "ro_2:io_num_write",
                "ro_2:io_bg_fetch_doc_bytes",
                "ro_2:io_total_read_bytes",
                "ro_2:io_total_write_bytes",
                "ro_2:io_write_bytes",
                "ro_2:numLoadedVb",
                "ro_2:open",
                "ro_3:backend_type",
                "ro_3:close",
                "ro_3:failure_compaction",
                "ro_3:failure_get",
                "ro_3:failure_open",
                "ro_3:io_compaction_read_bytes",
                "ro_3:io_compaction_write_bytes",
                "ro_3:io_bg_fetch_docs_read",
                "ro_3:io_num_write",
                "ro_3:io_bg_fetch_doc_bytes",
                "ro_3:io_total_read_bytes",
                "ro_3:io_total_write_bytes",
                "ro_3:io_write_bytes",
                "ro_3:numLoadedVb",
                "ro_3:open"
    };

    std::vector<std::string> rwKVStoreStats = {
                "rw_0:backend_type",
                "rw_0:close",
                "rw_0:failure_compaction",
                "rw_0:failure_del",
                "rw_0:failure_get",
                "rw_0:failure_open",
                "rw_0:failure_set",
                "rw_0:failure_vbset",
                "rw_0:io_compaction_read_bytes",
                "rw_0:io_compaction_write_bytes",
                "rw_0:io_bg_fetch_docs_read",
                "rw_0:io_num_write",
                "rw_0:io_bg_fetch_doc_bytes",
                "rw_0:io_total_read_bytes",
                "rw_0:io_total_write_bytes",
                "rw_0:io_write_bytes",
                "rw_0:lastCommDocs",
                "rw_0:numLoadedVb",
                "rw_0:open",
                "rw_1:backend_type",
                "rw_1:close",
                "rw_1:failure_compaction",
                "rw_1:failure_del",
                "rw_1:failure_get",
                "rw_1:failure_open",
                "rw_1:failure_set",
                "rw_1:failure_vbset",
                "rw_1:io_compaction_read_bytes",
                "rw_1:io_compaction_write_bytes",
                "rw_1:io_bg_fetch_docs_read",
                "rw_1:io_num_write",
                "rw_1:io_bg_fetch_doc_bytes",
                "rw_1:io_total_read_bytes",
                "rw_1:io_total_write_bytes",
                "rw_1:io_write_bytes",
                "rw_1:lastCommDocs",
                "rw_1:numLoadedVb",
                "rw_1:open",
                "rw_2:backend_type",
                "rw_2:close",
                "rw_2:failure_compaction",
                "rw_2:failure_del",
                "rw_2:failure_get",
                "rw_2:failure_open",
                "rw_2:failure_set",
                "rw_2:failure_vbset",
                "rw_2:io_compaction_read_bytes",
                "rw_2:io_compaction_write_bytes",
                "rw_2:io_bg_fetch_docs_read",
                "rw_2:io_num_write",
                "rw_2:io_bg_fetch_doc_bytes",
                "rw_2:io_total_read_bytes",
                "rw_2:io_total_write_bytes",
                "rw_2:io_write_bytes",
                "rw_2:lastCommDocs",
                "rw_2:numLoadedVb",
                "rw_2:open",
                "rw_3:backend_type",
                "rw_3:close",
                "rw_3:failure_compaction",
                "rw_3:failure_del",
                "rw_3:failure_get",
                "rw_3:failure_open",
                "rw_3:failure_set",
                "rw_3:failure_vbset",
                "rw_3:io_compaction_read_bytes",
                "rw_3:io_compaction_write_bytes",
                "rw_3:io_bg_fetch_docs_read",
                "rw_3:io_num_write",
                "rw_3:io_bg_fetch_doc_bytes",
                "rw_3:io_total_read_bytes",
                "rw_3:io_total_write_bytes",
                "rw_3:io_write_bytes",
                "rw_3:lastCommDocs",
                "rw_3:numLoadedVb",
                "rw_3:open"
    };

    std::string backend = get_str_stat(h, "ep_backend");
    std::vector<std::string> kvstats;

    /* initialize with all the read write stats */
    kvstats.insert(kvstats.begin(), rwKVStoreStats.begin(),
                   rwKVStoreStats.end());

    /* add the read-only stats in the case of couchstore */
    if (backend == "couchdb") {
        kvstats.insert(kvstats.end(), roKVStoreStats.begin(),
                       roKVStoreStats.end());
    }

    std::map<std::string, std::vector<std::string> > statsKeys{
            {"dcp-vbtakeover 0",
             {"status",
              "on_disk_deletes",
              "vb_items",
              "chk_items",
              "estimate"}},
            {"dcp",
             {"ep_dcp_count",
              "ep_dcp_dead_conn_count",
              "ep_dcp_items_remaining",
              "ep_dcp_items_sent",
              "ep_dcp_max_running_backfills",
              "ep_dcp_num_running_backfills",
              "ep_dcp_producer_count",
              "ep_dcp_queue_fill",
              "ep_dcp_total_bytes",
              "ep_dcp_total_uncompressed_data_size",
              "ep_dcp_total_queue"}},
            {"hash",
             {"vb_0:counted",
              "vb_0:locks",
              "vb_0:max_depth",
              "vb_0:mem_size",
              "vb_0:mem_size_counted",
              "vb_0:min_depth",
              "vb_0:num_system_items",
              "vb_0:reported",
              "vb_0:resized",
              "vb_0:size",
              "vb_0:state"}},
            {"vbucket", {"vb_0"}},
            {"vbucket-details 0",
             {"vb_0",
              "vb_0:bloom_filter",
              "vb_0:bloom_filter_key_count",
              "vb_0:bloom_filter_size",
              "vb_0:drift_ahead_threshold",
              "vb_0:drift_ahead_threshold_exceeded",
              "vb_0:drift_behind_threshold",
              "vb_0:drift_behind_threshold_exceeded",
              "vb_0:high_seqno",
              "vb_0:high_prepared_seqno",
              "vb_0:ht_cache_size",
              "vb_0:ht_item_memory",
              "vb_0:ht_item_memory_uncompressed",
              "vb_0:ht_memory",
              "vb_0:ht_size",
              "vb_0:logical_clock_ticks",
              "vb_0:max_cas",
              "vb_0:max_cas_str",
              "vb_0:num_ejects",
              "vb_0:num_items",
              "vb_0:num_non_resident",
              "vb_0:num_prepared_sync_writes",
              "vb_0:num_temp_items",
              "vb_0:ops_create",
              "vb_0:ops_delete",
              "vb_0:ops_get",
              "vb_0:ops_reject",
              "vb_0:ops_update",
              "vb_0:pending_writes",
              "vb_0:purge_seqno",
              "vb_0:queue_age",
              "vb_0:queue_drain",
              "vb_0:queue_fill",
              "vb_0:queue_memory",
              "vb_0:queue_size",
              "vb_0:backfill_queue_size",
              "vb_0:rollback_item_count",
              "vb_0:hp_vb_req_size",
              "vb_0:topology",
              "vb_0:total_abs_drift",
              "vb_0:total_abs_drift_count",
              "vb_0:uuid",
              "vb_0:might_contain_xattrs",
              "vb_0:max_deleted_revid"}},
            {"vbucket-seqno",
             {"vb_0:abs_high_seqno",
              "vb_0:high_prepared_seqno",
              "vb_0:high_seqno",
              "vb_0:last_persisted_seqno",
              "vb_0:last_persisted_snap_end",
              "vb_0:last_persisted_snap_start",
              "vb_0:purge_seqno",
              "vb_0:uuid"}},
            {"vbucket-seqno 0",
             {"vb_0:abs_high_seqno",
              "vb_0:high_prepared_seqno",
              "vb_0:high_seqno",
              "vb_0:last_persisted_seqno",
              "vb_0:last_persisted_snap_end",
              "vb_0:last_persisted_snap_start",
              "vb_0:purge_seqno",
              "vb_0:uuid"}},
            {"prev-vbucket", {"vb_0"}},
            {"prev-vbucket", {"vb_0"}},
            {"checkpoint",
             {"vb_0:last_closed_checkpoint_id",
              "vb_0:mem_usage",
              "vb_0:num_checkpoint_items",
              "vb_0:num_checkpoints",
              "vb_0:num_conn_cursors",
              "vb_0:num_open_checkpoint_items",
              "vb_0:open_checkpoint_id",
              "vb_0:state"}},
            {"checkpoint 0",
             {"vb_0:last_closed_checkpoint_id",
              "vb_0:mem_usage",
              "vb_0:num_checkpoint_items",
              "vb_0:num_checkpoints",
              "vb_0:num_conn_cursors",
              "vb_0:num_open_checkpoint_items",
              "vb_0:open_checkpoint_id",
              "vb_0:state"}},
            {"uuid", {"uuid"}},
            {"kvstore", kvstats},
            {"info", {"info"}},
            {"allocator", {"detailed"}},
            {"config",
             {"ep_backend",
              "ep_backfill_mem_threshold",
              "ep_bfilter_enabled",
              "ep_bfilter_fp_prob",
              "ep_bfilter_key_count",
              "ep_bfilter_residency_threshold",
              "ep_bucket_type",
              "ep_cache_size",
              "ep_chk_expel_enabled",
              "ep_chk_max_items",
              "ep_chk_period",
              "ep_chk_remover_stime",
              "ep_collections_enabled",
              "ep_collections_max_size",
              "ep_compaction_exp_mem_threshold",
              "ep_compaction_write_queue_cap",
              "ep_compression_mode",
              "ep_config_file",
              "ep_conflict_resolution_type",
              "ep_connection_manager_interval",
              "ep_couch_bucket",
              "ep_cursor_dropping_lower_mark",
              "ep_cursor_dropping_upper_mark",
              "ep_cursor_dropping_checkpoint_mem_upper_mark",
              "ep_cursor_dropping_checkpoint_mem_lower_mark",
              "ep_data_traffic_enabled",
              "ep_dbname",
              "ep_dcp_backfill_byte_limit",
              "ep_dcp_conn_buffer_size",
              "ep_dcp_conn_buffer_size_aggr_mem_threshold",
              "ep_dcp_conn_buffer_size_aggressive_perc",
              "ep_dcp_conn_buffer_size_max",
              "ep_dcp_conn_buffer_size_perc",
              "ep_dcp_enable_noop",
              "ep_dcp_ephemeral_backfill_type",
              "ep_dcp_flow_control_policy",
              "ep_dcp_max_unacked_bytes",
              "ep_dcp_min_compression_ratio",
              "ep_dcp_idle_timeout",
              "ep_dcp_noop_mandatory_for_v5_features",
              "ep_dcp_noop_tx_interval",
              "ep_dcp_producer_snapshot_marker_yield_limit",
              "ep_dcp_consumer_process_buffered_messages_yield_limit",
              "ep_dcp_consumer_process_buffered_messages_batch_size",
              "ep_dcp_scan_byte_limit",
              "ep_dcp_scan_item_limit",
              "ep_dcp_takeover_max_time",
              "ep_defragmenter_age_threshold",
              "ep_defragmenter_chunk_duration",
              "ep_defragmenter_enabled",
              "ep_defragmenter_interval",
              "ep_defragmenter_stored_value_age_threshold",
              "ep_disk_backfill_queue",
              "ep_durability_timeout_task_interval",
              "ep_exp_pager_enabled",
              "ep_exp_pager_initial_run_time",
              "ep_exp_pager_stime",
              "ep_failpartialwarmup",
              "ep_flusher_batch_split_trigger",
              "ep_fsync_after_every_n_bytes_written",
              "ep_getl_default_timeout",
              "ep_getl_max_timeout",
              "ep_hlc_drift_ahead_threshold_us",
              "ep_hlc_drift_behind_threshold_us",
              "ep_ht_locks",
              "ep_ht_resize_interval",
              "ep_ht_size",
              "ep_initfile",
              "ep_item_compressor_chunk_duration",
              "ep_item_compressor_interval",
              "ep_item_eviction_age_percentage",
              "ep_item_eviction_freq_counter_age_threshold",
              "ep_item_freq_decayer_chunk_duration",
              "ep_item_freq_decayer_percent",
              "ep_item_num_based_new_chk",
              "ep_keep_closed_chks",
              "ep_magma_commit_point_every_batch",
              "ep_magma_commit_point_interval",
              "ep_magma_delete_frag_ratio",
              "ep_magma_delete_memtable_writecache",
              "ep_magma_enable_upsert",
              "ep_magma_expiry_frag_threshold",
              "ep_magma_max_commit_points",
              "ep_magma_max_write_cache",
              "ep_magma_mem_quota_ratio",
              "ep_magma_min_write_cache",
              "ep_magma_num_compactors",
              "ep_magma_num_flushers",
              "ep_magma_tombstone_frag_threshold",
              "ep_magma_value_separation_size",
              "ep_magma_wal_buffer_size",
              "ep_magma_wal_num_buffers",
              "ep_max_checkpoints",
              "ep_max_failover_entries",
              "ep_max_item_privileged_bytes",
              "ep_max_item_size",
              "ep_max_num_shards",
              "ep_max_num_workers",
              "ep_max_size",
              "ep_max_threads",
              "ep_max_ttl",
              "ep_max_vbuckets",
              "ep_mem_high_wat",
              "ep_mem_low_wat",
              "ep_mem_used_merge_threshold_percent",
              "ep_min_compression_ratio",
              "ep_mutation_mem_threshold",
              "ep_num_auxio_threads",
              "ep_num_nonio_threads",
              "ep_num_reader_threads",
              "ep_num_writer_threads",
              "ep_pager_active_vb_pcnt",
              "ep_pager_sleep_time_ms",
              "ep_postInitfile",
              "ep_replication_throttle_cap_pcnt",
              "ep_replication_throttle_queue_cap",
              "ep_replication_throttle_threshold",
              "ep_retain_erroneous_tombstones",
              "ep_rocksdb_options",
              "ep_rocksdb_cf_options",
              "ep_rocksdb_bbt_options",
              "ep_rocksdb_low_pri_background_threads",
              "ep_rocksdb_high_pri_background_threads",
              "ep_rocksdb_stats_level",
              "ep_rocksdb_block_cache_ratio",
              "ep_rocksdb_block_cache_high_pri_pool_ratio",
              "ep_rocksdb_memtables_ratio",
              "ep_rocksdb_default_cf_optimize_compaction",
              "ep_rocksdb_seqno_cf_optimize_compaction",
              "ep_rocksdb_write_rate_limit",
              "ep_rocksdb_uc_max_size_amplification_percent",
              "ep_scopes_max_size",
              "ep_time_synchronization",
              "ep_uuid",
              "ep_vb0",
              "ep_waitforwarmup",
              "ep_warmup",
              "ep_warmup_batch_size",
              "ep_warmup_min_items_threshold",
              "ep_warmup_min_memory_threshold",
              "ep_xattr_enabled"}},
            {"workload",
             {"ep_workload:num_readers",
              "ep_workload:num_writers",
              "ep_workload:num_auxio",
              "ep_workload:num_nonio",
              "ep_workload:max_readers",
              "ep_workload:max_writers",
              "ep_workload:max_auxio",
              "ep_workload:max_nonio",
              "ep_workload:num_shards",
              "ep_workload:ready_tasks",
              "ep_workload:num_sleepers",
              "ep_workload:LowPrioQ_AuxIO:InQsize",
              "ep_workload:LowPrioQ_AuxIO:OutQsize",
              "ep_workload:LowPrioQ_NonIO:InQsize",
              "ep_workload:LowPrioQ_NonIO:OutQsize",
              "ep_workload:LowPrioQ_Reader:InQsize",
              "ep_workload:LowPrioQ_Reader:OutQsize",
              "ep_workload:LowPrioQ_Writer:InQsize",
              "ep_workload:LowPrioQ_Writer:OutQsize"}},
            {"failovers 0",
             {"vb_0:0:id",
              "vb_0:0:seq",
              "vb_0:num_entries",
              "vb_0:num_erroneous_entries_erased"}},
            {"failovers",
             {"vb_0:0:id",
              "vb_0:0:seq",
              "vb_0:num_entries",
              "vb_0:num_erroneous_entries_erased"}},
            {"", // Note: we convert empty to a null to get engine stats
             {"bytes",
              "curr_items",
              "curr_items_tot",
              "curr_temp_items",
              "ep_access_scanner_last_runtime",
              "ep_access_scanner_num_items",
              "ep_access_scanner_task_time",
              "ep_active_ahead_exceptions",
              "ep_active_behind_exceptions",
              "ep_active_datatype_json",
              "ep_active_datatype_json,xattr",
              "ep_active_datatype_raw",
              "ep_active_datatype_snappy",
              "ep_active_datatype_snappy,json",
              "ep_active_datatype_snappy,json,xattr",
              "ep_active_datatype_snappy,xattr",
              "ep_active_datatype_xattr",
              "ep_active_hlc_drift",
              "ep_active_hlc_drift_count",
              "ep_backend",
              "ep_backfill_mem_threshold",
              "ep_bfilter_enabled",
              "ep_bfilter_fp_prob",
              "ep_bfilter_key_count",
              "ep_bfilter_residency_threshold",
              "ep_bg_fetch_avg_read_amplification",
              "ep_bg_fetched",
              "ep_bg_meta_fetched",
              "ep_bg_remaining_items",
              "ep_bg_remaining_jobs",
              "ep_blob_num",
              "ep_blob_overhead",
              "ep_bucket_priority",
              "ep_bucket_type",
              "ep_cache_size",
              "ep_chk_expel_enabled",
              "ep_chk_max_items",
              "ep_chk_period",
              "ep_chk_persistence_remains",
              "ep_chk_remover_stime",
              "ep_clock_cas_drift_threshold_exceeded",
              "ep_collections_enabled",
              "ep_collections_max_size",
              "ep_compaction_exp_mem_threshold",
              "ep_compaction_write_queue_cap",
              "ep_compression_mode",
              "ep_config_file",
              "ep_conflict_resolution_type",
              "ep_connection_manager_interval",
              "ep_couch_bucket",
              "ep_cursor_dropping_lower_mark",
              "ep_cursor_dropping_lower_threshold",
              "ep_cursor_dropping_upper_mark",
              "ep_cursor_dropping_upper_threshold",
              "ep_cursor_dropping_checkpoint_mem_upper_mark",
              "ep_cursor_dropping_checkpoint_mem_lower_mark",
              "ep_cursors_dropped",
              "ep_cursor_memory_freed",
              "ep_data_read_failed",
              "ep_data_write_failed",
              "ep_data_traffic_enabled",
              "ep_dbname",
              "ep_dcp_backfill_byte_limit",
              "ep_dcp_conn_buffer_size",
              "ep_dcp_conn_buffer_size_aggr_mem_threshold",
              "ep_dcp_conn_buffer_size_aggressive_perc",
              "ep_dcp_conn_buffer_size_max",
              "ep_dcp_conn_buffer_size_perc",
              "ep_dcp_consumer_process_buffered_messages_batch_size",
              "ep_dcp_consumer_process_buffered_messages_yield_limit",
              "ep_dcp_enable_noop",
              "ep_dcp_ephemeral_backfill_type",
              "ep_dcp_flow_control_policy",
              "ep_dcp_idle_timeout",
              "ep_dcp_max_unacked_bytes",
              "ep_dcp_min_compression_ratio",
              "ep_dcp_noop_mandatory_for_v5_features",
              "ep_dcp_noop_tx_interval",
              "ep_dcp_producer_snapshot_marker_yield_limit",
              "ep_dcp_scan_byte_limit",
              "ep_dcp_scan_item_limit",
              "ep_dcp_takeover_max_time",
              "ep_defragmenter_age_threshold",
              "ep_defragmenter_chunk_duration",
              "ep_defragmenter_enabled",
              "ep_defragmenter_interval",
              "ep_defragmenter_num_moved",
              "ep_defragmenter_num_visited",
              "ep_defragmenter_stored_value_age_threshold",
              "ep_defragmenter_sv_num_moved",
              "ep_degraded_mode",
              "ep_diskqueue_drain",
              "ep_diskqueue_fill",
              "ep_diskqueue_items",
              "ep_diskqueue_memory",
              "ep_diskqueue_pending",
              "ep_disk_backfill_queue",
              "ep_durability_timeout_task_interval",
              "ep_exp_pager_enabled",
              "ep_exp_pager_initial_run_time",
              "ep_exp_pager_stime",
              "ep_expired_access",
              "ep_expired_compactor",
              "ep_expired_pager",
              "ep_expiry_pager_task_time",
              "ep_failpartialwarmup",
              "ep_flush_all",
              "ep_flush_duration_total",
              "ep_flusher_batch_split_trigger",
              "ep_fsync_after_every_n_bytes_written",
              "ep_getl_default_timeout",
              "ep_getl_max_timeout",
              "ep_hlc_drift_ahead_threshold_us",
              "ep_hlc_drift_behind_threshold_us",
              "ep_ht_locks",
              "ep_ht_resize_interval",
              "ep_ht_size",
              "ep_initfile",
              "ep_io_bg_fetch_read_count",
              "ep_io_compaction_read_bytes",
              "ep_io_compaction_write_bytes",
              "ep_io_total_read_bytes",
              "ep_io_total_write_bytes",
              "ep_item_compressor_chunk_duration",
              "ep_item_compressor_interval",
              "ep_item_compressor_num_compressed",
              "ep_item_compressor_num_visited",
              "ep_item_eviction_age_percentage",
              "ep_item_eviction_freq_counter_age_threshold",
              "ep_item_freq_decayer_chunk_duration",
              "ep_item_freq_decayer_percent",
              "ep_item_num",
              "ep_item_num_based_new_chk",
              "ep_items_expelled_from_checkpoints",
              "ep_items_rm_from_checkpoints",
              "ep_keep_closed_chks",
              "ep_kv_size",
              "ep_max_checkpoints",
              "ep_max_failover_entries",
              "ep_max_item_privileged_bytes",
              "ep_max_item_size",
              "ep_max_num_shards",
              "ep_max_num_workers",
              "ep_max_size",
              "ep_max_threads",
              "ep_max_ttl",
              "ep_max_vbuckets",
              "ep_mem_high_wat",
              "ep_mem_high_wat_percent",
              "ep_mem_low_wat",
              "ep_mem_low_wat_percent",
              "ep_mem_tracker_enabled",
              "ep_mem_used_merge_threshold_percent",
              "ep_meta_data_disk",
              "ep_checkpoint_memory",
              "ep_checkpoint_memory_overhead",
              "ep_checkpoint_memory_unreferenced",
              "ep_meta_data_memory",
              "ep_min_compression_ratio",
              "ep_mutation_mem_threshold",
              "ep_num_access_scanner_runs",
              "ep_num_access_scanner_skips",
              "ep_num_auxio_threads",
              "ep_num_eject_failures",
              "ep_num_expiry_pager_runs",
              "ep_num_freq_decayer_runs",
              "ep_num_non_resident",
              "ep_num_nonio_threads",
              "ep_num_not_my_vbuckets",
              "ep_num_ops_del_meta",
              "ep_num_ops_del_meta_res_fail",
              "ep_num_ops_del_ret_meta",
              "ep_num_ops_get_meta",
              "ep_num_ops_get_meta_on_set_meta",
              "ep_num_ops_set_meta",
              "ep_num_ops_set_meta_res_fail",
              "ep_num_ops_set_ret_meta",
              "ep_num_pager_runs",
              "ep_num_reader_threads",
              "ep_num_value_ejects",
              "ep_num_workers",
              "ep_num_writer_threads",
              "ep_magma_commit_point_every_batch",
              "ep_magma_commit_point_interval",
              "ep_magma_delete_frag_ratio",
              "ep_magma_delete_memtable_writecache",
              "ep_magma_enable_upsert",
              "ep_magma_expiry_frag_threshold",
              "ep_magma_max_commit_points",
              "ep_magma_max_write_cache",
              "ep_magma_mem_quota_ratio",
              "ep_magma_min_write_cache",
              "ep_magma_num_compactors",
              "ep_magma_num_flushers",
              "ep_magma_tombstone_frag_threshold",
              "ep_magma_value_separation_size",
              "ep_magma_wal_buffer_size",
              "ep_magma_wal_num_buffers",
              "ep_oom_errors",
              "ep_overhead",
              "ep_pager_active_vb_pcnt",
              "ep_pager_sleep_time_ms",
              "ep_pending_compactions",
              "ep_pending_ops",
              "ep_pending_ops_max",
              "ep_pending_ops_max_duration",
              "ep_pending_ops_total",
              "ep_persist_vbstate_total",
              "ep_postInitfile",
              "ep_queue_size",
              "ep_replica_ahead_exceptions",
              "ep_replica_behind_exceptions",
              "ep_replica_datatype_json",
              "ep_replica_datatype_json,xattr",
              "ep_replica_datatype_raw",
              "ep_replica_datatype_snappy",
              "ep_replica_datatype_snappy,json",
              "ep_replica_datatype_snappy,json,xattr",
              "ep_replica_datatype_snappy,xattr",
              "ep_replica_datatype_xattr",
              "ep_replica_hlc_drift",
              "ep_replica_hlc_drift_count",
              "ep_replication_throttle_cap_pcnt",
              "ep_replication_throttle_queue_cap",
              "ep_replication_throttle_threshold",
              "ep_retain_erroneous_tombstones",
              "ep_rocksdb_options",
              "ep_rocksdb_cf_options",
              "ep_rocksdb_bbt_options",
              "ep_rocksdb_low_pri_background_threads",
              "ep_rocksdb_high_pri_background_threads",
              "ep_rocksdb_stats_level",
              "ep_rocksdb_block_cache_ratio",
              "ep_rocksdb_block_cache_high_pri_pool_ratio",
              "ep_rocksdb_memtables_ratio",
              "ep_rocksdb_default_cf_optimize_compaction",
              "ep_rocksdb_seqno_cf_optimize_compaction",
              "ep_rocksdb_write_rate_limit",
              "ep_rocksdb_uc_max_size_amplification_percent",
              "ep_rollback_count",
              "ep_scopes_max_size",
              "ep_startup_time",
              "ep_storage_age",
              "ep_storage_age_highwat",
              "ep_storedval_num",
              "ep_storedval_overhead",
              "ep_storedval_size",
              "ep_time_synchronization",
              "ep_tmp_oom_errors",
              "ep_total_cache_size",
              "ep_total_deduplicated",
              "ep_total_del_items",
              "ep_total_enqueued",
              "ep_total_new_items",
              "ep_uuid",
              "ep_value_size",
              "ep_vb0",
              "ep_vb_backfill_queue_size",
              "ep_vb_total",
              "ep_vbucket_del",
              "ep_vbucket_del_fail",
              "ep_waitforwarmup",
              "ep_warmup",
              "ep_warmup_batch_size",
              "ep_warmup_min_items_threshold",
              "ep_warmup_min_memory_threshold",
              "ep_workload_pattern",
              "ep_xattr_enabled",
              "mem_used",
              "mem_used_estimate",
              "rollback_item_count",
              "vb_active_backfill_queue_size",
              "vb_active_curr_items",
              "vb_active_eject",
              "vb_active_expired",
              "vb_active_hp_vb_req_size",
              "vb_active_ht_memory",
              "vb_active_itm_memory",
              "vb_active_itm_memory_uncompressed",
              "vb_active_meta_data_disk",
              "vb_active_meta_data_memory",
              "vb_active_checkpoint_memory",
              "vb_active_checkpoint_memory_overhead",
              "vb_active_checkpoint_memory_unreferenced",
              "vb_active_num",
              "vb_active_num_non_resident",
              "vb_active_ops_create",
              "vb_active_ops_delete",
              "vb_active_ops_get",
              "vb_active_ops_reject",
              "vb_active_ops_update",
              "vb_active_perc_mem_resident",
              "vb_active_queue_age",
              "vb_active_queue_drain",
              "vb_active_queue_fill",
              "vb_active_queue_memory",
              "vb_active_queue_pending",
              "vb_active_queue_size",
              "vb_active_rollback_item_count",
              "vb_dead_num",
              "vb_pending_backfill_queue_size",
              "vb_pending_curr_items",
              "vb_pending_eject",
              "vb_pending_expired",
              "vb_pending_hp_vb_req_size",
              "vb_pending_ht_memory",
              "vb_pending_itm_memory",
              "vb_pending_itm_memory_uncompressed",
              "vb_pending_meta_data_disk",
              "vb_pending_meta_data_memory",
              "vb_pending_checkpoint_memory",
              "vb_pending_checkpoint_memory_overhead",
              "vb_pending_checkpoint_memory_unreferenced",
              "vb_pending_num",
              "vb_pending_num_non_resident",
              "vb_pending_ops_create",
              "vb_pending_ops_delete",
              "vb_pending_ops_get",
              "vb_pending_ops_reject",
              "vb_pending_ops_update",
              "vb_pending_perc_mem_resident",
              "vb_pending_queue_age",
              "vb_pending_queue_drain",
              "vb_pending_queue_fill",
              "vb_pending_queue_memory",
              "vb_pending_queue_pending",
              "vb_pending_queue_size",
              "vb_pending_rollback_item_count",
              "vb_replica_backfill_queue_size",
              "vb_replica_curr_items",
              "vb_replica_eject",
              "vb_replica_expired",
              "vb_replica_hp_vb_req_size",
              "vb_replica_ht_memory",
              "vb_replica_itm_memory",
              "vb_replica_itm_memory_uncompressed",
              "vb_replica_meta_data_disk",
              "vb_replica_meta_data_memory",
              "vb_replica_checkpoint_memory",
              "vb_replica_checkpoint_memory_overhead",
              "vb_replica_checkpoint_memory_unreferenced",
              "vb_replica_num",
              "vb_replica_num_non_resident",
              "vb_replica_ops_create",
              "vb_replica_ops_delete",
              "vb_replica_ops_get",
              "vb_replica_ops_reject",
              "vb_replica_ops_update",
              "vb_replica_perc_mem_resident",
              "vb_replica_queue_age",
              "vb_replica_queue_drain",
              "vb_replica_queue_fill",
              "vb_replica_queue_memory",
              "vb_replica_queue_pending",
              "vb_replica_queue_size",
              "vb_replica_rollback_item_count"}}};

    if (isWarmupEnabled(h)) {
        // Add stats which are only available if warmup is enabled:
        auto& eng_stats = statsKeys.at("");
        eng_stats.insert(eng_stats.end(), {"ep_warmup_dups",
                                           "ep_warmup_oom",
                                           "ep_warmup_time",
                                           "ep_warmup_thread"});
    }

    if (isCompressionEnabled(h)) {
        auto& vb0_hash_stats = statsKeys.at("hash");
        vb0_hash_stats.insert(vb0_hash_stats.end(),
                              {"vb_0:mem_size_uncompressed"});
    }

    if (isPersistentBucket(h)) {
        // Add data_size and file_size stats to toplevel group.
        auto& eng_stats = statsKeys.at("");

        // Using explicit initializer lists due to http://stackoverflow
        // .com/questions/36557969/invalid-iterator-range-while-inserting
        // -initializer-list-to-an-stdvector
        eng_stats.insert(eng_stats.end(),
                         std::initializer_list<std::string>{"ep_db_data_size",
                                                            "ep_db_file_size"});
        eng_stats.insert(eng_stats.end(),
                         std::initializer_list<std::string>{"ep_flusher_state",
                                                            "ep_flusher_todo"});
        eng_stats.insert(eng_stats.end(),
                         {"ep_commit_num",
                          "ep_commit_time",
                          "ep_commit_time_total",
                          "ep_item_begin_failed",
                          "ep_item_commit_failed",
                          "ep_item_flush_expired",
                          "ep_item_flush_failed",
                          "ep_total_persisted",
                          "ep_uncommitted_items",
                          "ep_chk_persistence_timeout"});

        // Config variables only valid for persistent
        eng_stats.insert(eng_stats.end(),
                         {"ep_access_scanner_enabled",
                          "ep_alog_block_size",
                          "ep_alog_max_stored_items",
                          "ep_alog_path",
                          "ep_alog_resident_ratio_threshold",
                          "ep_alog_sleep_time",
                          "ep_alog_task_time",
                          "ep_item_eviction_policy"});

        // 'diskinfo and 'diskinfo detail' keys should be present now.
        statsKeys["diskinfo"] = {"ep_db_data_size", "ep_db_file_size"};
        statsKeys["diskinfo detail"] = {"vb_0:data_size", "vb_0:file_size"};

        // Add stats which are only available for persistent buckets:
        static const char* persistence_stats[] = {
                "vb_0:persisted_checkpoint_id",
                "vb_0:persistence:cursor_checkpoint_id",
                "vb_0:persistence:cursor_seqno",
                "vb_0:persistence:num_visits",
                "vb_0:num_items_for_persistence"};
        for (auto& stat : persistence_stats) {
            statsKeys.at("checkpoint").push_back(stat);
            statsKeys.at("checkpoint 0").push_back(stat);
        }

        auto& vb_details = statsKeys.at("vbucket-details 0");
        vb_details.push_back("vb_0:db_data_size");
        vb_details.push_back("vb_0:db_file_size");

        auto& config_stats = statsKeys.at("config");

        // Config variables only valid for persistent
        config_stats.insert(config_stats.end(),
                            {"ep_access_scanner_enabled",
                             "ep_alog_block_size",
                             "ep_alog_max_stored_items",
                             "ep_alog_path",
                             "ep_alog_resident_ratio_threshold",
                             "ep_alog_sleep_time",
                             "ep_alog_task_time",
                             "ep_item_eviction_policy"});
    }

    if (isEphemeralBucket(h)) {
        auto& eng_stats = statsKeys.at("");
        eng_stats.insert(eng_stats.end(),
                         {"ep_ephemeral_full_policy",
                          "ep_ephemeral_metadata_mark_stale_chunk_duration",
                          "ep_ephemeral_metadata_purge_age",
                          "ep_ephemeral_metadata_purge_interval",
                          "ep_ephemeral_metadata_purge_stale_chunk_duration",

                          "vb_active_auto_delete_count",
                          "vb_active_ht_tombstone_purged_count",
                          "vb_active_seqlist_count",
                          "vb_active_seqlist_deleted_count",
                          "vb_active_seqlist_purged_count",
                          "vb_active_seqlist_read_range_count",
                          "vb_active_seqlist_stale_count",
                          "vb_active_seqlist_stale_value_bytes",
                          "vb_active_seqlist_stale_metadata_bytes",

                          "vb_replica_auto_delete_count",
                          "vb_replica_ht_tombstone_purged_count",
                          "vb_replica_seqlist_count",
                          "vb_replica_seqlist_deleted_count",
                          "vb_replica_seqlist_purged_count",
                          "vb_replica_seqlist_read_range_count",
                          "vb_replica_seqlist_stale_count",
                          "vb_replica_seqlist_stale_value_bytes",
                          "vb_replica_seqlist_stale_metadata_bytes",

                          "vb_pending_auto_delete_count",
                          "vb_pending_ht_tombstone_purged_count",
                          "vb_pending_seqlist_count",
                          "vb_pending_seqlist_deleted_count",
                          "vb_pending_seqlist_purged_count",
                          "vb_pending_seqlist_read_range_count",
                          "vb_pending_seqlist_stale_count",
                          "vb_pending_seqlist_stale_value_bytes",
                          "vb_pending_seqlist_stale_metadata_bytes"});

        auto& vb_details = statsKeys.at("vbucket-details 0");
        vb_details.insert(vb_details.end(),
                          {"vb_0:auto_delete_count",
                           "vb_0:ht_tombstone_purged_count",
                           "vb_0:seqlist_count",
                           "vb_0:seqlist_deleted_count",
                           "vb_0:seqlist_high_seqno",
                           "vb_0:seqlist_highest_deduped_seqno",
                           "vb_0:seqlist_purged_count",
                           "vb_0:seqlist_range_read_begin",
                           "vb_0:seqlist_range_read_count",
                           "vb_0:seqlist_range_read_end",
                           "vb_0:seqlist_stale_count",
                           "vb_0:seqlist_stale_metadata_bytes",
                           "vb_0:seqlist_stale_value_bytes"});

        auto& config_stats = statsKeys.at("config");
        config_stats.insert(
                config_stats.end(),
                {"ep_ephemeral_full_policy",
                 "ep_ephemeral_metadata_mark_stale_chunk_duration",
                 "ep_ephemeral_metadata_purge_age",
                 "ep_ephemeral_metadata_purge_interval",
                 "ep_ephemeral_metadata_purge_stale_chunk_duration"});
    }

    // In addition to the exact stat keys above, we also use regex patterns
    // for variable keys:
    std::map<std::string, std::vector<std::regex> > statsPatterns{
            {"hash", {std::regex{"vb_0:histo_\\d+,\\d+"}}},
            {"kvtimings",
             {std::regex{"ro_[0-3]:readTime_\\d+,\\d+"},
              std::regex{"ro_[0-3]:readSize_\\d+,\\d+"},
              std::regex{"rw_[0-3]:readTime_\\d+,\\d+"},
              std::regex{"rw_[0-3]:readSize_\\d+,\\d+"}}}};

    bool error = false;
    for (auto& entry : statsKeys) {
        // Fetch the statistics for each group.
        vals.clear();
        checkeq(ENGINE_SUCCESS,
                get_stats(h,
                          {entry.first.empty() ? nullptr : entry.first.data(),
                           entry.first.size()},
                          add_stats),
                ("Failed to get stats: "s + entry.first).c_str());

        // Extract the keys from the fetched stats, and sort them.
        std::vector<std::string> actual;
        std::transform(
                vals.begin(),
                vals.end(),
                std::back_inserter(actual),
                [](const statistic_map::value_type& v) { return v.first; });

        // Also sort the expected keys (required for set_difference).
        auto& expected = entry.second;
        std::sort(expected.begin(), expected.end());

        // (A) Find any missing stats - those expected (in statsKeys) but not
        // found in actual.
        std::vector<std::string> missing;
        std::set_difference(expected.begin(),
                            expected.end(),
                            actual.begin(),
                            actual.end(),
                            std::inserter(missing, missing.begin()));

        for (const auto& key : missing) {
            error = true;
            fprintf(stderr,
                    "Missing stat:  %s from stat group %s\n",
                    key.c_str(),
                    entry.first.c_str());
        }

        // (B) Find any extra stats - those in actual which are not in expected.
        std::vector<std::string> extra;
        std::set_difference(actual.begin(),
                            actual.end(),
                            expected.begin(),
                            expected.end(),
                            std::inserter(extra, extra.begin()));

        for (const auto& key : extra) {
            // We have extra key(s) which don't exactly match `expected`; see if
            // there's a regex which matches before
            // reporting an error.
            bool matched = false;
            const auto& group = entry.first;
            const auto patterns = statsPatterns.find(group);
            if (patterns != statsPatterns.end()) {
                // We have regex(s), see if any match.
                for (const auto& pattern : patterns->second) {
                    if (std::regex_match(key, pattern)) {
                        matched = true;
                        break;
                    }
                }
            }
            if (!matched) {
                error = true;
                fprintf(stderr,
                        "Unexpected stat: %s from stat group %s\n",
                        key.c_str(),
                        entry.first.c_str());
            }
        }
    }

    if (error) {
        abort_msg("missing stats", "stats error", __FILE__, __LINE__);
    }

    return SUCCESS;
}

// Regression test the stats calls that they don't blow the snprintf
// buffers. All of the tests in this batch make sure that some of the stats
// exists (the server may return more)
static enum test_result test_mb19687_variable(EngineIface* h) {
    // all of these should be const, but g++ seems to have problems with that
    std::map<std::string, std::vector<std::string> > statsKeys{
            {"dispatcher", {}}, // Depends on how how long the dispatcher ran..
            {"key mykey",
             {"key_cas",
              "key_exptime",
              "key_flags",
              "key_is_dirty",
              "key_vb_state"}},
            {"memory",
             {
                     "bytes",
                     "ep_blob_num",
                     "ep_blob_overhead",
                     "ep_item_num",
                     "ep_kv_size",
                     "ep_max_size",
                     "ep_mem_high_wat",
                     "ep_mem_high_wat_percent",
                     "ep_mem_low_wat",
                     "ep_mem_low_wat_percent",
                     "ep_oom_errors",
                     "ep_overhead",
                     "ep_storedval_num",
                     "ep_storedval_overhead",
                     "ep_storedval_size",
                     "ep_tmp_oom_errors",
                     "ep_value_size",
                     "mem_used",
                     "mem_used_estimate",
                     "mem_used_merge_threshold"
             }},

            // These stat groups return histograms so we can't guess the
            // key names...
            {"timings", {}},
            {"scheduler", {}},
            {"runtimes", {}},
            {"kvtimings", {}},
    };

    if (isWarmupEnabled(h)) {
        statsKeys.insert( { "warmup", { "ep_warmup",
                                        "ep_warmup_state",
                                        "ep_warmup_thread",
                                        "ep_warmup_key_count",
                                        "ep_warmup_value_count",
                                        "ep_warmup_dups",
                                        "ep_warmup_oom",
                                        "ep_warmup_min_memory_threshold",
                                        "ep_warmup_min_item_threshold",
                                        "ep_warmup_estimated_key_count",
                                        "ep_warmup_estimated_value_count" } });
    }

    if (isPersistentBucket(h)) {
        statsKeys.insert( { "vkey mykey", { "key_cas",
                                            "key_exptime",
                                            "key_flags",
                                            "key_is_dirty",
                                            "key_valid",
                                            "key_vb_state" } });
    }

    item_info info;
    memset(&info, 0, sizeof(info));

    checkeq(ENGINE_SUCCESS,
            store(h, NULL, OPERATION_ADD, "mykey", "data1"),
            "Failed to store an item");

    bool error = false;
    for (const auto& entry : statsKeys) {
        vals.clear();
        checkeq(ENGINE_SUCCESS,
                get_stats(
                        h, {entry.first.data(), entry.first.size()}, add_stats),
                ("Failed to get stats: "s + entry.first).c_str());

        // Verify that the stats we expected is there..
        for (const auto& key : entry.second) {
            auto iter = vals.find(key);
            if (iter == vals.end()) {
                error = true;
                fprintf(stderr, "Missing stat:  %s from stat group %s\n",
                        key.c_str(),
                        entry.first.c_str());
            }
        }
    }

    if (error) {
        abort_msg("missing stats", "stats error", __FILE__, __LINE__);
    }

    return SUCCESS;
}

static enum test_result test_mb20697(EngineIface* h) {
    checkeq(ENGINE_SUCCESS,
            get_stats(h, {}, add_stats),
            "Failed to get stats.");

    std::string dbname = vals["ep_dbname"];

    // Make the couchstore files in the db directory unwritable.
    CouchstoreFileAccessGuard makeCouchstoreFileReadOnly(dbname);

    checkeq(ENGINE_SUCCESS,
            store(h, NULL, OPERATION_SET, "key", "somevalue"),
            "store should have succeeded");

    /* Ensure that this results in commit failure and the stat gets incremented */
    wait_for_stat_change(h, "ep_item_commit_failed", 0);

    return SUCCESS;
}

/* Check if vbucket reject ops are incremented on persistence failure */
static enum test_result test_mb20744_check_incr_reject_ops(EngineIface* h) {
    std::string dbname = get_dbname(testHarness->get_current_testcase()->cfg);
    std::string filename = dbname + cb::io::DirectorySeparator + "0.couch.1";

    /* corrupt the couchstore file */
    FILE *fp = fopen(filename.c_str(), "wb");

    if (fp == nullptr) {
        return FAIL;
    }

    char buf[2048];
    memset(buf, 'x', sizeof(buf));

    size_t numBytes = fwrite(buf, sizeof(char), sizeof(buf), fp);

    fflush(fp);

    checkeq(size_t{2048}, numBytes, "Bytes written should be equal to 2048");

    checkeq(ENGINE_SUCCESS,
            store(h, NULL, OPERATION_SET, "key", "somevalue"),
            "store should have succeeded");

    wait_for_stat_change(h, "vb_active_ops_reject", 0);

    checkeq(1,
            get_int_stat(h, "vb_0:ops_reject", "vbucket-details 0"),
            "Expected rejected ops to be equal to 1");

    fclose(fp);

    rmdb(filename.c_str());

    cb::io::mkdirp(dbname);

    return SUCCESS;
}

static enum test_result test_mb20943_complete_pending_ops_on_vbucket_delete(
        EngineIface* h) {
    const void* cookie = testHarness->create_cookie();
    bool  ready = false;
    std::mutex m;
    std::condition_variable cv;

    check(set_vbucket_state(h, Vbid(1), vbucket_state_pending),
          "Failed to set vbucket state.");
    testHarness->set_ewouldblock_handling(cookie, false);

    checkeq(cb::engine_errc::would_block,
            get(h, cookie, "key", Vbid(1)).first,
            "Expected EWOULDBLOCK.");

    // Create a thread that will wait for the cookie notify.
    std::thread notify_waiter{[&cv, &ready, &m, &cookie](){
        {
            std::lock_guard<std::mutex> lk(m);
            testHarness->lock_cookie(cookie);
            ready = true;
        }
        // Once we have locked the cookie we can allow the main thread to
        // continue.
        cv.notify_one();
        testHarness->waitfor_cookie(cookie);
        testHarness->unlock_cookie(cookie);

    }};

    std::unique_lock<std::mutex> lk(m);
    // Wait until spawned thread has locked the cookie.
    cv.wait(lk, [&ready]{return ready;});
    lk.unlock();
    checkeq(ENGINE_SUCCESS, vbucketDelete(h, Vbid(1)), "Expected success");
    // Wait for the thread to finish, which will occur when the thread has been
    // notified.
    notify_waiter.join();

    // vbucket no longer exists and therefore should return not my vbucket.
    checkeq(cb::engine_errc::not_my_vbucket,
            get(h, cookie, "key", Vbid(1)).first,
            "Expected NOT MY VBUCKET.");
    testHarness->destroy_cookie(cookie);
    return SUCCESS;
}

/* This test case checks the purge seqno validity when no items are actually
   purged in a compaction call */
static enum test_result test_vbucket_compact_no_purge(EngineIface* h) {
    const int num_items = 2;
    const char* key[num_items] = {"k1", "k2"};
    const char* value = "somevalue";

    /* Write 2 keys */
    for (int count = 0; count < num_items; count++){
        checkeq(ENGINE_SUCCESS,
                store(h, NULL, OPERATION_SET, key[count], value),
                "Error setting.");
    }

    /* Delete one key */
    checkeq(ENGINE_SUCCESS,
            del(h, key[0], 0, Vbid(0)),
            "Failed remove with value.");

    /* Store a dummy item since we do not purge the item with highest seqno */
    checkeq(ENGINE_SUCCESS,
            store(h, NULL, OPERATION_SET, "dummy_key", value),
            "Error setting.");
    wait_for_flusher_to_settle(h);

    /* Compact once */
    int exp_purge_seqno =
            get_int_stat(h, "vb_0:high_seqno", "vbucket-seqno") - 1;
    compact_db(h,
               Vbid(0),
               Vbid(2),
               get_int_stat(h, "vb_0:high_seqno", "vbucket-seqno"),
               1,
               1);
    wait_for_stat_to_be(h, "ep_pending_compactions", 0);
    checkeq(exp_purge_seqno,
            get_int_stat(h, "vb_0:purge_seqno", "vbucket-seqno"),
            "purge_seqno didn't match expected value");

    /* Compact again, this time we don't expect to purge any items */
    compact_db(h,
               Vbid(0),
               Vbid(2),
               get_int_stat(h, "vb_0:high_seqno", "vbucket-seqno"),
               1,
               1);
    wait_for_stat_to_be(h, "ep_pending_compactions", 0);
    checkeq(exp_purge_seqno,
            get_int_stat(h, "vb_0:purge_seqno", "vbucket-seqno"),
            "purge_seqno didn't match expected value after another compaction");

    if (isWarmupEnabled(h)) {
        /* Reload the engine */
        testHarness->reload_engine(&h,
                                   testHarness->engine_path,
                                   testHarness->get_current_testcase()->cfg,
                                   true,
                                   false);

        wait_for_warmup_complete(h);

        /* Purge seqno should not change after reload */
        checkeq(exp_purge_seqno,
                get_int_stat(h, "vb_0:purge_seqno", "vbucket-seqno"),
                "purge_seqno didn't match expected value after reload");
    }
    return SUCCESS;
}

/**
 * Test that the DocumentState passed in get is properly handled
 */
static enum test_result test_mb23640(EngineIface* h) {
    const std::string key{"mb-23640"};
    const std::string value{"my value"};
    checkeq(cb::engine_errc::success,
            storeCasVb11(h,
                         nullptr,
                         OPERATION_SET,
                         key.c_str(),
                         value.data(),
                         value.size(),
                         0,
                         0,
                         Vbid(0),
                         0,
                         PROTOCOL_BINARY_RAW_BYTES,
                         DocumentState::Alive)
                    .first,
            "Unable to store item");

    // I should be able to get the key if I ask for anything which
    // includes Alive
    checkeq(cb::engine_errc::success,
            get(h, nullptr, key, Vbid(0), DocStateFilter::Alive).first,
            "Failed to get the document when specifying Alive");

    checkeq(cb::engine_errc::success,
            get(h, nullptr, key, Vbid(0), DocStateFilter::AliveOrDeleted).first,
            "Failed to get the document when specifying dead or alive");

    // ep-engine don't support fetching deleted only
    checkeq(cb::engine_errc::not_supported,
            get(h, nullptr, key, Vbid(0), DocStateFilter::Deleted).first,
            "AFAIK ep-engine don't support fetching only deleted items");

    // Delete the document
    checkeq(cb::engine_errc::success,
            storeCasVb11(h,
                         nullptr,
                         OPERATION_SET,
                         key.c_str(),
                         value.data(),
                         value.size(),
                         0,
                         0,
                         Vbid(0),
                         0,
                         PROTOCOL_BINARY_RAW_BYTES,
                         DocumentState::Deleted)
                    .first,
            "Unable to delete item");

    // I should be able to get the key if I ask for anything which
    // includes Deleted
    checkeq(cb::engine_errc::not_supported,
            get(h, nullptr, key, Vbid(0), DocStateFilter::Deleted).first,
            "AFAIK ep-engine don't support fetching only deleted items");

    checkeq(cb::engine_errc::success,
            get(h, nullptr, key, Vbid(0), DocStateFilter::AliveOrDeleted).first,
            "Failed to get the deleted document when specifying dead or alive");

    // It should _not_ be found if I ask for a deleted document
    checkeq(cb::engine_errc::no_such_key,
            get(h, nullptr, key, Vbid(0), DocStateFilter::Alive).first,
            "Expected the document to be gone");
    return SUCCESS;
}

// Test manifest //////////////////////////////////////////////////////////////

const char *default_dbname = "./ep_testsuite";

BaseTestCase testsuite_testcases[] = {
        // ep-engine specific functionality
        TestCase("expiry pager settings",
                 test_expiry_pager_settings,
                 test_setup,
                 teardown,
                 "exp_pager_enabled=false",
                 prepare,
                 cleanup),
        TestCase("expiry",
                 test_expiry,
                 test_setup,
                 teardown,
                 NULL,
                 prepare,
                 cleanup),
        TestCase("expiry with xattr", test_expiry_with_xattr,
                 test_setup, teardown, "exp_pager_enabled=false", prepare,
                 cleanup),
        TestCase("expiry_loader", test_expiry_loader, test_setup,
                 teardown, NULL, prepare, cleanup),
        TestCase("expiration on compaction",
                 test_expiration_on_compaction,
                 test_setup,
                 teardown,
                 "exp_pager_enabled=false",
                 /* TODO RDB: RocksDB doesn't expire items yet */
                 prepare_ep_bucket_skip_broken_under_rocks,
                 cleanup),
        TestCase("expiration on warmup",
                 test_expiration_on_warmup,
                 test_setup,
                 teardown,
                 "exp_pager_stime=1",
                 // TODO RDB: Needs the 'ep_expired_pager' stat
                 prepare_skip_broken_under_rocks,
                 cleanup),
        TestCase("expiry_duplicate_warmup",
                 test_bug3454,
                 test_setup,
                 teardown,
                 NULL,
                 /* TODO RDB: ep_warmup_value_count is wrong */
                 prepare_skip_broken_under_rocks,
                 cleanup),
        TestCase("expiry_no_items_warmup", test_bug3522, test_setup,
                 teardown, "exp_pager_stime=3", prepare, cleanup),
        TestCase("replica read", test_get_replica, test_setup,
                 teardown, NULL, prepare, cleanup),
        TestCase("replica read: invalid state - active",
                 test_get_replica_active_state,
                 test_setup, teardown, NULL, prepare, cleanup),
        TestCase("replica read: invalid state - pending",
                 test_get_replica_pending_state,
                 test_setup, teardown, NULL, prepare, cleanup),
        TestCase("replica read: invalid state - dead",
                 test_get_replica_dead_state,
                 test_setup, teardown, NULL, prepare, cleanup),
        TestCase("replica read: invalid key", test_get_replica_invalid_key,
                 test_setup, teardown, NULL, prepare, cleanup),
        TestCase("test getr with evicted key",
                 test_get_replica_non_resident,
                 test_setup,
                 teardown,
                 NULL,
                 prepare_ep_bucket,
                 cleanup),
        TestCase("test observe no data", test_observe_no_data, test_setup, teardown,
                 NULL, prepare, cleanup),
        TestCase("test observe single key", test_observe_single_key, test_setup, teardown,
                 NULL, prepare, cleanup),
        TestCase("test observe on temp item",
                 test_observe_temp_item,
                 test_setup,
                 teardown,
                 NULL,
                /* TODO RDB: curr_items not correct under Rocks */
                 prepare_skip_broken_under_rocks,
                 cleanup),
        TestCase("test observe multi key", test_observe_multi_key, test_setup, teardown,
                 NULL, prepare, cleanup),
        TestCase("test multiple observes", test_multiple_observes, test_setup, teardown,
                 NULL, prepare, cleanup),
        TestCase("test observe with not found", test_observe_with_not_found, test_setup,
                 teardown, NULL, prepare, cleanup),
        TestCase("test observe not my vbucket", test_observe_errors, test_setup,
                 teardown, NULL, prepare, cleanup),
        TestCase("test observe seqno basic tests", test_observe_seqno_basic_tests,
                 test_setup, teardown, NULL, prepare, cleanup),
        TestCase("test observe seqno failover",
                 test_observe_seqno_failover,
                 test_setup,
                 teardown,
                 NULL,
                 prepare,
                 cleanup),
        TestCase("test observe seqno error", test_observe_seqno_error,
                 test_setup, teardown, NULL, prepare, cleanup),
        TestCase("test item pager",
                 test_item_pager,
                 test_setup,
                 teardown,
                 "max_size=6291456",
                 // TODO RDB: This test requires full control and accurate
                 // tracking on how memory is allocated by the underlying
                 // store. We do not have that yet for RocksDB. Depending
                 // on the configuration, RocksDB pre-allocates default-size
                 // blocks of memory in the internal Arena.
                 // For this specific test, the problem is that the memory
                 // usage never goes below the 'ep_mem_high_wat'. Needs
                 // to resize 'max_size' to consider RocksDB pre-allocations.
                 prepare_ep_bucket_skip_broken_under_rocks,
                 cleanup),
        TestCase("test memory condition",
                 test_memory_condition,
                 test_setup,
                 teardown,
                 "max_size=2621440",
                 // TODO RDB: Depending on the configuration, RocksDB
                 // pre-allocates memory in its internal Arena before a DB is
                 // opened, in a way we do not fully control yet.
                 // That makes this test to fail depending on the size of the
                 // pre-allocation.
                 prepare_ep_bucket_skip_broken_under_rocks,
                 cleanup),
        TestCase("warmup conf", test_warmup_conf, test_setup,
                 teardown, NULL, prepare, cleanup),
        TestCase("itempager conf",
                 test_itempager_conf,
                 test_setup,
                 teardown,
                 NULL,
                 prepare,
                 cleanup),
        TestCase("bloomfilter conf", test_bloomfilter_conf, test_setup,
                 teardown, NULL, prepare, cleanup),
        TestCase("test bloomfilters",
                 test_bloomfilters,
                 test_setup,
                 teardown,
                 NULL,
                 // TODO RDB: Fails in full eviction. Rockdb does not report
                 // the correct 'ep_bg_num_samples' stat
                 prepare_ep_bucket_skip_broken_under_rocks,
                 cleanup),
        TestCase("test bloomfilters with store apis",
                 test_bloomfilters_with_store_apis, test_setup,
                 teardown, NULL, prepare_ep_bucket, cleanup),
        TestCase("test bloomfilters's in a delete+set scenario",
                 test_bloomfilter_delete_plus_set_scenario,
                 test_setup,
                 teardown,
                 NULL,
                 prepare_ep_bucket,
                 cleanup),
        TestCase("test datatype", test_datatype, test_setup,
                 teardown, NULL, prepare, cleanup),
        TestCase("test datatype with unknown command", test_datatype_with_unknown_command,
                 test_setup, teardown, NULL, prepare, cleanup),
        TestCase("test session cas validation", test_session_cas_validation,
                 test_setup, teardown, NULL, prepare, cleanup),
        TestCase("test access scanner settings", test_access_scanner_settings,
                 test_setup, teardown, NULL, prepare, cleanup),
        TestCase("test access scanner",
                 test_access_scanner,
                 test_setup,
                 teardown,
                 // Need to cap at <number of items written, so we create
                 // >1 checkpoint.
                 "chk_max_items=500;"
                 "chk_remover_stime=1;"
                 "max_size=6291456",
                 // TODO RDB: This test requires full control and accurate
                 // tracking on how memory is allocated by the underlying
                 // store. We do not have that yet for RocksDB. Depending
                 // on the configuration, RocksDB pre-allocates default-size
                 // blocks of memory in the internal Arena.
                 // For this specific test, the problem is that we cannot store
                 // all the item we need (ENGINE_ENOMEM), and the
                 // 'vb_active_perc_mem_resident' stat never goes below the
                 // threshold we expect. Needs to resize 'max_size' to consider
                 // RocksDB pre-allocations.
                 prepare_skip_broken_under_rocks,
                 cleanup),
        TestCase("test set_param message", test_set_param_message, test_setup,
                 teardown, "chk_remover_stime=1;max_size=6291456", prepare, cleanup),

        TestCase("test warmup oom",
                 test_warmup_oom,
                 test_setup,
                 teardown,
                 nullptr,
                 prepare_full_eviction,
                 cleanup),

        // Stats tests
        TestCase("item stats",
                 test_item_stats,
                 test_setup,
                 teardown,
                 NULL,
                /* TODO RDB: vBucket delete stat not correct */
                 prepare_skip_broken_under_rocks,
                 cleanup),
        TestCase("stats", test_stats, test_setup, teardown, NULL,
                 prepare, cleanup),
        TestCase("io stats", test_io_stats, test_setup, teardown,
                 NULL, prepare_ep_bucket, cleanup),
        TestCase("file stats",
                 test_vb_file_stats,
                 test_setup,
                 teardown,
                 NULL,
                 /* TODO RDB: Needs stat:ep_db_data_size */
                 prepare_ep_bucket_skip_broken_under_rocks,
                 cleanup),
        TestCase("file stats post warmup", test_vb_file_stats_after_warmup,
                 test_setup, teardown, NULL, prepare, cleanup),
        TestCase("bg stats",
                 test_bg_stats,
                 test_setup,
                 teardown,
                 NULL,
                 prepare_ep_bucket,
                 cleanup),
        TestCase("bg meta stats",
                 test_bg_meta_stats,
                 test_setup,
                 teardown,
                 NULL,
                 prepare_ep_bucket,
                 cleanup),
        TestCase("mem stats",
                 test_mem_stats,
                 test_setup,
                 teardown,
                 "chk_remover_stime=1;chk_period=60",
                 prepare,
                 cleanup),
        TestCase("stats key", test_key_stats, test_setup, teardown,
                 NULL, prepare, cleanup),
        TestCase("stats vkey", test_vkey_stats, test_setup,
                 teardown, NULL, prepare_ep_bucket, cleanup),
        TestCase("stats vkey callback tests",
                 test_stats_vkey_valid_field,
                 test_setup,
                 teardown,
                 NULL,
                 prepare_ep_bucket,
                 cleanup),
        TestCase("warmup stats",
                 test_warmup_stats,
                 test_setup,
                 teardown,
                 NULL,
                 // TODO RDB: RocksDB does not report the currect
                 // 'vb_X:num_items' stat
                 prepare_skip_broken_under_rocks,
                 cleanup),
        TestCase("warmup with threshold",
                 test_warmup_with_threshold,
                 test_setup,
                 teardown,
                 "warmup_min_items_threshold=1",
                 prepare,
                 cleanup),
        TestCase("seqno stats", test_stats_seqno,
                 test_setup, teardown, NULL, prepare, cleanup),
        TestCase("diskinfo stats",
                 test_stats_diskinfo,
                 test_setup,
                 teardown,
                 NULL,
                 /* TODO RDB: DB file size is not reported correctly */
                 prepare_ep_bucket_skip_broken_under_rocks,
                 cleanup),
        TestCase("stats curr_items ADD SET",
                 test_curr_items_add_set,
                 test_setup,
                 teardown,
                 NULL,
                 prepare,
                 cleanup),
        TestCase("stats curr_items DELETE",
                 test_curr_items_delete,
                 test_setup,
                 teardown,
                 NULL,
                /* TODO RDB: curr_items not correct under Rocks */
                 prepare_skip_broken_under_rocks,
                 cleanup),
        TestCase("stats curr_items vbucket_state_dead",
                 test_curr_items_dead,
                 test_setup,
                 teardown,
                 NULL,
                 prepare,
                 cleanup),
        TestCase("startup token stat", test_cbd_225, test_setup,
                 teardown, NULL, prepare, cleanup),
        TestCase("ep workload stats", test_workload_stats,
                 test_setup, teardown, "max_num_shards=5;max_threads=10", prepare, cleanup),
        TestCase("ep workload stats", test_max_workload_stats,
                 test_setup, teardown,
                 "max_num_shards=5;max_threads=14;num_auxio_threads=1;num_nonio_threads=4",
                 prepare, cleanup),
        TestCase("test ALL_KEYS api",
                 test_all_keys_api,
                 test_setup,
                 teardown,
                 nullptr,
                 /* TODO RDB: implement RocksDBKVStore::getAllKeys */
                 prepare_skip_broken_under_rocks,
                 cleanup),
        TestCase("test ALL_KEYS api during bucket creation",
                 test_all_keys_api_during_bucket_creation,
                 test_setup,
                 teardown,
                 nullptr,
                 prepare,
                 cleanup),
        TestCase("ep worker stats", test_worker_stats,
                 test_setup, teardown,
                 "max_num_workers=8;max_threads=8", prepare, cleanup),

        // eviction
        TestCase("value eviction",
                 test_value_eviction,
                 test_setup,
                 teardown,
                 NULL,
                 prepare_ep_bucket,
                 cleanup),
        // duplicate items on disk
        TestCase("duplicate items on disk",
                 test_duplicate_items_disk,
                 test_setup,
                 teardown,
                 NULL,
                 /* TODO RDB: evict_key expects "Evicted" but gets
                  * "Already evicted" - possibly caused by stats
                  */
                 prepare_skip_broken_under_rocks,
                 cleanup),
        // special non-Ascii keys
        TestCase("test special char keys", test_specialKeys, test_setup,
                 teardown, NULL, prepare, cleanup),
        TestCase("test binary keys", test_binKeys, test_setup,
                 teardown, NULL, prepare, cleanup),

        // restart tests
        TestCase("test restart", test_restart, test_setup,
                 teardown, NULL, prepare, cleanup),
        TestCase("set+get+restart+hit (bin)", test_restart_bin_val,
                 test_setup, teardown, NULL, prepare, cleanup),
        TestCase("test kill -9 bucket", test_kill9_bucket,
                 test_setup, teardown, NULL, prepare, cleanup),
        TestCase("test shutdown with force", test_flush_shutdown_force,
                 test_setup, teardown, NULL, prepare, cleanup),
        TestCase("test shutdown without force",
                 test_flush_shutdown_noforce,
                 test_setup,
                 teardown,
                 NULL,
                 // TODO RDB: implement getItemCount
                 // (needs the 'curr_items' stat)
                 prepare_skip_broken_under_rocks,
                 cleanup),
        TestCase("test shutdown snapshot range",
                 test_shutdown_snapshot_range, test_setup, teardown,
                 "chk_remover_stime=1;chk_max_items=100", prepare, cleanup),

        // it takes 61+ second to finish the following test.
        //TestCase("continue warmup after loading access log",
        //         test_warmup_accesslog,
        //         test_setup, teardown,
        //         "warmup_min_items_threshold=75;alog_path=/tmp/epaccess.log;"
        //         "alog_task_time=0;alog_sleep_time=1",
        //         prepare, cleanup),

        // disk>RAM tests
        TestCase("disk>RAM golden path",
                 test_disk_gt_ram_golden,
                 test_setup,
                 teardown,
                 "chk_remover_stime=1;chk_period=60",
                /* TODO RDB: ep_total_persisted not correct under Rocks */
                 prepare_ep_bucket_skip_broken_under_rocks,
                 cleanup),
        TestCase("disk>RAM paged-out rm",
                 test_disk_gt_ram_paged_rm,
                 test_setup,
                 teardown,
                 "chk_remover_stime=1;chk_period=60",
                /* TODO RDB: ep_total_persisted not correct under Rocks */
                 prepare_ep_bucket_skip_broken_under_rocks,
                 cleanup),
        TestCase("disk>RAM update paged-out",
                 test_disk_gt_ram_update_paged_out,
                 test_setup,
                 teardown,
                 NULL,
                 prepare_ep_bucket,
                 cleanup),
        TestCase("disk>RAM delete paged-out",
                 test_disk_gt_ram_delete_paged_out,
                 test_setup,
                 teardown,
                 NULL,
                 prepare_ep_bucket,
                 cleanup),
        TestCase("disk>RAM set bgfetch race", test_disk_gt_ram_set_race,
                 test_setup, teardown, NULL, prepare_ep_bucket, cleanup, true),
        TestCase("disk>RAM delete bgfetch race", test_disk_gt_ram_rm_race,
                 test_setup, teardown, NULL, prepare_ep_bucket, cleanup, true),

        // vbucket negative tests
        TestCase("vbucket get (dead)", test_wrong_vb_get,
                 test_setup, teardown, NULL, prepare, cleanup),
        TestCase("vbucket get (pending)", test_vb_get_pending,
                 test_setup, teardown, NULL, prepare, cleanup),
        TestCase("vbucket get (replica)", test_vb_get_replica,
                 test_setup, teardown, NULL, prepare, cleanup),
        TestCase("vbucket set (dead)", test_wrong_vb_set,
                 test_setup, teardown, NULL, prepare, cleanup),
        TestCase("vbucket set (pending)", test_vb_set_pending,
                 test_setup, teardown, NULL, prepare, cleanup),
        TestCase("vbucket set (replica)", test_vb_set_replica,
                 test_setup, teardown, NULL, prepare, cleanup),
        TestCase("vbucket replace (dead)", test_wrong_vb_replace,
                 test_setup, teardown, NULL, prepare, cleanup),
        TestCase("vbucket replace (pending)", test_vb_replace_pending,
                 test_setup, teardown, NULL, prepare, cleanup),
        TestCase("vbucket replace (replica)", test_vb_replace_replica,
                 test_setup, teardown, NULL, prepare, cleanup),
        TestCase("vbucket add (dead)", test_wrong_vb_add,
                 test_setup, teardown, NULL, prepare, cleanup),
        TestCase("vbucket add (pending)", test_vb_add_pending,
                 test_setup, teardown, NULL, prepare, cleanup),
        TestCase("vbucket add (replica)", test_vb_add_replica,
                 test_setup, teardown, NULL, prepare, cleanup),
        TestCase("vbucket cas (dead)", test_wrong_vb_cas,
                 test_setup, teardown, NULL, prepare, cleanup),
        TestCase("vbucket cas (pending)", test_vb_cas_pending,
                 test_setup, teardown, NULL, prepare, cleanup),
        TestCase("vbucket cas (replica)", test_vb_cas_replica,
                 test_setup, teardown, NULL, prepare, cleanup),
        TestCase("vbucket del (dead)", test_wrong_vb_del,
                 test_setup, teardown, NULL, prepare, cleanup),
        TestCase("vbucket del (pending)", test_vb_del_pending,
                 test_setup, teardown, NULL, prepare, cleanup),
        TestCase("vbucket del (replica)", test_vb_del_replica,
                 test_setup, teardown, NULL, prepare, cleanup),
        TestCase("test vbucket get", test_vbucket_get, test_setup,
                 teardown, NULL, prepare, cleanup),
        TestCase("test vbucket get missing", test_vbucket_get_miss,
                 test_setup, teardown, NULL, prepare, cleanup),
        TestCase("test vbucket create", test_vbucket_create,
                 test_setup, teardown, NULL, prepare, cleanup),
        TestCase("test vbucket compact",
                 test_vbucket_compact,
                 test_setup,
                 teardown,
                 nullptr,
                 /* In ephemeral buckets we don't do compaction. We have
                    module test 'EphTombstoneTest' to test tombstone purging */
                 // TODO RDB: Needs RocksDBKVStore to implement manual
                 // compaction and item expiration on compaction.
                 prepare_ep_bucket_skip_broken_under_rocks,
                 cleanup),
        TestCase("test compaction config", test_compaction_config,
                 test_setup, teardown, NULL, prepare, cleanup),
        TestCase("test multiple vb compactions", test_multiple_vb_compactions,
                 test_setup, teardown, NULL, prepare, cleanup),
        TestCase("test multiple vb compactions with workload",
                 test_multi_vb_compactions_with_workload,
                 test_setup, teardown, NULL, prepare, cleanup),
        TestCase("test async vbucket destroy", test_async_vbucket_destroy,
                 test_setup, teardown, NULL, prepare, cleanup),
        TestCase("test sync vbucket destroy", test_sync_vbucket_destroy,
                 test_setup, teardown, NULL, prepare, cleanup),
        TestCase("test async vbucket destroy (multitable)", test_async_vbucket_destroy,
                 test_setup, teardown,
                 "max_vbuckets=16;ht_size=7;ht_locks=3",
                 prepare, cleanup),
        TestCase("test sync vbucket destroy (multitable)", test_sync_vbucket_destroy,
                 test_setup, teardown,
                 "max_vbuckets=16;ht_size=7;ht_locks=3",
                 prepare, cleanup),
        TestCase("test vbucket destroy stats",
                 test_vbucket_destroy_stats,
                 test_setup,
                 teardown,
                 "chk_remover_stime=1;"
                 "chk_period=60;"
                 "chk_expel_enabled=false;",
                /* Checkpoint expelling needs to be disabled for this test because
                 * the test checks for items being removed by monitoring the
                 * ep_items_rm_from_checkpoints stat.  If the items have already
                 * been expelled the stat will not change.
                 */
                 prepare_ep_bucket,
                 cleanup),
        TestCase("test async vbucket destroy restart",
                 test_async_vbucket_destroy_restart,
                 test_setup,
                 teardown,
                 NULL,
                 prepare,
                 cleanup),
        TestCase("test sync vbucket destroy restart",
                 test_sync_vbucket_destroy_restart,
                 test_setup,
                 teardown,
                 NULL,
                 prepare,
                 cleanup),
        TestCase("test takeover stats race with vbucket create (DCP)",
                 test_takeover_stats_race_with_vb_create_DCP,
                 test_setup,
                 teardown,
                 NULL,
                 prepare,
                 cleanup),
        TestCase("test num persisted deletes (takeover stats)",
                 test_takeover_stats_num_persisted_deletes,
                 test_setup,
                 teardown,
                 NULL,
                 // TODO RDB: Implement RocksDBKVStore::getNumPersistedDeletes
                 prepare_skip_broken_under_rocks,
                 cleanup),

        // stats uuid
        TestCase("test stats uuid", test_uuid_stats, test_setup, teardown,
                 "uuid=foobar", prepare, cleanup),

        // revision id's
        TestCase("revision sequence numbers", test_revid, test_setup,
                 teardown, NULL, prepare, cleanup),
        TestCase("mb-4314", test_regression_mb4314, test_setup,
                 teardown, NULL, prepare, cleanup),
        TestCase("mb-3466", test_mb3466, test_setup,
                 teardown, NULL, prepare, cleanup),

        // Data traffic control tests
        TestCase("control data traffic", test_control_data_traffic,
                 test_setup, teardown, NULL, prepare, cleanup),

        // Transaction tests
        TestCase("multiple transactions", test_multiple_transactions,
                 test_setup, teardown, NULL, prepare_ep_bucket, cleanup),

        // Returning meta tests
        TestCase("test set ret meta", test_set_ret_meta,
                 test_setup, teardown, NULL, prepare, cleanup),
        TestCase("test set ret meta error", test_set_ret_meta_error,
                 test_setup, teardown, NULL, prepare, cleanup),
        TestCase("test add ret meta", test_add_ret_meta,
                 test_setup, teardown, NULL, prepare, cleanup),
        TestCase("test add ret meta error", test_add_ret_meta_error,
                 test_setup, teardown, NULL, prepare, cleanup),
        TestCase("test del ret meta", test_del_ret_meta,
                 test_setup, teardown, NULL, prepare, cleanup),
        TestCase("test del ret meta error", test_del_ret_meta_error,
                 test_setup, teardown, NULL, prepare, cleanup),

        TestCase("test set with item_eviction",
                 test_set_with_item_eviction, test_setup, teardown,
                 nullptr, prepare_full_eviction,
                 cleanup),
        TestCase("test set_with_meta with item_eviction",
                 test_setWithMeta_with_item_eviction, test_setup, teardown,
                 nullptr, prepare_full_eviction,
                 cleanup),
        TestCase("test multiple set and del with meta with item_eviction",
                 test_multiple_set_delete_with_metas_full_eviction,
                 test_setup, teardown,
                 nullptr,
                 // Skipping for MB-29182
                 prepare_full_eviction_skip_under_rocks, cleanup),
        TestCase("test add with item_eviction",
                 test_add_with_item_eviction, test_setup, teardown,
                 nullptr, prepare_full_eviction,
                 cleanup),
        TestCase("test replace with eviction",
                 test_replace_with_eviction,
                 test_setup,
                 teardown,
                 NULL,
                 prepare_ep_bucket,
                 cleanup),
        TestCase("test replace with eviction (full)", test_replace_with_eviction,
                 test_setup, teardown,
                 nullptr, prepare_full_eviction,
                 cleanup),
        TestCase("test get_and_touch with item_eviction",
                 test_gat_with_item_eviction, test_setup, teardown,
                 nullptr, prepare_full_eviction,
                 cleanup),
        TestCase("test key_stats with item_eviction",
                 test_keyStats_with_item_eviction, test_setup, teardown,
                 nullptr, prepare_full_eviction,
                 cleanup),
        TestCase("test del with item_eviction",
                 test_del_with_item_eviction, test_setup, teardown,
                 nullptr, prepare_full_eviction,
                 cleanup),
        TestCase("test del_with_meta with item_eviction",
                 test_delWithMeta_with_item_eviction, test_setup, teardown,
                 nullptr, prepare_full_eviction,
                 cleanup),
        TestCase("test observe with item_eviction",
                 test_observe_with_item_eviction, test_setup, teardown,
                 nullptr, prepare_full_eviction,
                 cleanup),
        TestCase("test expired item with item_eviction",
                 test_expired_item_with_item_eviction, test_setup, teardown,
                 nullptr,
                 prepare_full_eviction_skip_under_rocks, // Skipping for MB-29182
                 cleanup),
        TestCase("test get & delete on non existent items",
                 test_non_existent_get_and_delete, test_setup, teardown,
                 nullptr, prepare_full_eviction,
                 cleanup),
        TestCase("test MB-16421", test_mb16421,
                 test_setup, teardown, nullptr,
                 prepare_full_eviction, cleanup),
        TestCase("test eviction with xattr",
                 test_eviction_with_xattr,
                 test_setup,
                 teardown,
                 "item_eviction_policy=full_eviction",
                 prepare,
                 cleanup),

        TestCase("test get random key", test_get_random_key,
                 test_setup, teardown, NULL, prepare, cleanup),

        TestCase("test failover log behavior",
                 test_failover_log_behavior,
                 test_setup,
                 teardown,
                 NULL,
                 prepare,
                 cleanup),
        TestCase("test hlc cas", test_hlc_cas, test_setup, teardown,
                 NULL, prepare, cleanup),

                 //@TODO RDB: Broken because rocksDB threads stick around after
                 // bucket is destroyed and have persistent thread locals
        TestCaseV2("multi_bucket set/get ", test_multi_bucket_set_get, NULL,
                   teardown_v2, NULL, prepare_ep_bucket_skip_broken_under_rocks, cleanup),

        TestCase("test_mb19635_upgrade_from_25x",
                 test_mb19635_upgrade_from_25x,
                 test_setup,
                 teardown,
                 NULL,
                 prepare,
                 cleanup),

        TestCase("test_MB-19687_fixed",
                 test_mb19687_fixed,
                 test_setup,
                 teardown,
                 NULL,
                 // TODO RDB: Needs to fix some missing/unexpected stats
                 prepare_skip_broken_under_rocks,
                 cleanup),

        TestCase("test_MB-19687_variable", test_mb19687_variable, test_setup, teardown, NULL,
                 prepare, cleanup),
        TestCase("test vbucket compact no purge",
                 test_vbucket_compact_no_purge,
                 test_setup,
                 teardown,
                 nullptr,
                 /* In ephemeral buckets we don't do compaction. We have
                    module test 'EphTombstoneTest' to test tombstone purging */
                 // TODO RDB: Needs RocksDBKVStore to implement manual
                 // compaction and item expiration on compaction.
                 prepare_ep_bucket_skip_broken_under_rocks,
                 cleanup),

        TestCase("test_MB-20697",
                 test_mb20697,
                 test_setup,
                 teardown,
                 NULL,
                 // TODO RDB: Needs the 'ep_item_commit_failed' stat
                 prepare_ep_bucket_skip_broken_under_rocks,
                 cleanup),
        TestCase("test_MB-test_mb20943_remove_pending_ops_on_vbucket_delete",
                 test_mb20943_complete_pending_ops_on_vbucket_delete,
                 test_setup, teardown, NULL, prepare, cleanup),
        TestCase("test_mb20744_check_incr_reject_ops",
                 test_mb20744_check_incr_reject_ops,
                 test_setup,
                 teardown,
                 NULL,
                 // TODO RDB: Needs the 'vb_active_ops_reject' stat
                 prepare_ep_bucket_skip_broken_under_rocks,
                 cleanup),

        TestCase("test_MB-23640_get_document_of_any_state", test_mb23640,
                 test_setup, teardown, nullptr, prepare, cleanup),

        TestCase("test MB-33919 past tombstone",
                 test_MB_33919,
                 test_setup,
                 teardown,
                 nullptr,
                 prepare,
                 cleanup),

        TestCase(NULL, NULL, NULL, NULL, NULL, prepare, cleanup)};<|MERGE_RESOLUTION|>--- conflicted
+++ resolved
@@ -1519,76 +1519,7 @@
     return SUCCESS;
 }
 
-<<<<<<< HEAD
 static enum test_result test_compaction_config(EngineIface* h) {
-=======
-static enum test_result test_MB_33919(ENGINE_HANDLE* h, ENGINE_HANDLE_V1* h1) {
-    const char* expKey = "expiryKey";
-    const char* otherKey = "otherKey";
-    const char* value = "value";
-
-    // Test runs in the future as we need to set times in the past without
-    // falling foul of the expiry time being behind server start
-    auto fiveDays =
-            std::chrono::system_clock::now() + std::chrono::hours(5 * 24);
-
-    // Calculate expiry and purgeBefore times
-    auto threeDaysAgo = std::chrono::system_clock::to_time_t(
-            fiveDays - std::chrono::hours(3 * 24));
-    auto fourDaysAgo = std::chrono::system_clock::to_time_t(
-            fiveDays - std::chrono::hours(4 * 24));
-    // Time travel forwards by 5 days to give the illusion of 5 days uptime.
-    testHarness.time_travel((86400 * 5));
-
-    // Set expiring key, expiry 4 days ago
-    checkeq(ENGINE_SUCCESS,
-            store(h,
-                  h1,
-                  nullptr,
-                  OPERATION_SET,
-                  expKey,
-                  value,
-                  nullptr,
-                  0,
-                  0,
-                  fourDaysAgo),
-            "Failed to set expiring key");
-
-    // Force it to expire
-    ENGINE_ERROR_CODE val = verify_key(h, h1, expKey);
-    checkeq(ENGINE_KEY_ENOENT, val, "expiryKey has not expired.");
-
-    // And a second key (after expiry), compaction won't purge the high-seqno
-    checkeq(ENGINE_SUCCESS,
-            store(h, h1, nullptr, OPERATION_SET, otherKey, value),
-            "Failed to set non-expiring key");
-
-    // Wait for the item to be expired
-    wait_for_stat_to_be(h, h1, "vb_active_expired", 1);
-
-    wait_for_flusher_to_settle(h, h1);
-
-    checkeq(0,
-            get_int_stat(h, h1, "vb_0:purge_seqno", "vbucket-seqno"),
-            "purge_seqno not found to be zero before compaction");
-
-    // Compaction on VBucket
-    compact_db(
-            h, h1, 0 /* vbucket_id */, 0 /* db_file_id */, threeDaysAgo, 0, 0);
-    wait_for_stat_to_be(h, h1, "ep_pending_compactions", 0);
-
-    // Purge-seqno should not of moved, without the fix it would
-    checkeq(0,
-            get_int_stat(h, h1, "vb_0:purge_seqno", "vbucket-seqno"),
-            "purge_seqno not found to be zero before compaction");
-
-    return SUCCESS;
-}
-
-static enum test_result test_compaction_config(ENGINE_HANDLE *h,
-                                               ENGINE_HANDLE_V1 *h1) {
-
->>>>>>> 55dedbb3
     checkeq(10000,
             get_int_stat(h, "ep_compaction_write_queue_cap"),
             "Expected compaction queue cap to be 10000");
@@ -1599,6 +1530,67 @@
     checkeq(100000,
             get_int_stat(h, "ep_compaction_write_queue_cap"),
             "Expected compaction queue cap to be 100000");
+    return SUCCESS;
+}
+
+static enum test_result test_MB_33919(EngineIface* h) {
+    const char* expKey = "expiryKey";
+    const char* otherKey = "otherKey";
+    const char* value = "value";
+
+    // Test runs in the future as we need to set times in the past without
+    // falling foul of the expiry time being behind server start
+    auto fiveDays =
+            std::chrono::system_clock::now() + std::chrono::hours(5 * 24);
+
+    // Calculate expiry and purgeBefore times
+    auto threeDaysAgo = std::chrono::system_clock::to_time_t(
+            fiveDays - std::chrono::hours(3 * 24));
+    auto fourDaysAgo = std::chrono::system_clock::to_time_t(
+            fiveDays - std::chrono::hours(4 * 24));
+    // Time travel forwards by 5 days to give the illusion of 5 days uptime.
+    testHarness->time_travel((86400 * 5));
+
+    // Set expiring key, expiry 4 days ago
+    checkeq(ENGINE_SUCCESS,
+            store(h,
+                  nullptr,
+                  OPERATION_SET,
+                  expKey,
+                  value,
+                  nullptr,
+                  0,
+                  Vbid(0),
+                  fourDaysAgo),
+            "Failed to set expiring key");
+
+    // Force it to expire
+    ENGINE_ERROR_CODE val = verify_key(h, expKey);
+    checkeq(ENGINE_KEY_ENOENT, val, "expiryKey has not expired.");
+
+    // And a second key (after expiry), compaction won't purge the high-seqno
+    checkeq(ENGINE_SUCCESS,
+            store(h, nullptr, OPERATION_SET, otherKey, value),
+            "Failed to set non-expiring key");
+
+    // Wait for the item to be expired
+    wait_for_stat_to_be(h, "vb_active_expired", 1);
+
+    wait_for_flusher_to_settle(h);
+
+    checkeq(0,
+            get_int_stat(h, "vb_0:purge_seqno", "vbucket-seqno"),
+            "purge_seqno not found to be zero before compaction");
+
+    // Compaction on VBucket
+    compact_db(h, Vbid(0), Vbid(0), threeDaysAgo, 0, 0);
+    wait_for_stat_to_be(h, "ep_pending_compactions", 0);
+
+    // Purge-seqno should not of moved, without the fix it would
+    checkeq(0,
+            get_int_stat(h, "vb_0:purge_seqno", "vbucket-seqno"),
+            "purge_seqno not found to be zero before compaction");
+
     return SUCCESS;
 }
 
