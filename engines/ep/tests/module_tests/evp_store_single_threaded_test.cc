--- conflicted
+++ resolved
@@ -316,14 +316,13 @@
     // Create a Mock Dcp producer
     // Create the Mock Active Stream with a startSeqno of 1
     // as a startSeqno is always valid
-    auto producer = std::make_shared<MockDcpProducer>(
-            *engine,
-            cookie,
-            "test_producer",
-            /*notifyOnly*/ false,
-            cb::const_byte_buffer() /*no json*/);
-            // Create a Mock Active Stream
-            auto mock_stream = std::make_shared<MockActiveStream>(
+    auto producer = std::make_shared<MockDcpProducer>(*engine,
+                                                      cookie,
+                                                      "test_producer",
+                                                      /*flags*/ 0);
+
+    // Create a Mock Active Stream
+    auto mock_stream = std::make_shared<MockActiveStream>(
             static_cast<EventuallyPersistentEngine*>(engine.get()),
             producer,
             /*flags*/ 0,
@@ -1702,13 +1701,8 @@
 
     // 2. Now add a deletion.
     consumer->deletion(/*opaque*/ 1,
-<<<<<<< HEAD
                        {"key1", DocKeyEncodesCollectionId::No},
-                       /*values*/ value,
-=======
-                       {"key1", DocNamespace::DefaultCollection},
                        /*value*/ {},
->>>>>>> 9444e64e
                        /*priv_bytes*/ 0,
                        /*datatype*/ PROTOCOL_BINARY_RAW_BYTES,
                        /*cas*/ 0,
@@ -1774,13 +1768,8 @@
                              /*flags*/ 0);
     // 2. Now add two deletions, one without deleteTime, one with
     consumer->deletionV2(/*opaque*/ 1,
-<<<<<<< HEAD
                          {"key1", DocKeyEncodesCollectionId::No},
-                         /*values*/ value,
-=======
-                         {"key1", DocNamespace::DefaultCollection},
                          /*values*/ {},
->>>>>>> 9444e64e
                          /*priv_bytes*/ 0,
                          /*datatype*/ PROTOCOL_BINARY_RAW_BYTES,
                          /*cas*/ 0,
@@ -1791,13 +1780,8 @@
 
     const uint32_t deleteTime = 10;
     consumer->deletionV2(/*opaque*/ 1,
-<<<<<<< HEAD
                          {"key2", DocKeyEncodesCollectionId::No},
-                         /*values*/ value,
-=======
-                         {"key2", DocNamespace::DefaultCollection},
                          /*value*/ {},
->>>>>>> 9444e64e
                          /*priv_bytes*/ 0,
                          /*datatype*/ PROTOCOL_BINARY_RAW_BYTES,
                          /*cas*/ 0,
@@ -3145,7 +3129,7 @@
 
     EXPECT_EQ(ENGINE_SUCCESS,
               consumer->deletion(opaque,
-                                 {"key", DocNamespace::DefaultCollection},
+                                 {"key", DocKeyEncodesCollectionId::No},
                                  {reinterpret_cast<const uint8_t*>(body.data()),
                                   body.size()},
                                  /*priv_bytes*/ 0,
@@ -3169,13 +3153,13 @@
             QUEUE_BG_FETCH | HONOR_STATES | TRACK_REFERENCE | DELETE_TEMP |
             HIDE_LOCKED_CAS | TRACK_STATISTICS | GET_DELETED_VALUE);
     auto gv = store->get(
-            {"key", DocNamespace::DefaultCollection}, vbid, cookie, options);
+            {"key", DocKeyEncodesCollectionId::No}, vbid, cookie, options);
     EXPECT_EQ(ENGINE_EWOULDBLOCK, gv.getStatus());
 
     // Manually run the bgfetch task.
     MockGlobalTask mockTask(engine->getTaskable(), TaskId::MultiBGFetcherTask);
     store->getVBucket(vbid)->getShard()->getBgFetcher()->run(&mockTask);
-    gv = store->get({"key", DocNamespace::DefaultCollection},
+    gv = store->get({"key", DocKeyEncodesCollectionId::No},
                     vbid,
                     cookie,
                     GET_DELETED_VALUE);
