/* -*- Mode: C++; tab-width: 4; c-basic-offset: 4; indent-tabs-mode: nil -*- */
/*
 *     Copyright 2015 Couchbase, Inc
 *
 *   Licensed under the Apache License, Version 2.0 (the "License");
 *   you may not use this file except in compliance with the License.
 *   You may obtain a copy of the License at
 *
 *       http://www.apache.org/licenses/LICENSE-2.0
 *
 *   Unless required by applicable law or agreed to in writing, software
 *   distributed under the License is distributed on an "AS IS" BASIS,
 *   WITHOUT WARRANTIES OR CONDITIONS OF ANY KIND, either express or implied.
 *   See the License for the specific language governing permissions and
 *   limitations under the License.
 */

#include "config.h"

#ifdef _MSC_VER
#define PATH_MAX MAX_PATH
#endif

#include <fcntl.h>
#include <stdio.h>
#include <string.h>
#include <sys/stat.h>
#include <sys/types.h>

#include <algorithm>
#include <cctype>
#include <cstdlib>
#include <fstream>
#include <iostream>
#include <list>
#include <map>
#include <string>
#include <utility>
#include <vector>
#include <cJSON.h>
#include <platform/dirutils.h>

#include "common.h"
#include "couch-kvstore/couch-kvstore.h"
#define STATWRITER_NAMESPACE couchstore_engine
#include "statwriter.h"
#undef STATWRITER_NAMESPACE
#include "vbucket.h"

#include <JSON_checker.h>
#include <snappy-c.h>

using namespace CouchbaseDirectoryUtilities;

static const int MAX_OPEN_DB_RETRY = 10;

static const uint32_t DEFAULT_META_LEN = 16;

extern "C" {
    static int recordDbDumpC(Db *db, DocInfo *docinfo, void *ctx)
    {
        return CouchKVStore::recordDbDump(db, docinfo, ctx);
    }
}

extern "C" {
    static int getMultiCbC(Db *db, DocInfo *docinfo, void *ctx)
    {
        return CouchKVStore::getMultiCb(db, docinfo, ctx);
    }
}

static std::string getStrError(Db *db) {
    const size_t max_msg_len = 256;
    char msg[max_msg_len];
    couchstore_last_os_error(db, msg, max_msg_len);
    std::string errorStr(msg);
    return errorStr;
}

static uint8_t determine_datatype(const unsigned char* value,
                                  size_t length) {
    if (checkUTF8JSON(value, length)) {
        return PROTOCOL_BINARY_DATATYPE_JSON;
    } else {
        return PROTOCOL_BINARY_RAW_BYTES;
    }
}

static bool endWithCompact(const std::string &filename) {
    size_t pos = filename.find(".compact");
    if (pos == std::string::npos ||
                        (filename.size() - sizeof(".compact")) != pos) {
        return false;
    }
    return true;
}

static void discoverDbFiles(const std::string &dir,
                            std::vector<std::string> &v) {
    std::vector<std::string> files = findFilesContaining(dir, ".couch");
    std::vector<std::string>::iterator ii;
    for (ii = files.begin(); ii != files.end(); ++ii) {
        if (!endWithCompact(*ii)) {
            v.push_back(*ii);
        }
    }
}

static int getMutationStatus(couchstore_error_t errCode) {
    switch (errCode) {
    case COUCHSTORE_SUCCESS:
        return MUTATION_SUCCESS;
    case COUCHSTORE_ERROR_NO_HEADER:
    case COUCHSTORE_ERROR_NO_SUCH_FILE:
    case COUCHSTORE_ERROR_DOC_NOT_FOUND:
        // this return causes ep engine to drop the failed flush
        // of an item since it does not know about the itme any longer
        return DOC_NOT_FOUND;
    default:
        // this return causes ep engine to keep requeuing the failed
        // flush of an item
        return MUTATION_FAILED;
    }
}

static bool allDigit(std::string &input) {
    size_t numchar = input.length();
    for(size_t i = 0; i < numchar; ++i) {
        if (!isdigit(input[i])) {
            return false;
        }
    }
    return true;
}

static std::string couchkvstore_strerrno(Db *db, couchstore_error_t err) {
    return (err == COUCHSTORE_ERROR_OPEN_FILE ||
            err == COUCHSTORE_ERROR_READ ||
            err == COUCHSTORE_ERROR_WRITE ||
            err == COUCHSTORE_ERROR_FILE_CLOSE) ? getStrError(db) : "none";
}

struct GetMultiCbCtx {
    GetMultiCbCtx(CouchKVStore &c, uint16_t v, vb_bgfetch_queue_t &f) :
        cks(c), vbId(v), fetches(f) {}

    CouchKVStore &cks;
    uint16_t vbId;
    vb_bgfetch_queue_t &fetches;
};

struct StatResponseCtx {
public:
    StatResponseCtx(std::map<std::pair<uint16_t, uint16_t>, vbucket_state> &sm,
                    uint16_t vb) : statMap(sm), vbId(vb) {
        /* EMPTY */
    }

    std::map<std::pair<uint16_t, uint16_t>, vbucket_state> &statMap;
    uint16_t vbId;
};

struct AllKeysCtx {
    AllKeysCtx(std::shared_ptr<Callback<uint16_t&, char*&> > callback, uint32_t cnt)
        : cb(callback), count(cnt) { }

    std::shared_ptr<Callback<uint16_t&, char*&> > cb;
    uint32_t count;
};

CouchRequest::CouchRequest(const Item &it, uint64_t rev,
                           MutationRequestCallback &cb, bool del)
    : IORequest(it.getVBucketId(), cb, del, it.getKey()), value(it.getValue()),
      fileRevNum(rev)
{
    uint64_t cas = htonll(it.getCas());
    uint32_t flags = it.getFlags();
    uint32_t vlen = it.getNBytes();
    uint32_t exptime = it.getExptime();
    uint8_t confresmode = static_cast<uint8_t>(it.getConflictResMode());

    // Datatype used to determine whether document requires compression or not
    uint8_t datatype;

    // Save time of deletion in expiry time field of deleted item's metadata.
    if (del) {
        exptime = ep_real_time();
    }
    exptime = htonl(exptime);

    dbDoc.id.buf = const_cast<char *>(key.c_str());
    dbDoc.id.size = it.getNKey();
    if (vlen) {
        dbDoc.data.buf = const_cast<char *>(value->getData());
        dbDoc.data.size = vlen;
        datatype = it.getDataType();
    } else {
        dbDoc.data.buf = NULL;
        dbDoc.data.size = 0;
        datatype = 0x00;
    }

    memset(meta, 0, sizeof(meta));
    memcpy(meta, &cas, 8);
    memcpy(meta + 8, &exptime, 4);
    memcpy(meta + 12, &flags, 4);
    *(meta + DEFAULT_META_LEN) = FLEX_META_CODE;

    //For a deleted item, there is no extended meta data available
    //as part of the item object, hence by default populate the
    //data type to PROTOCOL_BINARY_RAW_BYTES
    if (del) {
        uint8_t del_datatype = PROTOCOL_BINARY_RAW_BYTES;
        memcpy(meta + DEFAULT_META_LEN + FLEX_DATA_OFFSET,
               &del_datatype, sizeof(uint8_t));
    } else {
        memcpy(meta + DEFAULT_META_LEN + FLEX_DATA_OFFSET, it.getExtMeta(),
               it.getExtMetaLen());
    }
    memcpy(meta + DEFAULT_META_LEN + FLEX_DATA_OFFSET + EXT_META_LEN,
           &confresmode, CONFLICT_RES_META_LEN);

    dbDocInfo.db_seq = it.getBySeqno();
    dbDocInfo.rev_meta.buf = reinterpret_cast<char *>(meta);
    dbDocInfo.rev_meta.size = COUCHSTORE_METADATA_SIZE;
    dbDocInfo.rev_seq = it.getRevSeqno();
    dbDocInfo.size = dbDoc.data.size;
    if (del) {
        dbDocInfo.deleted =  1;
    } else {
        dbDocInfo.deleted = 0;
    }
    dbDocInfo.id = dbDoc.id;
    dbDocInfo.content_meta = (datatype == PROTOCOL_BINARY_DATATYPE_JSON) ?
                                    COUCH_DOC_IS_JSON : COUCH_DOC_NON_JSON_MODE;

    //Compress only those documents that aren't already compressed.
    if (dbDoc.data.size > 0 && !deleteItem) {
        if (datatype == PROTOCOL_BINARY_RAW_BYTES ||
                datatype == PROTOCOL_BINARY_DATATYPE_JSON) {
            dbDocInfo.content_meta |= COUCH_DOC_IS_COMPRESSED;
        }
    }
}

CouchKVStore::CouchKVStore(KVStoreConfig &config, bool read_only)
    : CouchKVStore(config, *couchstore_get_default_file_ops(), read_only) {

}

CouchKVStore::CouchKVStore(KVStoreConfig &config, FileOpsInterface& ops,
                           bool read_only)
    : KVStore(config, read_only),
      dbname(config.getDBName()),
      intransaction(false),
      backfillCounter(0),
      logger(config.getLogger()),
      base_ops(ops)
{
    createDataDir(dbname);
    statCollectingFileOps = getCouchstoreStatsOps(st.fsStats, base_ops);
    statCollectingFileOpsCompaction = getCouchstoreStatsOps(
        st.fsStatsCompaction, base_ops);

    // init db file map with default revision number, 1
    numDbFiles = configuration.getMaxVBuckets();
    cachedVBStates.reserve(numDbFiles);

    // pre-allocate lookup maps (vectors) given we have a relatively
    // small, fixed number of vBuckets.
    dbFileRevMap.assign(numDbFiles, Couchbase::RelaxedAtomic<uint64_t>(1));
    cachedDocCount.assign(numDbFiles, Couchbase::RelaxedAtomic<size_t>(0));
    cachedDeleteCount.assign(numDbFiles, Couchbase::RelaxedAtomic<size_t>(-1));
    cachedFileSize.assign(numDbFiles, Couchbase::RelaxedAtomic<uint64_t>(0));
    cachedSpaceUsed.assign(numDbFiles, Couchbase::RelaxedAtomic<uint64_t>(0));
    cachedVBStates.assign(numDbFiles, nullptr);

    initialize();
}

CouchKVStore::CouchKVStore(const CouchKVStore &copyFrom)
    : KVStore(copyFrom),
      dbname(copyFrom.dbname),
      dbFileRevMap(copyFrom.dbFileRevMap),
      numDbFiles(copyFrom.numDbFiles),
      intransaction(false),
      logger(copyFrom.logger),
      base_ops(copyFrom.base_ops)
{
    createDataDir(dbname);
    statCollectingFileOps = getCouchstoreStatsOps(st.fsStats, base_ops);
    statCollectingFileOpsCompaction = getCouchstoreStatsOps(
        st.fsStatsCompaction, base_ops);
}

void CouchKVStore::initialize() {
    std::vector<uint16_t> vbids;
    std::vector<std::string> files;
    discoverDbFiles(dbname, files);
    populateFileNameMap(files, &vbids);

    Db *db = NULL;
    couchstore_error_t errorCode;

    std::vector<uint16_t>::iterator itr = vbids.begin();
    for (; itr != vbids.end(); ++itr) {
        uint16_t id = *itr;
        uint64_t rev = dbFileRevMap[id];

        errorCode = openDB(id, rev, &db, COUCHSTORE_OPEN_FLAG_RDONLY);
        if (errorCode == COUCHSTORE_SUCCESS) {
            readVBState(db, id);
            /* update stat */
            ++st.numLoadedVb;
            closeDatabaseHandle(db);
        } else {
            logger.log(EXTENSION_LOG_WARNING, "Failed to open database file "
                       "%s/%" PRIu16 ".couch.%" PRIu64,
                       dbname.c_str(), id, rev);
            remVBucketFromDbFileMap(id);
            cachedVBStates[id] = NULL;
        }

        db = NULL;
        if (!isReadOnly()) {
            removeCompactFile(dbname, id, rev);
        }
    }
}

CouchKVStore::~CouchKVStore() {
    close();

    for (std::vector<vbucket_state *>::iterator it = cachedVBStates.begin();
         it != cachedVBStates.end(); it++) {
        vbucket_state *vbstate = *it;
        if (vbstate) {
            delete vbstate;
            *it = NULL;
        }
    }
}
void CouchKVStore::reset(uint16_t vbucketId) {
    if (isReadOnly()) {
        throw std::logic_error("CouchKVStore::reset: Not valid on a read-only "
                        "object.");
    }

    vbucket_state *state = cachedVBStates[vbucketId];
    if (state) {
        state->reset();

        cachedDocCount[vbucketId] = 0;
        cachedDeleteCount[vbucketId] = 0;
        cachedFileSize[vbucketId] = 0;
        cachedSpaceUsed[vbucketId] = 0;

        //Unlink the couchstore file upon reset
        unlinkCouchFile(vbucketId, dbFileRevMap[vbucketId]);
        setVBucketState(vbucketId, *state, VBStatePersist::VBSTATE_PERSIST_WITH_COMMIT,
                        true);
        updateDbFileMap(vbucketId, 1);
    } else {
        throw std::invalid_argument("CouchKVStore::reset: No entry in cached "
                        "states for vbucket " + std::to_string(vbucketId));
    }
}

void CouchKVStore::set(const Item &itm, Callback<mutation_result> &cb) {
    if (isReadOnly()) {
        throw std::logic_error("CouchKVStore::set: Not valid on a read-only "
                        "object.");
    }
    if (!intransaction) {
        throw std::invalid_argument("CouchKVStore::set: intransaction must be "
                        "true to perform a set operation.");
    }

    bool deleteItem = false;
    MutationRequestCallback requestcb;
    uint64_t fileRev = dbFileRevMap[itm.getVBucketId()];

    // each req will be de-allocated after commit
    requestcb.setCb = &cb;
    CouchRequest *req = new CouchRequest(itm, fileRev, requestcb, deleteItem);
    pendingReqsQ.push_back(req);
}

void CouchKVStore::get(const std::string &key, uint16_t vb,
                       Callback<GetValue> &cb, bool fetchDelete) {
    Db *db = NULL;
    GetValue rv;
    uint64_t fileRev = dbFileRevMap[vb];

    couchstore_error_t errCode = openDB(vb, fileRev, &db,
                                        COUCHSTORE_OPEN_FLAG_RDONLY);
    if (errCode != COUCHSTORE_SUCCESS) {
        ++st.numGetFailure;
        logger.log(EXTENSION_LOG_WARNING,
                   "Failed to open database to retrieve data "
                   "from vBucketId = %d, key = %s\n",
            vb, key.c_str());
        rv.setStatus(couchErr2EngineErr(errCode));
        cb.callback(rv);
        return;
    }

    getWithHeader(db, key, vb, cb, fetchDelete);
    closeDatabaseHandle(db);
}

void CouchKVStore::getWithHeader(void *dbHandle, const std::string &key,
                                 uint16_t vb, Callback<GetValue> &cb,
                                 bool fetchDelete) {

    Db *db = (Db *)dbHandle;
    hrtime_t start = gethrtime();
    RememberingCallback<GetValue> *rc = dynamic_cast<RememberingCallback<GetValue> *>(&cb);
    bool getMetaOnly = rc && rc->val.isPartial();
    DocInfo *docInfo = NULL;
    sized_buf id;
    GetValue rv;

    id.size = key.size();
    id.buf = const_cast<char *>(key.c_str());

    couchstore_error_t errCode = couchstore_docinfo_by_id(db, (uint8_t *)id.buf,
                                                          id.size, &docInfo);
    if (errCode != COUCHSTORE_SUCCESS) {
        if (!getMetaOnly) {
            // log error only if this is non-xdcr case
            logger.log(EXTENSION_LOG_WARNING,
                       "Failed to retrieve doc info from "
                       "database, vbucketId=%d, key=%s error=%s [%s]\n",
                       vb, id.buf, couchstore_strerror(errCode),
                       couchkvstore_strerrno(db, errCode).c_str());
        }
    } else {
        if (docInfo == nullptr) {
            throw std::logic_error("CouchKVStore::getWithHeader: "
                    "couchstore_docinfo_by_id returned success but docInfo "
                    "is NULL");
        }
        errCode = fetchDoc(db, docInfo, rv, vb, getMetaOnly, fetchDelete);
        if (errCode != COUCHSTORE_SUCCESS) {
            logger.log(EXTENSION_LOG_WARNING,
                       "Failed to retrieve key value from "
                       "database, vbucketId=%d key=%s error=%s [%s] "
                       "deleted=%s", vb, id.buf,
                       couchstore_strerror(errCode),
                       couchkvstore_strerrno(db, errCode).c_str(),
                       docInfo->deleted ? "yes" : "no");
        }

        // record stats
        st.readTimeHisto.add((gethrtime() - start) / 1000);
        if (errCode == COUCHSTORE_SUCCESS) {
            st.readSizeHisto.add(key.length() + rv.getValue()->getNBytes());
        }
    }

    if(errCode != COUCHSTORE_SUCCESS) {
        ++st.numGetFailure;
    }

    couchstore_free_docinfo(docInfo);
    rv.setStatus(couchErr2EngineErr(errCode));
    cb.callback(rv);
}

void CouchKVStore::getMulti(uint16_t vb, vb_bgfetch_queue_t &itms) {
    int numItems = itms.size();
    uint64_t fileRev = dbFileRevMap[vb];

    Db *db = NULL;
    couchstore_error_t errCode = openDB(vb, fileRev, &db,
                                        COUCHSTORE_OPEN_FLAG_RDONLY);
    if (errCode != COUCHSTORE_SUCCESS) {
<<<<<<< HEAD
        logger.log(EXTENSION_LOG_WARNING,
                   "Failed to open database for data fetch, "
                   "vBucketId = %d numDocs = %d\n",
=======
        LOG(EXTENSION_LOG_WARNING,
            "Failed to open database for data fetch, "
            "vBucketId = %" PRIu16 ", numDocs = %d\n",
>>>>>>> c75a7abb
            vb, numItems);
        st.numGetFailure.fetch_add(numItems);
        vb_bgfetch_queue_t::iterator itr = itms.begin();
        for (; itr != itms.end(); ++itr) {
            vb_bgfetch_item_ctx_t &bg_itm_ctx = (*itr).second;
            std::list<VBucketBGFetchItem *> &fetches = bg_itm_ctx.bgfetched_list;
            std::list<VBucketBGFetchItem *>::iterator fitr = fetches.begin();
            for (; fitr != fetches.end(); ++fitr) {
                (*fitr)->value.setStatus(ENGINE_NOT_MY_VBUCKET);
            }
        }
        return;
    }

    size_t idx = 0;
    sized_buf *ids = new sized_buf[itms.size()];
    vb_bgfetch_queue_t::iterator itr = itms.begin();
    for (; itr != itms.end(); ++itr) {
        ids[idx].size = itr->first.size();
        ids[idx].buf = const_cast<char *>(itr->first.c_str());
        ++idx;
    }

    GetMultiCbCtx ctx(*this, vb, itms);

    errCode = couchstore_docinfos_by_id(db, ids, itms.size(),
                                        0, getMultiCbC, &ctx);
    if (errCode != COUCHSTORE_SUCCESS) {
        st.numGetFailure.fetch_add(numItems);
        for (itr = itms.begin(); itr != itms.end(); ++itr) {
<<<<<<< HEAD
            logger.log(EXTENSION_LOG_WARNING, "Failed to read database by"
                       " vBucketId = %d key = %s error = %s [%s]\n",
=======
            LOG(EXTENSION_LOG_WARNING, "Failed to read database by"
                " vBucketId = %" PRIu16 " key = %s error = %s [%s]\n",
>>>>>>> c75a7abb
                vb, (*itr).first.c_str(),
                couchstore_strerror(errCode),
                couchkvstore_strerrno(db, errCode).c_str());
            vb_bgfetch_item_ctx_t &bg_itm_ctx = (*itr).second;
            std::list<VBucketBGFetchItem *> &fetches = bg_itm_ctx.bgfetched_list;
            std::list<VBucketBGFetchItem *>::iterator fitr = fetches.begin();
            for (; fitr != fetches.end(); ++fitr) {
                (*fitr)->value.setStatus(couchErr2EngineErr(errCode));
            }
        }
    }
    closeDatabaseHandle(db);
    delete []ids;
}

void CouchKVStore::del(const Item &itm,
                       Callback<int> &cb) {
    if (isReadOnly()) {
        throw std::logic_error("CouchKVStore::del: Not valid on a read-only "
                        "object.");
    }
    if (!intransaction) {
        throw std::invalid_argument("CouchKVStore::del: intransaction must be "
                        "true to perform a delete operation.");
    }

    uint64_t fileRev = dbFileRevMap[itm.getVBucketId()];
    MutationRequestCallback requestcb;
    requestcb.delCb = &cb;
    CouchRequest *req = new CouchRequest(itm, fileRev, requestcb, true);
    pendingReqsQ.push_back(req);
}

void CouchKVStore::delVBucket(uint16_t vbucket) {
    if (isReadOnly()) {
        throw std::logic_error("CouchKVStore::delVBucket: Not valid on a "
                        "read-only object.");
    }

    unlinkCouchFile(vbucket, dbFileRevMap[vbucket]);

    if (cachedVBStates[vbucket]) {
        delete cachedVBStates[vbucket];
    }

    cachedDocCount[vbucket] = 0;
    cachedDeleteCount[vbucket] = 0;
    cachedFileSize[vbucket] = 0;
    cachedSpaceUsed[vbucket] = 0;

    std::string failovers("[{\"id\":0, \"seq\":0}]");
    cachedVBStates[vbucket] = new vbucket_state(vbucket_state_dead, 0, 0, 0, 0,
                                                0, 0, 0, INITIAL_DRIFT,
                                                failovers);
    updateDbFileMap(vbucket, 1);
}

std::vector<vbucket_state *> CouchKVStore::listPersistedVbuckets() {
    return cachedVBStates;
}

void CouchKVStore::getPersistedStats(std::map<std::string,
                                     std::string> &stats) {
    char *buffer = NULL;
    std::string fname = dbname + "/stats.json";
    if (access(fname.c_str(), R_OK) == -1) {
        return ;
    }

    std::ifstream session_stats;
    session_stats.exceptions (session_stats.failbit | session_stats.badbit);
    try {
        session_stats.open(fname.c_str(), std::ios::binary);
        session_stats.seekg(0, std::ios::end);
        int flen = session_stats.tellg();
        if (flen < 0) {
            logger.log(EXTENSION_LOG_WARNING,
                       "Error in session stats ifstream!!!");
            session_stats.close();
            return;
        }
        session_stats.seekg(0, std::ios::beg);
        buffer = new char[flen + 1];
        session_stats.read(buffer, flen);
        session_stats.close();
        buffer[flen] = '\0';

        cJSON *json_obj = cJSON_Parse(buffer);
        if (!json_obj) {
            logger.log(EXTENSION_LOG_WARNING,
                       "Failed to parse the session stats json doc!!!");
            delete[] buffer;
            return;
        }

        int json_arr_size = cJSON_GetArraySize(json_obj);
        for (int i = 0; i < json_arr_size; ++i) {
            cJSON *obj = cJSON_GetArrayItem(json_obj, i);
            if (obj) {
                stats[obj->string] = obj->valuestring ? obj->valuestring : "";
            }
        }
        cJSON_Delete(json_obj);

    } catch (const std::ifstream::failure &e) {
        logger.log(EXTENSION_LOG_WARNING,
                   "Failed to load the engine session stats "
                   "due to IO exception \"%s\"", e.what());
    } catch (...) {
        logger.log(EXTENSION_LOG_WARNING,
                   "Failed to load the engine session stats "
                   "due to IO exception");
    }

    delete[] buffer;
}

static std::string getDBFileName(const std::string &dbname,
                                 uint16_t vbid,
                                 uint64_t rev) {
    std::stringstream ss;
    ss << dbname << "/" << vbid << ".couch." << rev;
    return ss.str();
}

static int edit_docinfo_hook(DocInfo **info, const sized_buf *item) {
    if ((*info)->rev_meta.size == DEFAULT_META_LEN) {
        // Metadata doesn't have flex_meta_code, datatype and
        // conflict_resolution_mode, provision space for
        // these paramenters.
        const unsigned char* data;
        bool ret;
        if (((*info)->content_meta | COUCH_DOC_IS_COMPRESSED) ==
                (*info)->content_meta) {
            size_t uncompr_len;
            snappy_uncompressed_length(item->buf, item->size, &uncompr_len);
            char *dbuf = (char *) malloc(uncompr_len);
            snappy_uncompress(item->buf, item->size, dbuf, &uncompr_len);
            data = (const unsigned char*)dbuf;
            ret = checkUTF8JSON(data, uncompr_len);
            free(dbuf);
        } else {
            data = (const unsigned char*)item->buf;
            ret = checkUTF8JSON(data, item->size);
        }
        uint8_t flex_code = FLEX_META_CODE;
        uint8_t datatype;
        if (ret) {
            datatype = PROTOCOL_BINARY_DATATYPE_JSON;
        } else {
            datatype = PROTOCOL_BINARY_RAW_BYTES;
        }

        DocInfo *docinfo = (DocInfo *) calloc (1,
                                               sizeof(DocInfo) +
                                               (*info)->id.size +
                                               (*info)->rev_meta.size +
                                               FLEX_DATA_OFFSET + EXT_META_LEN +
                                               sizeof(uint8_t));
        if (!docinfo) {
            LOG(EXTENSION_LOG_WARNING, "Failed to allocate docInfo, "
                    "while editing docinfo in the compaction's docinfo_hook");
            return 0;
        }

        char *extra = (char *)docinfo + sizeof(DocInfo);
        memcpy(extra, (*info)->id.buf, (*info)->id.size);
        docinfo->id.buf = extra;
        docinfo->id.size = (*info)->id.size;

        extra += (*info)->id.size;
        memcpy(extra, (*info)->rev_meta.buf, (*info)->rev_meta.size);
        memcpy(extra + (*info)->rev_meta.size,
               &flex_code, FLEX_DATA_OFFSET);
        memcpy(extra + (*info)->rev_meta.size + FLEX_DATA_OFFSET,
               &datatype, sizeof(uint8_t));
        uint8_t conflict_resolution_mode = revision_seqno;
        memcpy(extra + (*info)->rev_meta.size + FLEX_DATA_OFFSET + EXT_META_LEN,
               &conflict_resolution_mode, sizeof(uint8_t));
        docinfo->rev_meta.buf = extra;
        docinfo->rev_meta.size = (*info)->rev_meta.size +
                                 FLEX_DATA_OFFSET + EXT_META_LEN +
                                 sizeof(uint8_t);

        docinfo->db_seq = (*info)->db_seq;
        docinfo->rev_seq = (*info)->rev_seq;
        docinfo->deleted = (*info)->deleted;
        docinfo->content_meta = (*info)->content_meta;
        docinfo->bp = (*info)->bp;
        docinfo->size = (*info)->size;

        couchstore_free_docinfo(*info);
        *info = docinfo;
        return 1;
    } else if ((*info)->rev_meta.size == DEFAULT_META_LEN + 2) {
        // Metadata doesn't have conflict_resolution_mode,
        // provision space for this flag.
        DocInfo *docinfo = (DocInfo *) calloc (1,
                                               sizeof(DocInfo) +
                                               (*info)->id.size +
                                               (*info)->rev_meta.size +
                                               sizeof(uint8_t));
        if (!docinfo) {
            LOG(EXTENSION_LOG_WARNING, "Failed to allocate docInfo, "
                    "while editing docinfo in the compaction's docinfo_hook");
            return 0;
        }

        char *extra = (char *)docinfo + sizeof(DocInfo);
        memcpy(extra, (*info)->id.buf, (*info)->id.size);
        docinfo->id.buf = extra;
        docinfo->id.size = (*info)->id.size;

        extra += (*info)->id.size;
        memcpy(extra, (*info)->rev_meta.buf, (*info)->rev_meta.size);
        uint8_t conflict_resolution_mode = revision_seqno;
        memcpy(extra + (*info)->rev_meta.size,
               &conflict_resolution_mode, sizeof(uint8_t));
        docinfo->rev_meta.buf = extra;
        docinfo->rev_meta.size = (*info)->rev_meta.size +
                                 sizeof(uint8_t);

        docinfo->db_seq = (*info)->db_seq;
        docinfo->rev_seq = (*info)->rev_seq;
        docinfo->deleted = (*info)->deleted;
        docinfo->content_meta = (*info)->content_meta;
        docinfo->bp = (*info)->bp;
        docinfo->size = (*info)->size;

        couchstore_free_docinfo(*info);
        *info = docinfo;
        return 1;
    }
    return 0;
}

static int time_purge_hook(Db* d, DocInfo* info, void* ctx_p) {
    compaction_ctx* ctx = (compaction_ctx*) ctx_p;
    DbInfo infoDb;
    const uint16_t vbid = ctx->db_file_id;

    couchstore_db_info(d, &infoDb);
    //Compaction finished
    if (info == NULL) {
        return couchstore_set_purge_seq(d, ctx->max_purged_seq[vbid]);
    }

    uint64_t max_purge_seq = 0;
    auto it = ctx->max_purged_seq.find(vbid);

    if (it == ctx->max_purged_seq.end()) {
        ctx->max_purged_seq[vbid] = 0;
    } else {
        max_purge_seq = it->second;
    }

    if (info->rev_meta.size >= DEFAULT_META_LEN) {
        uint32_t exptime;
        memcpy(&exptime, info->rev_meta.buf + 8, 4);
        exptime = ntohl(exptime);
        if (info->deleted) {
            if (info->db_seq != infoDb.last_sequence) {
                if (ctx->drop_deletes) { // all deleted items must be dropped ...
                    if (max_purge_seq < info->db_seq) {
                        ctx->max_purged_seq[vbid] = info->db_seq; // track max_purged_seq
                    }
                    return COUCHSTORE_COMPACT_DROP_ITEM;      // ...unconditionally
                }
                if (exptime < ctx->purge_before_ts &&
                        (!ctx->purge_before_seq ||
                         info->db_seq <= ctx->purge_before_seq)) {
                    if (max_purge_seq < info->db_seq) {
                        ctx->max_purged_seq[vbid] = info->db_seq;
                    }
                    return COUCHSTORE_COMPACT_DROP_ITEM;
                }
            }
        } else {
            time_t currtime = ep_real_time();
            if (exptime && exptime < currtime) {
                std::string key(info->id.buf, info->id.size);
                ctx->expiryCallback->callback(ctx->db_file_id, key,
                                              info->rev_seq, currtime);
            }
        }
    }

    if (ctx->bloomFilterCallback) {
        bool deleted = info->deleted;
        std::string key((const char *)info->id.buf, info->id.size);
        ctx->bloomFilterCallback->callback(ctx->db_file_id, key, deleted);
    }

    return COUCHSTORE_COMPACT_KEEP_ITEM;
}

bool CouchKVStore::compactDB(compaction_ctx *hook_ctx) {
    if (isReadOnly()) {
        throw std::logic_error("CouchKVStore::compactDB: Cannot perform "
                        "on a read-only instance.");
    }

    couchstore_compact_hook       hook = time_purge_hook;
    couchstore_docinfo_hook      dhook = edit_docinfo_hook;
    FileOpsInterface         *def_iops = statCollectingFileOpsCompaction.get();
    Db                      *compactdb = NULL;
    Db                       *targetDb = NULL;
    couchstore_error_t         errCode = COUCHSTORE_SUCCESS;
    hrtime_t                     start = gethrtime();
    std::string                 dbfile;
    std::string           compact_file;
    std::string               new_file;
    kvstats_ctx                  kvctx;
    DbInfo                        info;
    uint16_t                      vbid = hook_ctx->db_file_id;
    uint64_t                   fileRev = dbFileRevMap[vbid];
    uint64_t                   new_rev = fileRev + 1;

    // Open the source VBucket database file ...
    errCode = openDB(vbid, fileRev, &compactdb,
                     (uint64_t)COUCHSTORE_OPEN_FLAG_RDONLY, nullptr, false,
                     def_iops);
    if (errCode != COUCHSTORE_SUCCESS) {
        logger.log(EXTENSION_LOG_WARNING,
                       "Failed to open database, vbucketId = %d "
                       "fileRev = %" PRIu64, vbid, fileRev);
        return false;
    }

    // Build the temporary vbucket.compact file name
    dbfile       = getDBFileName(dbname, vbid, fileRev);
    compact_file = dbfile + ".compact";

    couchstore_open_flags flags(COUCHSTORE_COMPACT_FLAG_UPGRADE_DB);

    /**
     * This flag disables IO buffering in couchstore which means
     * file operations will trigger syscalls immediately. This has
     * a detrimental impact on performance and is only intended
     * for testing.
     */
    if(!configuration.getBuffered()) {
        flags |= COUCHSTORE_OPEN_FLAG_UNBUFFERED;
    }

    // Perform COMPACTION of vbucket.couch.rev into vbucket.couch.rev.compact
    errCode = couchstore_compact_db_ex(compactdb, compact_file.c_str(), flags,
                                       hook, dhook, hook_ctx, def_iops);
    if (errCode != COUCHSTORE_SUCCESS) {
        logger.log(EXTENSION_LOG_WARNING,
                   "Failed to compact database with name=%s "
                   "error=%s errno=%s",
                   dbfile.c_str(),
                   couchstore_strerror(errCode),
                   couchkvstore_strerrno(compactdb, errCode).c_str());
        closeDatabaseHandle(compactdb);
        return false;
    }

    // Close the source Database File once compaction is done
    closeDatabaseHandle(compactdb);

    // Rename the .compact file to one with the next revision number
    new_file = getDBFileName(dbname, vbid, new_rev);
    if (rename(compact_file.c_str(), new_file.c_str()) != 0) {
        logger.log(EXTENSION_LOG_WARNING,
                   "Failed to rename '%s' to '%s': %s",
                   compact_file.c_str(), new_file.c_str(),
                   cb_strerror().c_str());

        removeCompactFile(compact_file);
        return false;
    }

    // Open the newly compacted VBucket database file ...
    errCode = openDB(vbid, new_rev, &targetDb,
                     (uint64_t)COUCHSTORE_OPEN_FLAG_RDONLY, NULL);
    if (errCode != COUCHSTORE_SUCCESS) {
        logger.log(EXTENSION_LOG_WARNING,
                       "Failed to open compacted database file %s "
                       "fileRev = %" PRIu64, new_file.c_str(), new_rev);
        if (remove(new_file.c_str()) != 0) {
            logger.log(EXTENSION_LOG_WARNING,
                       "Warning: Failed to remove '%s': %s",
                       new_file.c_str(), cb_strerror().c_str());
        }
        return false;
    }

    // Update the global VBucket file map so all operations use the new file
    updateDbFileMap(vbid, new_rev);

    logger.log(EXTENSION_LOG_INFO,
               "INFO: created new couch db file, name=%s rev=%" PRIu64,
               new_file.c_str(), new_rev);

    couchstore_db_info(targetDb, &info);

    cachedFileSize[vbid] = info.file_size;
    cachedSpaceUsed[vbid] = info.space_used;

    // also update cached state with dbinfo
    vbucket_state *state = cachedVBStates[vbid];
    if (state) {
        state->highSeqno = info.last_sequence;
        state->purgeSeqno = info.purge_seq;
        cachedDeleteCount[vbid] = info.deleted_count;
        cachedDocCount[vbid] = info.doc_count;
    }

    closeDatabaseHandle(targetDb);

    // Removing the stale couch file
    unlinkCouchFile(vbid, fileRev);

    st.compactHisto.add((gethrtime() - start) / 1000);

    return true;
}

vbucket_state * CouchKVStore::getVBucketState(uint16_t vbucketId) {
    return cachedVBStates[vbucketId];
}

bool CouchKVStore::setVBucketState(uint16_t vbucketId, vbucket_state &vbstate,
                                   VBStatePersist options,
                                   bool reset) {
    Db *db = NULL;
    uint64_t fileRev, newFileRev;
    std::stringstream id, rev;
    std::string dbFileName;
    std::map<uint16_t, uint64_t>::iterator mapItr;
    kvstats_ctx kvctx;
    kvctx.vbucket = vbucketId;
    couchstore_error_t errorCode;

    if (options == VBStatePersist::VBSTATE_PERSIST_WITHOUT_COMMIT ||
            options == VBStatePersist::VBSTATE_PERSIST_WITH_COMMIT) {
        id << vbucketId;
        fileRev = dbFileRevMap[vbucketId];
        rev << fileRev;
        dbFileName = dbname + "/" + id.str() + ".couch." + rev.str();

        errorCode = openDB(vbucketId, fileRev, &db,
                           (uint64_t)COUCHSTORE_OPEN_FLAG_CREATE,
                           &newFileRev, reset);
        if (errorCode != COUCHSTORE_SUCCESS) {
            ++st.numVbSetFailure;
            logger.log(EXTENSION_LOG_WARNING,
                       "CouchKVStore::setVBucketState: Failed to open database,"
                       "name=%s, error=%s", dbFileName.c_str(),
                       couchstore_strerror(errorCode));
            return false;
        }

        fileRev = newFileRev;
        rev << fileRev;
        dbFileName = dbname + "/" + id.str() + ".couch." + rev.str();

        errorCode = saveVBState(db, vbstate);
        if (errorCode != COUCHSTORE_SUCCESS) {
            ++st.numVbSetFailure;
            logger.log(EXTENSION_LOG_WARNING,
                       "CouchKVStore:setVBucketState: Failed to save local doc,"
                       "name=%s, error=%s", dbFileName.c_str(),
                       couchstore_strerror(errorCode));
            closeDatabaseHandle(db);
            return false;
        }

        if (options == VBStatePersist::VBSTATE_PERSIST_WITH_COMMIT) {
            errorCode = couchstore_commit(db);
            if (errorCode != COUCHSTORE_SUCCESS) {
                ++st.numVbSetFailure;
                logger.log(EXTENSION_LOG_WARNING,
                           "CouchKVStore:setVBucketState:Commit failed, vbid=%u "
                           "rev=%" PRIu64 " error=%s [%s]", vbucketId, fileRev,
                           couchstore_strerror(errorCode),
                           couchkvstore_strerrno(db, errorCode).c_str());
                closeDatabaseHandle(db);
                return false;
            }
        }

        DbInfo info;
        errorCode = couchstore_db_info(db, &info);
        if (errorCode != COUCHSTORE_SUCCESS) {
            logger.log(EXTENSION_LOG_WARNING,
                       "CouchKVStore::setVBucketState: Retrieving database file"
                       " failed for vbid=%" PRIu16 " with error=%s", vbucketId,
                       couchstore_strerror(errorCode));
        } else {
            cachedSpaceUsed[vbucketId] = info.space_used;
            cachedFileSize[vbucketId] = info.file_size;
        }

        closeDatabaseHandle(db);
    } else {
        throw std::invalid_argument("CouchKVStore::setVBucketState: invalid vb state "
                        "persist option specified for vbucket id:" +
                        std::to_string(vbucketId));
    }

    return true;
}

bool CouchKVStore::snapshotVBucket(uint16_t vbucketId, vbucket_state &vbstate,
                                   VBStatePersist options) {
    if (isReadOnly()) {
        logger.log(EXTENSION_LOG_WARNING,
                   "Snapshotting a vbucket cannot be performed on a read-only "
                   "KVStore instance");
        return false;
    }

    hrtime_t start = gethrtime();

    if (updateCachedVBState(vbucketId, vbstate) &&
         (options == VBStatePersist::VBSTATE_PERSIST_WITHOUT_COMMIT ||
          options == VBStatePersist::VBSTATE_PERSIST_WITH_COMMIT)) {
        vbucket_state *vbs = cachedVBStates[vbucketId];
        if (!setVBucketState(vbucketId, *vbs, options)) {
            logger.log(EXTENSION_LOG_WARNING,
                       "Failed to persist new state, %s, for vbucket %d\n",
                       VBucket::toString(vbstate.state), vbucketId);
            return false;
        }
    }

    st.snapshotHisto.add((gethrtime() - start) / 1000);

    return true;
}

StorageProperties CouchKVStore::getStorageProperties() {
    StorageProperties rv(StorageProperties::EfficientVBDump::Yes,
                         StorageProperties::EfficientVBDeletion::Yes,
                         StorageProperties::PersistedDeletion::Yes,
                         StorageProperties::EfficientGet::Yes,
                         StorageProperties::ConcurrentWriteCompact::No);
    return rv;
}

bool CouchKVStore::commit() {
    if (isReadOnly()) {
        throw std::logic_error("CouchKVStore::commit: Not valid on a read-only "
                        "object.");
    }

    if (intransaction) {
        if (commit2couchstore()) {
            intransaction = false;
        }
    }

    return !intransaction;
}

void CouchKVStore::addStats(const std::string &prefix,
                            ADD_STAT add_stat,
                            const void *c) {
    const char *prefix_str = prefix.c_str();

    /* stats for both read-only and read-write threads */
    addStat(prefix_str, "backend_type",   "couchstore",       add_stat, c);
    addStat(prefix_str, "open",           st.numOpen,         add_stat, c);
    addStat(prefix_str, "close",          st.numClose,        add_stat, c);
    addStat(prefix_str, "readTime",       st.readTimeHisto,   add_stat, c);
    addStat(prefix_str, "readSize",       st.readSizeHisto,   add_stat, c);
    addStat(prefix_str, "numLoadedVb",    st.numLoadedVb,     add_stat, c);

    // failure stats
    addStat(prefix_str, "failure_open",   st.numOpenFailure, add_stat, c);
    addStat(prefix_str, "failure_get",    st.numGetFailure,  add_stat, c);

    if (!isReadOnly()) {
        addStat(prefix_str, "failure_set",   st.numSetFailure,   add_stat, c);
        addStat(prefix_str, "failure_del",   st.numDelFailure,   add_stat, c);
        addStat(prefix_str, "failure_vbset", st.numVbSetFailure, add_stat, c);
        addStat(prefix_str, "lastCommDocs",  st.docsCommitted,   add_stat, c);
    }

    addStat(prefix_str, "io_num_read", st.io_num_read, add_stat, c);
    addStat(prefix_str, "io_num_write", st.io_num_write, add_stat, c);
    addStat(prefix_str, "io_read_bytes", st.io_read_bytes, add_stat, c);
    addStat(prefix_str, "io_write_bytes", st.io_write_bytes, add_stat, c);

    const size_t read = st.fsStats.totalBytesRead.load() +
                        st.fsStatsCompaction.totalBytesRead.load();
    addStat(prefix_str, "io_total_read_bytes", read, add_stat, c);

    const size_t written = st.fsStats.totalBytesWritten.load() +
                           st.fsStatsCompaction.totalBytesWritten.load();
    addStat(prefix_str, "io_total_write_bytes", written, add_stat, c);

    addStat(prefix_str, "io_compaction_read_bytes",
            st.fsStatsCompaction.totalBytesRead, add_stat, c);
    addStat(prefix_str, "io_compaction_write_bytes",
            st.fsStatsCompaction.totalBytesWritten, add_stat, c);
}

void CouchKVStore::addTimingStats(const std::string &prefix,
                                  ADD_STAT add_stat, const void *c) {
    if (isReadOnly()) {
        return;
    }
    const char *prefix_str = prefix.c_str();
    addStat(prefix_str, "commit",      st.commitHisto,      add_stat, c);
    addStat(prefix_str, "compact",     st.compactHisto,     add_stat, c);
    addStat(prefix_str, "snapshot",    st.snapshotHisto,    add_stat, c);
    addStat(prefix_str, "delete",      st.delTimeHisto,     add_stat, c);
    addStat(prefix_str, "save_documents", st.saveDocsHisto, add_stat, c);
    addStat(prefix_str, "writeTime",   st.writeTimeHisto,   add_stat, c);
    addStat(prefix_str, "writeSize",   st.writeSizeHisto,   add_stat, c);
    addStat(prefix_str, "bulkSize",    st.batchSize,        add_stat, c);

    // Couchstore file ops stats
    addStat(prefix_str, "fsReadTime",  st.fsStats.readTimeHisto,  add_stat, c);
    addStat(prefix_str, "fsWriteTime", st.fsStats.writeTimeHisto, add_stat, c);
    addStat(prefix_str, "fsSyncTime",  st.fsStats.syncTimeHisto,  add_stat, c);
    addStat(prefix_str, "fsReadSize",  st.fsStats.readSizeHisto,  add_stat, c);
    addStat(prefix_str, "fsWriteSize", st.fsStats.writeSizeHisto, add_stat, c);
    addStat(prefix_str, "fsReadSeek",  st.fsStats.readSeekHisto,  add_stat, c);
}

bool CouchKVStore::getStat(const char* name, size_t& value)  {
    if (strcmp("io_total_read_bytes", name) == 0) {
        value = st.fsStats.totalBytesRead.load() +
                st.fsStatsCompaction.totalBytesRead.load();
        return true;
    } else if (strcmp("io_total_write_bytes", name) == 0) {
        value = st.fsStats.totalBytesWritten.load() +
                st.fsStatsCompaction.totalBytesWritten.load();
        return true;
    } else if (strcmp("io_compaction_read_bytes", name) == 0) {
        value = st.fsStatsCompaction.totalBytesRead;
        return true;
    } else if (strcmp("io_compaction_write_bytes", name) == 0) {
        value = st.fsStatsCompaction.totalBytesWritten;
        return true;
    }

    return false;
}

template <typename T>
void CouchKVStore::addStat(const std::string &prefix, const char *stat, T &val,
                           ADD_STAT add_stat, const void *c) {
    std::stringstream fullstat;
    fullstat << prefix << ":" << stat;
    add_casted_stat(fullstat.str().c_str(), val, add_stat, c);
}

void CouchKVStore::pendingTasks() {
    if (isReadOnly()) {
        throw std::logic_error("CouchKVStore::pendingTasks: Not valid on a "
                        "read-only object.");
    }

    if (!pendingFileDeletions.empty()) {
        std::queue<std::string> queue;
        pendingFileDeletions.getAll(queue);

        while (!queue.empty()) {
            std::string filename_str = queue.front();
            if (remove(filename_str.c_str()) == -1) {
                logger.log(EXTENSION_LOG_WARNING, "Failed to remove file '%s' "
                           "with error code: %d", filename_str.c_str(), errno);
                if (errno != ENOENT) {
                    pendingFileDeletions.push(filename_str);
                }
            }
            queue.pop();
        }
    }
}

ScanContext* CouchKVStore::initScanContext(std::shared_ptr<Callback<GetValue> > cb,
                                           std::shared_ptr<Callback<CacheLookup> > cl,
                                           uint16_t vbid, uint64_t startSeqno,
                                           DocumentFilter options,
                                           ValueFilter valOptions) {
    Db *db = NULL;
    uint64_t rev = dbFileRevMap[vbid];
    couchstore_error_t errorCode = openDB(vbid, rev, &db,
                                          COUCHSTORE_OPEN_FLAG_RDONLY);
    if (errorCode != COUCHSTORE_SUCCESS) {
        logger.log(EXTENSION_LOG_WARNING, "Failed to open database, "
                   "name=%s/%" PRIu16 ".couch.%" PRIu64,
                   dbname.c_str(), vbid, rev);
        remVBucketFromDbFileMap(vbid);
        return NULL;
    }

    DbInfo info;
    errorCode = couchstore_db_info(db, &info);
    if (errorCode != COUCHSTORE_SUCCESS) {
        logger.log(EXTENSION_LOG_WARNING, "Failed to read DB info for backfill");
        closeDatabaseHandle(db);
        abort();
    }

    uint64_t count = 0;
    errorCode = couchstore_changes_count(db,
                                         startSeqno,
                                         std::numeric_limits<uint64_t>::max(),
                                         &count);
    if (errorCode != COUCHSTORE_SUCCESS) {
        std::string err("CouchKVStore::initScanContext:Failed to obtain changes "
                        "count with error: " +
                        std::string(couchstore_strerror(errorCode)));
        closeDatabaseHandle(db);
        throw std::runtime_error(err);
    }

    size_t backfillId = backfillCounter++;

    LockHolder lh(backfillLock);
    backfills[backfillId] = db;

    ScanContext* sctx = new ScanContext(cb, cl, vbid, backfillId, startSeqno,
                                        info.last_sequence, options,
                                        valOptions, count);
    sctx->logger = &logger;
    return sctx;
}

scan_error_t CouchKVStore::scan(ScanContext* ctx) {
    if (!ctx) {
        return scan_failed;
    }

    if (ctx->lastReadSeqno == ctx->maxSeqno) {
        return scan_success;
    }

    LockHolder lh(backfillLock);
    std::map<size_t, Db*>::iterator itr = backfills.find(ctx->scanId);
    if (itr == backfills.end()) {
        return scan_failed;
    }

    Db* db = itr->second;
    lh.unlock();

    couchstore_docinfos_options options;
    switch (ctx->docFilter) {
        case DocumentFilter::NO_DELETES:
            options = COUCHSTORE_NO_DELETES;
            break;
        case DocumentFilter::ONLY_DELETES:
            options = COUCHSTORE_DELETES_ONLY;
            break;
        case DocumentFilter::ALL_ITEMS:
            options = COUCHSTORE_NO_OPTIONS;
            break;
        default:
            std::string err("CouchKVStore::scan:Illegal document filter!" +
                            std::to_string(static_cast<int>(ctx->docFilter)));
            throw std::runtime_error(err);
    }

    uint64_t start = ctx->startSeqno;
    if (ctx->lastReadSeqno != 0) {
        start = ctx->lastReadSeqno + 1;
    }

    couchstore_error_t errorCode;
    errorCode = couchstore_changes_since(db, start, options, recordDbDumpC,
                                         static_cast<void*>(ctx));
    if (errorCode != COUCHSTORE_SUCCESS) {
        if (errorCode == COUCHSTORE_ERROR_CANCEL) {
            return scan_again;
        } else {
            logger.log(EXTENSION_LOG_WARNING,
                       "couchstore_changes_since failed, error=%s [%s]",
                       couchstore_strerror(errorCode),
                       couchkvstore_strerrno(db, errorCode).c_str());
            remVBucketFromDbFileMap(ctx->vbid);
            return scan_failed;
        }
    }
    return scan_success;
}

void CouchKVStore::destroyScanContext(ScanContext* ctx) {
    if (!ctx) {
        return;
    }

    LockHolder lh(backfillLock);
    std::map<size_t, Db*>::iterator itr = backfills.find(ctx->scanId);
    if (itr != backfills.end()) {
        closeDatabaseHandle(itr->second);
        backfills.erase(itr);
    }
    delete ctx;
}

DbInfo CouchKVStore::getDbInfo(uint16_t vbid) {
    Db *db = nullptr;
    const uint64_t rev = dbFileRevMap.at(vbid);
    couchstore_error_t errCode = openDB(vbid, rev, &db,
                                        COUCHSTORE_OPEN_FLAG_RDONLY);
    if (errCode == COUCHSTORE_SUCCESS) {
        DbInfo info;
        errCode = couchstore_db_info(db, &info);
        closeDatabaseHandle(db);
        if (errCode == COUCHSTORE_SUCCESS) {
            return info;
        } else {
            throw std::runtime_error("CouchKVStore::getDbInfo: failed "
                    "to read database info for vBucket " + std::to_string(vbid) +
                    " revision " + std::to_string(rev) +
                    " - couchstore returned error: " +
                    couchstore_strerror(errCode));
        }
    } else {
        // open failed - map couchstore error code to exception.
        std::errc ec;
        switch (errCode) {
            case COUCHSTORE_ERROR_OPEN_FILE:
                ec = std::errc::no_such_file_or_directory; break;
            default:
                ec = std::errc::io_error; break;
        }
        throw std::system_error(std::make_error_code(ec),
                                "CouchKVStore::getDbInfo: failed to open database file for "
                                "vBucket = " + std::to_string(vbid) +
                                " rev = " + std::to_string(rev) +
                                " with error:" + couchstore_strerror(errCode));
    }
}

void CouchKVStore::close() {
    intransaction = false;
}

uint64_t CouchKVStore::checkNewRevNum(std::string &dbFileName, bool newFile) {
    uint64_t newrev = 0;
    std::string nameKey;

    if (!newFile) {
        // extract out the file revision number first
        size_t secondDot = dbFileName.rfind(".");
        nameKey = dbFileName.substr(0, secondDot);
    } else {
        nameKey = dbFileName;
    }
    nameKey.append(".");
    const std::vector<std::string> files = findFilesWithPrefix(nameKey);
    std::vector<std::string>::const_iterator itor;
    // found file(s) whoes name has the same key name pair with different
    // revision number
    for (itor = files.begin(); itor != files.end(); ++itor) {
        const std::string &filename = *itor;
        if (endWithCompact(filename)) {
            continue;
        }

        size_t secondDot = filename.rfind(".");
        char *ptr = NULL;
        uint64_t revnum = strtoull(filename.substr(secondDot + 1).c_str(), &ptr, 10);
        if (newrev < revnum) {
            newrev = revnum;
            dbFileName = filename;
        }
    }
    return newrev;
}

void CouchKVStore::updateDbFileMap(uint16_t vbucketId, uint64_t newFileRev) {
    if (vbucketId >= numDbFiles) {
        logger.log(EXTENSION_LOG_WARNING,
                   "Cannot update db file map for an invalid vbucket, "
                   "vbucket id = %d, rev = %" PRIu64, vbucketId, newFileRev);
        return;
    }

    dbFileRevMap[vbucketId] = newFileRev;
}

couchstore_error_t CouchKVStore::openDB(uint16_t vbucketId,
                                        uint64_t fileRev,
                                        Db **db,
                                        uint64_t options,
                                        uint64_t *newFileRev,
                                        bool reset,
                                        FileOpsInterface* ops) {
    std::string dbFileName = getDBFileName(dbname, vbucketId, fileRev);

    if(ops == nullptr) {
        ops = statCollectingFileOps.get();
    }

    uint64_t newRevNum = fileRev;
    couchstore_error_t errorCode = COUCHSTORE_SUCCESS;

    /**
     * This flag disables IO buffering in couchstore which means
     * file operations will trigger syscalls immediately. This has
     * a detrimental impact on performance and is only intended
     * for testing.
     */
    if(!configuration.getBuffered()) {
        options |= COUCHSTORE_OPEN_FLAG_UNBUFFERED;
    }

    if (reset) {
        errorCode = couchstore_open_db_ex(dbFileName.c_str(), options,
                                          ops, db);
        if (errorCode == COUCHSTORE_SUCCESS) {
            newRevNum = 1;
            updateDbFileMap(vbucketId, fileRev);
            logger.log(EXTENSION_LOG_INFO,
                       "reset: created new couchstore file, name=%s rev=%" PRIu64,
                       dbFileName.c_str(), fileRev);
        } else {
            logger.log(EXTENSION_LOG_WARNING,
                       "reset: creating a new couchstore file, name=%s rev=%"
                       PRIu64 " failed with error=%s", dbFileName.c_str(),
                       fileRev, couchstore_strerror(errorCode));
        }
    } else {
        if (options & COUCHSTORE_OPEN_FLAG_CREATE) {
            // first try to open the requested file without the
            // create option in case it does already exist
            errorCode = couchstore_open_db_ex(dbFileName.c_str(), 0, ops, db);
            if (errorCode != COUCHSTORE_SUCCESS) {
                // open_db failed but still check if the file exists
                newRevNum = checkNewRevNum(dbFileName);
                bool fileExists = (newRevNum) ? true : false;
                if (fileExists) {
                    errorCode = openDB_retry(dbFileName, 0, ops, db,
                                             &newRevNum);
                } else {
                    // requested file doesn't seem to exist, just create one
                    errorCode = couchstore_open_db_ex(dbFileName.c_str(),
                                                      options, ops, db);
                    if (errorCode == COUCHSTORE_SUCCESS) {
                        newRevNum = 1;
                        updateDbFileMap(vbucketId, fileRev);
                        logger.log(EXTENSION_LOG_INFO,
                                   "INFO: created new couch db file, name=%s "
                                   "rev=%" PRIu64, dbFileName.c_str(), fileRev);
                    }
                }
            }
        } else {
            errorCode = openDB_retry(dbFileName, options, ops, db,
                                     &newRevNum);
        }
    }

    /* update command statistics */
    st.numOpen++;
    if (errorCode) {
        st.numOpenFailure++;
        logger.log(EXTENSION_LOG_WARNING, "couchstore_open_db failed, name=%s"
                   " option=%" PRIX64 " rev=%" PRIu64 " error=%s [%s]",
                   dbFileName.c_str(), options,
                   ((newRevNum > fileRev) ? newRevNum : fileRev),
                   couchstore_strerror(errorCode),
                   cb_strerror().c_str());
    } else {
        if (newRevNum > fileRev) {
            // new revision number found, update it
            updateDbFileMap(vbucketId, newRevNum);
        }
    }

    if (newFileRev != NULL) {
        *newFileRev = (newRevNum > fileRev) ? newRevNum : fileRev;
    }
    return errorCode;
}

couchstore_error_t CouchKVStore::openDB_retry(std::string &dbfile,
                                              uint64_t options,
                                              FileOpsInterface *ops,
                                              Db** db, uint64_t *newFileRev) {
    int retry = 0;
    couchstore_error_t errCode = COUCHSTORE_SUCCESS;

    while (retry < MAX_OPEN_DB_RETRY) {
        errCode = couchstore_open_db_ex(dbfile.c_str(), options, ops, db);
        if (errCode == COUCHSTORE_SUCCESS) {
            return errCode;
        }
        logger.log(EXTENSION_LOG_NOTICE,
                   "INFO: couchstore_open_db failed, name=%s options=%" PRIX64
                   " error=%s [%s], try it again!",
                   dbfile.c_str(), options, couchstore_strerror(errCode),
                   cb_strerror().c_str());
        *newFileRev = checkNewRevNum(dbfile);
        ++retry;
        if (retry == MAX_OPEN_DB_RETRY - 1 && options == 0 &&
            errCode == COUCHSTORE_ERROR_NO_SUCH_FILE) {
            options = COUCHSTORE_OPEN_FLAG_CREATE;
        }
    }
    return errCode;
}

void CouchKVStore::populateFileNameMap(std::vector<std::string> &filenames,
                                       std::vector<uint16_t> *vbids) {
    std::vector<std::string>::iterator fileItr;

    for (fileItr = filenames.begin(); fileItr != filenames.end(); ++fileItr) {
        const std::string &filename = *fileItr;
        size_t secondDot = filename.rfind(".");
        std::string nameKey = filename.substr(0, secondDot);
        size_t firstDot = nameKey.rfind(".");
#ifdef _MSC_VER
        size_t firstSlash = nameKey.rfind("\\");
#else
        size_t firstSlash = nameKey.rfind("/");
#endif

        std::string revNumStr = filename.substr(secondDot + 1);
        char *ptr = NULL;
        uint64_t revNum = strtoull(revNumStr.c_str(), &ptr, 10);

        std::string vbIdStr = nameKey.substr(firstSlash + 1,
                                            (firstDot - firstSlash) - 1);
        if (allDigit(vbIdStr)) {
            int vbId = atoi(vbIdStr.c_str());
            if (vbids) {
                vbids->push_back(static_cast<uint16_t>(vbId));
            }
            uint64_t old_rev_num = dbFileRevMap[vbId];
            if (old_rev_num == revNum) {
                continue;
            } else if (old_rev_num < revNum) { // stale revision found
                dbFileRevMap[vbId] = revNum;
            } else { // stale file found (revision id has rolled over)
                old_rev_num = revNum;
            }
            std::stringstream old_file;
            old_file << dbname << "/" << vbId << ".couch." << old_rev_num;
            if (access(old_file.str().c_str(), F_OK) == 0) {
                if (!isReadOnly()) {
                    if (remove(old_file.str().c_str()) == 0) {
                        logger.log(EXTENSION_LOG_INFO, "Removed stale file '%s'",
                                   old_file.str().c_str());
                    } else {
                        logger.log(EXTENSION_LOG_WARNING,
                                   "Warning: Failed to remove the stale file '%s': %s",
                                   old_file.str().c_str(), cb_strerror().c_str());
                    }
                } else {
                    logger.log(EXTENSION_LOG_WARNING,
                               "A read-only instance of the underlying store "
                               "was not allowed to delete a stale file: %s!",
                               old_file.str().c_str());
                }
            }
        } else {
            // skip non-vbucket database file, master.couch etc
            logger.log(EXTENSION_LOG_DEBUG,
                       "Non-vbucket database file, %s, skip adding "
                       "to CouchKVStore dbFileMap\n", filename.c_str());
        }
    }
}

couchstore_error_t CouchKVStore::fetchDoc(Db *db, DocInfo *docinfo,
                                          GetValue &docValue, uint16_t vbId,
                                          bool metaOnly, bool fetchDelete) {
    couchstore_error_t errCode = COUCHSTORE_SUCCESS;
    sized_buf metadata = docinfo->rev_meta;
    uint32_t itemFlags;
    uint64_t cas;
    time_t exptime;
    uint8_t ext_meta[EXT_META_LEN];
    uint8_t ext_len;
    uint8_t conf_res_mode = 0;

    if (metadata.size < DEFAULT_META_LEN) {
        throw std::invalid_argument("CouchKVStore::fetchDoc: "
                        "docValue->rev_meta.size (which is " +
                        std::to_string(metadata.size) +
                        ") is less than DEFAULT_META_LEN (which is " +
                        std::to_string(DEFAULT_META_LEN) + ")");
    }

    if (metadata.size == DEFAULT_META_LEN) {
        memcpy(&cas, (metadata.buf), 8);
        memcpy(&exptime, (metadata.buf) + 8, 4);
        memcpy(&itemFlags, (metadata.buf) + 12, 4);
        ext_len = 0;
    } else {
        //metadata.size => 19, FLEX_META_CODE at offset 16
        memcpy(&cas, (metadata.buf), 8);
        memcpy(&exptime, (metadata.buf) + 8, 4);
        memcpy(&itemFlags, (metadata.buf) + 12, 4);
        memcpy(ext_meta, (metadata.buf) + DEFAULT_META_LEN + FLEX_DATA_OFFSET,
               EXT_META_LEN);
        memcpy(&conf_res_mode, (metadata.buf) + DEFAULT_META_LEN + FLEX_DATA_OFFSET +
               EXT_META_LEN, CONFLICT_RES_META_LEN);
        ext_len = EXT_META_LEN;
    }

    cas = ntohll(cas);
    exptime = ntohl(exptime);

    if (metaOnly || (fetchDelete && docinfo->deleted)) {
        Item *it = new Item(docinfo->id.buf, (size_t)docinfo->id.size,
                            itemFlags, (time_t)exptime, NULL, docinfo->size,
                            ext_meta, ext_len, cas, docinfo->db_seq, vbId);
        if (docinfo->deleted) {
            it->setDeleted();
        }

        it->setConflictResMode(
                static_cast<enum conflict_resolution_mode>(conf_res_mode));
        it->setRevSeqno(docinfo->rev_seq);
        docValue = GetValue(it);
        // update ep-engine IO stats
        ++st.io_num_read;
        st.io_read_bytes.fetch_add(docinfo->id.size);
    } else {
        Doc *doc = NULL;
        errCode = couchstore_open_doc_with_docinfo(db, docinfo, &doc,
                                                   DECOMPRESS_DOC_BODIES);
        if (errCode == COUCHSTORE_SUCCESS) {
            if (docinfo->deleted) {
                // do not read a doc that is marked deleted, just return the
                // error code as not found but still release the document body.
                errCode = COUCHSTORE_ERROR_DOC_NOT_FOUND;
            } else {
                if (doc == nullptr) {
                    throw std::logic_error("CouchKVStore::fetchDoc: doc is NULL");
                }
                if (doc->id.size > UINT16_MAX) {
                    throw std::logic_error("CouchKVStore::fetchDoc: "
                            "doc->id.size (which is" +
                            std::to_string(doc->id.size) + ") is greater than "
                            + std::to_string(UINT16_MAX));
                }

                size_t valuelen = doc->data.size;
                void *valuePtr = doc->data.buf;

                /**
                 * Set Datatype correctly if data is being
                 * read from couch files where datatype is
                 * not supported.
                 */
                if (metadata.size == DEFAULT_META_LEN) {
                    ext_len = EXT_META_LEN;
                    ext_meta[0] = determine_datatype((const unsigned char*)valuePtr,
                                                     valuelen);
                }

                Item *it = new Item(docinfo->id.buf, (size_t)docinfo->id.size,
                                    itemFlags, (time_t)exptime, valuePtr, valuelen,
                                    ext_meta, ext_len, cas, docinfo->db_seq, vbId,
                                    docinfo->rev_seq);

                it->setConflictResMode(
                           static_cast<enum conflict_resolution_mode>(conf_res_mode));

                docValue = GetValue(it);

                // update ep-engine IO stats
                ++st.io_num_read;
                st.io_read_bytes.fetch_add(docinfo->id.size + valuelen);
            }
            couchstore_free_document(doc);
        }
    }
    return errCode;
}

int CouchKVStore::recordDbDump(Db *db, DocInfo *docinfo, void *ctx) {

    ScanContext* sctx = static_cast<ScanContext*>(ctx);
    std::shared_ptr<Callback<GetValue> > cb = sctx->callback;
    std::shared_ptr<Callback<CacheLookup> > cl = sctx->lookup;

    Doc *doc = NULL;
    void *valuePtr = NULL;
    size_t valuelen = 0;
    uint64_t byseqno = docinfo->db_seq;
    sized_buf  metadata = docinfo->rev_meta;
    uint16_t vbucketId = sctx->vbid;
    sized_buf key = docinfo->id;
    uint32_t itemflags;
    uint64_t cas;
    uint32_t exptime;
    uint8_t ext_meta[EXT_META_LEN] = {0};
    uint8_t ext_len;
    uint8_t conf_res_mode = 0;

    if (key.size > UINT16_MAX) {
        throw std::invalid_argument("CouchKVStore::recordDbDump: "
                        "docinfo->id.size (which is " + std::to_string(key.size) +
                        ") is greater than " + std::to_string(UINT16_MAX));
    }
    if (metadata.size < DEFAULT_META_LEN) {
        throw std::invalid_argument("CouchKVStore::recordDbDump: "
                        "docinfo->rev_meta.size (which is " + std::to_string(key.size) +
                        ") is less than " + std::to_string(DEFAULT_META_LEN));
    }

    std::string docKey(docinfo->id.buf, docinfo->id.size);
    CacheLookup lookup(docKey, byseqno, vbucketId);
    cl->callback(lookup);
    if (cl->getStatus() == ENGINE_KEY_EEXISTS) {
        sctx->lastReadSeqno = byseqno;
        return COUCHSTORE_SUCCESS;
    } else if (cl->getStatus() == ENGINE_ENOMEM) {
        return COUCHSTORE_ERROR_CANCEL;
    }

    if (metadata.size == DEFAULT_META_LEN) {
        memcpy(&cas, (metadata.buf), 8);
        memcpy(&exptime, (metadata.buf) + 8, 4);
        memcpy(&itemflags, (metadata.buf) + 12, 4);
        ext_len = 0;
    } else {
        //metadata.size > 16, FLEX_META_CODE at offset 16
        memcpy(&cas, (metadata.buf), 8);
        memcpy(&exptime, (metadata.buf) + 8, 4);
        memcpy(&itemflags, (metadata.buf) + 12, 4);
        memcpy(ext_meta, (metadata.buf) + DEFAULT_META_LEN + FLEX_DATA_OFFSET,
               EXT_META_LEN);
        memcpy(&conf_res_mode, (metadata.buf) + DEFAULT_META_LEN +
               FLEX_DATA_OFFSET + EXT_META_LEN, CONFLICT_RES_META_LEN);
        ext_len = EXT_META_LEN;
    }
    exptime = ntohl(exptime);
    cas = ntohll(cas);

    if (sctx->valFilter != ValueFilter::KEYS_ONLY && !docinfo->deleted) {
        couchstore_error_t errCode;
        bool expectCompressed = false;
        /**
         * If couch files do not support datatype or no special
         * request is made to retrieve compressed documents as is,
         * then DECOMPRESS the document.
         */
        couchstore_open_options openOptions = 0;
        if (metadata.size == DEFAULT_META_LEN ||
            sctx->valFilter == ValueFilter::VALUES_DECOMPRESSED) {
            openOptions = DECOMPRESS_DOC_BODIES;
        } else {
            // => sctx->valFilter == ValueFilter::VALUES_COMPRESSED
            expectCompressed = true;
        }
        errCode = couchstore_open_doc_with_docinfo(db, docinfo, &doc, openOptions);

        if (errCode == COUCHSTORE_SUCCESS) {
            if (doc->data.size) {
                valuelen = doc->data.size;
                valuePtr = doc->data.buf;

                /**
                 * Set Datatype correctly if data is being
                 * read from couch files where datatype is
                 * not supported.
                 */
                if (metadata.size == DEFAULT_META_LEN) {
                    ext_len = EXT_META_LEN;
                    ext_meta[0] = determine_datatype((const unsigned char*)valuePtr,
                                                     valuelen);
                }

                if (expectCompressed) {
                    /**
                     * If a compressed document was retrieved as is,
                     * update the datatype of the document.
                     */
                    uint8_t datatype = ext_meta[0];
                    if (datatype == PROTOCOL_BINARY_DATATYPE_JSON) {
                        ext_meta[0] = PROTOCOL_BINARY_DATATYPE_COMPRESSED_JSON;
                    } else if (datatype == PROTOCOL_BINARY_RAW_BYTES) {
                        ext_meta[0] = PROTOCOL_BINARY_DATATYPE_COMPRESSED;
                    }
                }
            }
        } else {
            sctx->logger->log(EXTENSION_LOG_WARNING,
                              "Failed to retrieve key value from database "
                              "database, vBucket=%d key=%s error=%s [%s]\n",
                              vbucketId, key.buf, couchstore_strerror(errCode),
                              couchkvstore_strerrno(db, errCode).c_str());
            return COUCHSTORE_SUCCESS;
        }
    }

    Item *it = new Item((void *)key.buf,
                        key.size,
                        itemflags,
                        (time_t)exptime,
                        valuePtr, valuelen,
                        ext_meta, ext_len,
                        cas,
                        docinfo->db_seq, // return seq number being persisted on disk
                        vbucketId,
                        docinfo->rev_seq);
    if (docinfo->deleted) {
        it->setDeleted();
    }

    it->setConflictResMode(
                 static_cast<enum conflict_resolution_mode>(conf_res_mode));

    bool onlyKeys = (sctx->valFilter == ValueFilter::KEYS_ONLY) ? true : false;
    GetValue rv(it, ENGINE_SUCCESS, -1, onlyKeys);
    cb->callback(rv);

    couchstore_free_document(doc);

    if (cb->getStatus() == ENGINE_ENOMEM) {
        return COUCHSTORE_ERROR_CANCEL;
    }

    sctx->lastReadSeqno = byseqno;
    return COUCHSTORE_SUCCESS;
}

bool CouchKVStore::commit2couchstore() {
    bool success = true;

    size_t pendingCommitCnt = pendingReqsQ.size();
    if (pendingCommitCnt == 0) {
        return success;
    }

    Doc **docs = new Doc *[pendingCommitCnt];
    DocInfo **docinfos = new DocInfo *[pendingCommitCnt];

    if (pendingReqsQ[0] == nullptr) {
        throw std::logic_error("CouchKVStore::commit2couchstore: "
                        "pendingReqsQ[0] is NULL");
    }
    uint16_t vbucket2flush = pendingReqsQ[0]->getVBucketId();
    uint64_t fileRev = pendingReqsQ[0]->getRevNum();
    for (size_t i = 0; i < pendingCommitCnt; ++i) {
        CouchRequest *req = pendingReqsQ[i];
        if (req == nullptr) {
            throw std::logic_error("CouchKVStore::commit2couchstore: "
                                       "pendingReqsQ["
                                       + std::to_string(i) + "] is NULL");
        }
        docs[i] = (Doc *)req->getDbDoc();
        docinfos[i] = req->getDbDocInfo();
        if (vbucket2flush != req->getVBucketId()) {
            throw std::logic_error(
                    "CouchKVStore::commit2couchstore: "
                    "mismatch between vbucket2flush (which is "
                    + std::to_string(vbucket2flush) + ") and pendingReqsQ["
                    + std::to_string(i) + "] (which is "
                    + std::to_string(req->getVBucketId()) + ")");
        }
    }

    kvstats_ctx kvctx;
    kvctx.vbucket = vbucket2flush;
    // flush all
    couchstore_error_t errCode = saveDocs(vbucket2flush, fileRev, docs,
                                          docinfos, pendingCommitCnt,
                                          kvctx);
    if (errCode) {
        logger.log(EXTENSION_LOG_WARNING,
                   "Commit failed, cannot save CouchDB docs "
                   "for vbucket = %d rev = %" PRIu64, vbucket2flush, fileRev);
    }

    commitCallback(pendingReqsQ, kvctx, errCode);

    // clean up
    for (size_t i = 0; i < pendingCommitCnt; ++i) {
        delete pendingReqsQ[i];
    }
    pendingReqsQ.clear();
    delete [] docs;
    delete [] docinfos;
    return success;
}

static int readDocInfos(Db *db, DocInfo *docinfo, void *ctx) {
    if (ctx == nullptr) {
        throw std::invalid_argument("readDocInfos: ctx must be non-NULL");
    }
    kvstats_ctx *cbCtx = static_cast<kvstats_ctx *>(ctx);
    if(docinfo) {
        // An item exists in the VB DB file.
        if (!docinfo->deleted) {
            std::string key(docinfo->id.buf, docinfo->id.size);
            std::unordered_map<std::string, kstat_entry_t>::iterator itr =
                cbCtx->keyStats.find(key);
            if (itr != cbCtx->keyStats.end()) {
                itr->second.first = true;
            }
        }
    }
    return 0;
}

couchstore_error_t CouchKVStore::saveDocs(uint16_t vbid, uint64_t rev,
                                          Doc **docs, DocInfo **docinfos,
                                          size_t docCount, kvstats_ctx &kvctx) {
    couchstore_error_t errCode;
    uint64_t fileRev = rev;
    DbInfo info;
    if (rev == 0) {
        throw std::invalid_argument("CouchKVStore::saveDocs: rev must be non-zero");
    }

    Db *db = NULL;
    uint64_t newFileRev;
    errCode = openDB(vbid, fileRev, &db, 0, &newFileRev);
    if (errCode != COUCHSTORE_SUCCESS) {
        logger.log(EXTENSION_LOG_WARNING,
                   "Failed to open database, vbucketId = %d "
                   "fileRev = %" PRIu64 " numDocs = %" PRIu64, vbid, fileRev,
                   uint64_t(docCount));
        return errCode;
    } else {
        vbucket_state *state = cachedVBStates[vbid];
        if (state == nullptr) {
            throw std::logic_error(
                    "CouchKVStore::saveDocs: cachedVBStates[" +
                    std::to_string(vbid) + "] is NULL");
        }

        uint64_t maxDBSeqno = 0;
        sized_buf *ids = new sized_buf[docCount];
        for (size_t idx = 0; idx < docCount; idx++) {
            ids[idx] = docinfos[idx]->id;
            maxDBSeqno = std::max(maxDBSeqno, docinfos[idx]->db_seq);
            std::string key(ids[idx].buf, ids[idx].size);
            kvctx.keyStats[key] = std::make_pair(false,
                    !docinfos[idx]->deleted);
        }
        couchstore_docinfos_by_id(db, ids, (unsigned) docCount, 0,
                readDocInfos, &kvctx);
        delete[] ids;

        hrtime_t cs_begin = gethrtime();
        uint64_t flags = COMPRESS_DOC_BODIES | COUCHSTORE_SEQUENCE_AS_IS;
        errCode = couchstore_save_documents(db, docs, docinfos,
                (unsigned) docCount, flags);
        st.saveDocsHisto.add((gethrtime() - cs_begin) / 1000);
        if (errCode != COUCHSTORE_SUCCESS) {
            logger.log(EXTENSION_LOG_WARNING,
                       "Failed to save docs to database, "
                       "numDocs = %" PRIu64 " error=%s [%s]\n",
                       uint64_t(docCount), couchstore_strerror(errCode),
                       couchkvstore_strerrno(db, errCode).c_str());
            closeDatabaseHandle(db);
            return errCode;
        }

        errCode = saveVBState(db, *state);
        if (errCode != COUCHSTORE_SUCCESS) {
            logger.log(EXTENSION_LOG_WARNING, "Failed to save local docs to "
                       "database, error=%s [%s]", couchstore_strerror(errCode),
                       couchkvstore_strerrno(db, errCode).c_str());
            closeDatabaseHandle(db);
            return errCode;
        }

        cs_begin = gethrtime();
        errCode = couchstore_commit(db);
        st.commitHisto.add((gethrtime() - cs_begin) / 1000);
        if (errCode) {
            logger.log(EXTENSION_LOG_WARNING,
                       "couchstore_commit failed, error=%s [%s]",
                       couchstore_strerror(errCode),
                       couchkvstore_strerrno(db, errCode).c_str());
            closeDatabaseHandle(db);
            return errCode;
        }

        st.batchSize.add(docCount);

        // retrieve storage system stats for file fragmentation computation
        couchstore_db_info(db, &info);
        cachedSpaceUsed[vbid] = info.space_used;
        cachedFileSize[vbid] = info.file_size;
        cachedDeleteCount[vbid] = info.deleted_count;
        cachedDocCount[vbid] = info.doc_count;

        if (maxDBSeqno != info.last_sequence) {
            logger.log(EXTENSION_LOG_WARNING, "Seqno in db header (%" PRIu64 ")"
                       " is not matched with what was persisted (%" PRIu64 ")"
                       " for vbucket %d",
                       info.last_sequence, maxDBSeqno, vbid);
        }
        state->highSeqno = info.last_sequence;

        closeDatabaseHandle(db);
    }

    /* update stat */
    if(errCode == COUCHSTORE_SUCCESS) {
        st.docsCommitted = docCount;
    }

    return errCode;
}

void CouchKVStore::remVBucketFromDbFileMap(uint16_t vbucketId) {
    if (vbucketId >= numDbFiles) {
        logger.log(EXTENSION_LOG_WARNING,
                   "Cannot remove db file map entry for an invalid vbucket, "
                   "vbucket id = %d\n", vbucketId);
        return;
    }

    // just reset revision number of the requested vbucket
    dbFileRevMap[vbucketId] = 1;
}

void CouchKVStore::commitCallback(std::vector<CouchRequest *> &committedReqs,
                                  kvstats_ctx &kvctx,
                                  couchstore_error_t errCode) {
    size_t commitSize = committedReqs.size();

    for (size_t index = 0; index < commitSize; index++) {
        size_t dataSize = committedReqs[index]->getNBytes();
        size_t keySize = committedReqs[index]->getKey().length();
        /* update ep stats */
        ++st.io_num_write;
        st.io_write_bytes.fetch_add(keySize + dataSize);

        if (committedReqs[index]->isDelete()) {
            int rv = getMutationStatus(errCode);
            if (rv != -1) {
                const std::string &key = committedReqs[index]->getKey();
                if (kvctx.keyStats[key].first) {
                    rv = 1; // Deletion is for an existing item on DB file.
                } else {
                    rv = 0; // Deletion is for a non-existing item on DB file.
                }
            }
            if (errCode) {
                ++st.numDelFailure;
            } else {
                st.delTimeHisto.add(committedReqs[index]->getDelta() / 1000);
            }
            committedReqs[index]->getDelCallback()->callback(rv);
        } else {
            int rv = getMutationStatus(errCode);
            const std::string &key = committedReqs[index]->getKey();
            bool insertion = !kvctx.keyStats[key].first;
            if (errCode) {
                ++st.numSetFailure;
            } else {
                st.writeTimeHisto.add(committedReqs[index]->getDelta() / 1000);
                st.writeSizeHisto.add(dataSize + keySize);
            }
            mutation_result p(rv, insertion);
            committedReqs[index]->getSetCallback()->callback(p);
        }
    }
}

ENGINE_ERROR_CODE CouchKVStore::readVBState(Db *db, uint16_t vbId) {
    sized_buf id;
    LocalDoc *ldoc = NULL;
    couchstore_error_t errCode = COUCHSTORE_SUCCESS;
    vbucket_state_t state = vbucket_state_dead;
    uint64_t checkpointId = 0;
    uint64_t maxDeletedSeqno = 0;
    int64_t highSeqno = 0;
    std::string failovers("[{\"id\":0,\"seq\":0}]");
    uint64_t purgeSeqno = 0;
    uint64_t lastSnapStart = 0;
    uint64_t lastSnapEnd = 0;
    uint64_t maxCas = 0;
    int64_t driftCounter = INITIAL_DRIFT;

    DbInfo info;
    errCode = couchstore_db_info(db, &info);
    if (errCode == COUCHSTORE_SUCCESS) {
        highSeqno = info.last_sequence;
        purgeSeqno = info.purge_seq;
    } else {
        logger.log(EXTENSION_LOG_WARNING,
                   "CouchKVStore::readVBState:Failed to read database info "
                   "for vbucket: %d with error: %s", vbId,
            couchstore_strerror(errCode));
        return couchErr2EngineErr(errCode);
    }

    id.buf = (char *)"_local/vbstate";
    id.size = sizeof("_local/vbstate") - 1;
    errCode = couchstore_open_local_document(db, (void *)id.buf,
                                             id.size, &ldoc);
    if (errCode != COUCHSTORE_SUCCESS) {
        if (errCode == COUCHSTORE_ERROR_DOC_NOT_FOUND) {
            logger.log(EXTENSION_LOG_NOTICE,
                       "CouchKVStore::readVBState: '_local/vbstate' not found "
                       "for vBucket: %d", vbId);
        } else {
            logger.log(EXTENSION_LOG_WARNING,
                       "CouchKVStore::readVBState: Failed to "
                       "retrieve stat info for vBucket: %d with error: %s",
                       vbId, couchstore_strerror(errCode));
        }
    } else {
        const std::string statjson(ldoc->json.buf, ldoc->json.size);
        cJSON *jsonObj = cJSON_Parse(statjson.c_str());
        if (!jsonObj) {
            couchstore_free_local_document(ldoc);
            logger.log(EXTENSION_LOG_WARNING, "CouchKVStore::readVBState: Failed to "
                       "parse the vbstat json doc for vbucket %d: %s",
                       vbId , statjson.c_str());
            return couchErr2EngineErr(errCode);
        }

        const std::string vb_state = getJSONObjString(
                                cJSON_GetObjectItem(jsonObj, "state"));
        const std::string checkpoint_id = getJSONObjString(
                                cJSON_GetObjectItem(jsonObj,"checkpoint_id"));
        const std::string max_deleted_seqno = getJSONObjString(
                                cJSON_GetObjectItem(jsonObj, "max_deleted_seqno"));
        const std::string snapStart = getJSONObjString(
                                cJSON_GetObjectItem(jsonObj, "snap_start"));
        const std::string snapEnd = getJSONObjString(
                                cJSON_GetObjectItem(jsonObj, "snap_end"));
        const std::string maxCasValue = getJSONObjString(
                                cJSON_GetObjectItem(jsonObj, "max_cas"));
        const std::string driftCount = getJSONObjString(
                                cJSON_GetObjectItem(jsonObj, "drift_counter"));
        cJSON *failover_json = cJSON_GetObjectItem(jsonObj, "failover_table");
        if (vb_state.compare("") == 0 || checkpoint_id.compare("") == 0
                || max_deleted_seqno.compare("") == 0) {
            logger.log(EXTENSION_LOG_WARNING, "CouchKVStore::readVBState: State"
                       " JSON doc for vbucket: %d is in the wrong format: %s, "
                       "vb state: %s, checkpoint id: %s and max deleted seqno: %s",
                       vbId, statjson.c_str(), vb_state.c_str(),
                       checkpoint_id.c_str(), max_deleted_seqno.c_str());
        } else {
            state = VBucket::fromString(vb_state.c_str());
            parseUint64(max_deleted_seqno.c_str(), &maxDeletedSeqno);
            parseUint64(checkpoint_id.c_str(), &checkpointId);

            if (snapStart.compare("") == 0) {
                lastSnapStart = highSeqno;
            } else {
                parseUint64(snapStart.c_str(), &lastSnapStart);
            }

            if (snapEnd.compare("") == 0) {
                lastSnapEnd = highSeqno;
            } else {
                parseUint64(snapEnd.c_str(), &lastSnapEnd);
            }

            if (maxCasValue.compare("") != 0) {
                parseUint64(maxCasValue.c_str(), &maxCas);

                // MB-17517: If the maxCas on disk was invalid then don't use it -
                // instead rebuild from the items we load from disk (i.e. as per
                // an upgrade from an earlier version).
                if (maxCas == static_cast<uint64_t>(-1)) {
                    logger.log(EXTENSION_LOG_WARNING,
                               "Invalid max_cas (0x%" PRIx64 ") read from '%s' "
                               "for vbucket %" PRIu16 ". Resetting max_cas to "
                               "zero.",
                        maxCas, id.buf, vbId);
                    maxCas = 0;
                }
            }

            if (driftCount.compare("") != 0) {
                parseInt64(driftCount.c_str(), &driftCounter);
            }

            if (failover_json) {
                char* json = cJSON_PrintUnformatted(failover_json);
                failovers.assign(json);
                free(json);
            }
        }
        cJSON_Delete(jsonObj);
        couchstore_free_local_document(ldoc);
    }

    delete cachedVBStates[vbId];
    cachedVBStates[vbId] = new vbucket_state(state, checkpointId,
                                             maxDeletedSeqno, highSeqno,
                                             purgeSeqno, lastSnapStart,
                                             lastSnapEnd, maxCas, driftCounter,
                                             failovers);

    return couchErr2EngineErr(errCode);
}

couchstore_error_t CouchKVStore::saveVBState(Db *db, vbucket_state &vbState) {
    std::stringstream jsonState;

    jsonState << "{\"state\": \"" << VBucket::toString(vbState.state) << "\""
              << ",\"checkpoint_id\": \"" << vbState.checkpointId << "\""
              << ",\"max_deleted_seqno\": \"" << vbState.maxDeletedSeqno << "\""
              << ",\"failover_table\": " << vbState.failovers
              << ",\"snap_start\": \"" << vbState.lastSnapStart << "\""
              << ",\"snap_end\": \"" << vbState.lastSnapEnd << "\""
              << ",\"max_cas\": \"" << vbState.maxCas << "\""
              << ",\"drift_counter\": \"" << vbState.driftCounter << "\""
              << "}";

    LocalDoc lDoc;
    lDoc.id.buf = (char *)"_local/vbstate";
    lDoc.id.size = sizeof("_local/vbstate") - 1;
    std::string state = jsonState.str();
    lDoc.json.buf = (char *)state.c_str();
    lDoc.json.size = state.size();
    lDoc.deleted = 0;

    couchstore_error_t errCode = couchstore_save_local_document(db, &lDoc);
    if (errCode != COUCHSTORE_SUCCESS) {
        logger.log(EXTENSION_LOG_WARNING,
                   "couchstore_save_local_document failed "
                   "error=%s [%s]\n", couchstore_strerror(errCode),
                   couchkvstore_strerrno(db, errCode).c_str());
    }
    return errCode;
}

int CouchKVStore::getMultiCb(Db *db, DocInfo *docinfo, void *ctx) {
    if (docinfo == nullptr) {
        throw std::invalid_argument("CouchKVStore::getMultiCb: docinfo "
                "must be non-NULL");
    }
    if (ctx == nullptr) {
        throw std::invalid_argument("CouchKVStore::getMultiCb: ctx must "
                "be non-NULL");
    }

    std::string keyStr(docinfo->id.buf, docinfo->id.size);
    GetMultiCbCtx *cbCtx = static_cast<GetMultiCbCtx *>(ctx);
    CouchKVStoreStats &st = cbCtx->cks.getCKVStoreStat();

    vb_bgfetch_queue_t::iterator qitr = cbCtx->fetches.find(keyStr);
    if (qitr == cbCtx->fetches.end()) {
        // this could be a serious race condition in couchstore,
        // log a warning message and continue
        cbCtx->cks.logger.log(EXTENSION_LOG_WARNING,
                              "Couchstore returned invalid docinfo, no pending "
                              "bgfetch has been issued for key = %s\n",
                              keyStr.c_str());
        return 0;
    }

    vb_bgfetch_item_ctx_t& bg_itm_ctx = (*qitr).second;
    bool meta_only = bg_itm_ctx.isMetaOnly;

    GetValue returnVal;

    couchstore_error_t errCode = cbCtx->cks.fetchDoc(db, docinfo, returnVal,
                                                     cbCtx->vbId, meta_only);
    if (errCode != COUCHSTORE_SUCCESS && !meta_only) {
        cbCtx->cks.logger.log(EXTENSION_LOG_WARNING,
                              "Failed to fetch data from database, vBucket=%d "
                              "key=%s error=%s [%s]", cbCtx->vbId,
                              keyStr.c_str(), couchstore_strerror(errCode),
                              couchkvstore_strerrno(db, errCode).c_str());
        st.numGetFailure++;
    }

    returnVal.setStatus(cbCtx->cks.couchErr2EngineErr(errCode));

    std::list<VBucketBGFetchItem *> &fetches = bg_itm_ctx.bgfetched_list;
    std::list<VBucketBGFetchItem *>::iterator itr = fetches.begin();

    bool return_val_ownership_transferred = false;
    for (itr = fetches.begin(); itr != fetches.end(); ++itr) {
        return_val_ownership_transferred = true;
        // populate return value for remaining fetch items with the
        // same seqid
        (*itr)->value = returnVal;
        st.readTimeHisto.add((gethrtime() - (*itr)->initTime) / 1000);
        if (errCode == COUCHSTORE_SUCCESS) {
            st.readSizeHisto.add(returnVal.getValue()->getNKey() +
                                 returnVal.getValue()->getNBytes());
        }
    }
    if (!return_val_ownership_transferred) {
        cbCtx->cks.logger.log(EXTENSION_LOG_WARNING,
                              "CouchKVStore::getMultiCb called with zero"
                              "items in bgfetched_list, vBucket=%d key=%s",
                              cbCtx->vbId, keyStr.c_str());
        delete returnVal.getValue();
    }

    return 0;
}


void CouchKVStore::closeDatabaseHandle(Db *db) {
    couchstore_error_t ret = couchstore_close_file(db);
    if (ret != COUCHSTORE_SUCCESS) {
        logger.log(EXTENSION_LOG_WARNING,
                   "couchstore_close_file failed, error=%s [%s]",
                   couchstore_strerror(ret),
                   couchkvstore_strerrno(db, ret).c_str());
    }
    ret = couchstore_free_db(db);
    if (ret != COUCHSTORE_SUCCESS) {
        logger.log(EXTENSION_LOG_WARNING,
                   "couchstore_free_db failed, error=%s [%s]",
                   couchstore_strerror(ret),
                   couchkvstore_strerrno(nullptr, ret).c_str());
    }
    st.numClose++;
}

ENGINE_ERROR_CODE CouchKVStore::couchErr2EngineErr(couchstore_error_t errCode) {
    switch (errCode) {
    case COUCHSTORE_SUCCESS:
        return ENGINE_SUCCESS;
    case COUCHSTORE_ERROR_ALLOC_FAIL:
        return ENGINE_ENOMEM;
    case COUCHSTORE_ERROR_DOC_NOT_FOUND:
        return ENGINE_KEY_ENOENT;
    case COUCHSTORE_ERROR_NO_SUCH_FILE:
    case COUCHSTORE_ERROR_NO_HEADER:
    default:
        // same as the general error return code of
        // EventuallyPersistentStore::getInternal
        return ENGINE_TMPFAIL;
    }
}

size_t CouchKVStore::getNumPersistedDeletes(uint16_t vbid) {
    size_t delCount = cachedDeleteCount[vbid];
    if (delCount != (size_t) -1) {
        return delCount;
    }

    Db *db = NULL;
    uint64_t rev = dbFileRevMap[vbid];
    couchstore_error_t errCode = openDB(vbid, rev, &db,
                                        COUCHSTORE_OPEN_FLAG_RDONLY);
    if (errCode == COUCHSTORE_SUCCESS) {
        DbInfo info;
        errCode = couchstore_db_info(db, &info);
        if (errCode == COUCHSTORE_SUCCESS) {
            cachedDeleteCount[vbid] = info.deleted_count;
            closeDatabaseHandle(db);
            return info.deleted_count;
        } else {
            throw std::runtime_error("CouchKVStore::getNumPersistedDeletes:"
                "Failed to read database info for vBucket = " +
                std::to_string(vbid) + " rev = " + std::to_string(rev) +
                " with error:" + couchstore_strerror(errCode));
        }
        closeDatabaseHandle(db);
    } else {
        throw std::invalid_argument("CouchKVStore::getNumPersistedDeletes:"
            "Failed to open database file for vBucket = " +
            std::to_string(vbid) + " rev = " + std::to_string(rev) +
            " with error:" + couchstore_strerror(errCode));
    }
    return 0;
}

DBFileInfo CouchKVStore::getDbFileInfo(uint16_t vbid) {

    DbInfo info = getDbInfo(vbid);
    return DBFileInfo{info.file_size, info.space_used};
}

DBFileInfo CouchKVStore::getAggrDbFileInfo() {
    DBFileInfo kvsFileInfo;
    /**
     * Iterate over all the vbuckets to get the total.
     * If the vbucket is dead, then its value would
     * be zero.
     */
    for (uint16_t vbid = 0; vbid < numDbFiles; vbid++) {
        kvsFileInfo.fileSize += cachedFileSize[vbid].load();
        kvsFileInfo.spaceUsed += cachedSpaceUsed[vbid].load();
    }
    return kvsFileInfo;
}

size_t CouchKVStore::getNumItems(uint16_t vbid, uint64_t min_seq,
                                 uint64_t max_seq) {
    Db *db = NULL;
    uint64_t count = 0;
    uint64_t rev = dbFileRevMap[vbid];
    couchstore_error_t errCode = openDB(vbid, rev, &db,
                                        COUCHSTORE_OPEN_FLAG_RDONLY);
    if (errCode == COUCHSTORE_SUCCESS) {
        errCode = couchstore_changes_count(db, min_seq, max_seq, &count);
        if (errCode != COUCHSTORE_SUCCESS) {
            throw std::runtime_error("CouchKVStore::getNumItems: Failed to "
                "get changes count for vBucket = " + std::to_string(vbid) +
                " rev = " + std::to_string(rev) +
                " with error:" + couchstore_strerror(errCode));
        }
        closeDatabaseHandle(db);
    } else {
        throw std::invalid_argument("CouchKVStore::getNumItems: Failed to "
            "open database file for vBucket = " + std::to_string(vbid) +
            " rev = " + std::to_string(rev) +
            " with error:" + couchstore_strerror(errCode));
    }
    return count;
}

size_t CouchKVStore::getItemCount(uint16_t vbid) {
    if (!isReadOnly()) {
        return cachedDocCount.at(vbid);
    }
    return getDbInfo(vbid).doc_count;
}

RollbackResult CouchKVStore::rollback(uint16_t vbid, uint64_t rollbackSeqno,
                                      std::shared_ptr<RollbackCB> cb) {

    Db *db = NULL;
    DbInfo info;
    uint64_t fileRev = dbFileRevMap[vbid];
    std::stringstream dbFileName;
    dbFileName << dbname << "/" << vbid << ".couch." << fileRev;
    couchstore_error_t errCode;

    errCode = openDB(vbid, fileRev, &db,
                     (uint64_t) COUCHSTORE_OPEN_FLAG_RDONLY);

    if (errCode == COUCHSTORE_SUCCESS) {
        errCode = couchstore_db_info(db, &info);
        if (errCode != COUCHSTORE_SUCCESS) {
            logger.log(EXTENSION_LOG_WARNING,
                       "Failed to read DB info, name=%s",
                       dbFileName.str().c_str());
            closeDatabaseHandle(db);
            return RollbackResult(false, 0, 0, 0);
        }
    } else {
        logger.log(EXTENSION_LOG_WARNING,
                       "Failed to open database, name=%s",
                       dbFileName.str().c_str());
        return RollbackResult(false, 0, 0, 0);
    }

    uint64_t latestSeqno = info.last_sequence;

    //Count from latest seq no to 0
    uint64_t totSeqCount = 0;
    errCode = couchstore_changes_count(db, 0, latestSeqno, &totSeqCount);
    if (errCode != COUCHSTORE_SUCCESS) {
        logger.log(EXTENSION_LOG_WARNING, "Failed to get changes count for "
                   "rollback vBucket = %d, rev = %" PRIu64 ", error=%s [%s]",
                   vbid, fileRev,  couchstore_strerror(errCode),
                   cb_strerror().c_str());
        closeDatabaseHandle(db);
        return RollbackResult(false, 0, 0, 0);
    }

    Db *newdb = NULL;
    errCode = openDB(vbid, fileRev, &newdb, 0);
    if (errCode != COUCHSTORE_SUCCESS) {
        logger.log(EXTENSION_LOG_WARNING,
                   "Failed to open database, name=%s",
                   dbFileName.str().c_str());
        closeDatabaseHandle(db);
        return RollbackResult(false, 0, 0, 0);
    }

    while (info.last_sequence > rollbackSeqno) {
        errCode = couchstore_rewind_db_header(newdb);
        if (errCode != COUCHSTORE_SUCCESS) {
            logger.log(EXTENSION_LOG_WARNING,
                       "Failed to rewind Db pointer "
                       "for couch file with vbid: %u, whose "
                       "lastSeqno: %" PRIu64 ", while trying to roll back "
                       "to seqNo: %" PRIu64 ", error=%s [%s]",
                       vbid, latestSeqno, rollbackSeqno,
                       couchstore_strerror(errCode), cb_strerror().c_str());
            //Reset the vbucket and send the entire snapshot,
            //as a previous header wasn't found.
            closeDatabaseHandle(db);
            return RollbackResult(false, 0, 0, 0);
        }
        errCode = couchstore_db_info(newdb, &info);
        if (errCode != COUCHSTORE_SUCCESS) {
            logger.log(EXTENSION_LOG_WARNING,
                       "Failed to read DB info, name=%s",
                dbFileName.str().c_str());
            closeDatabaseHandle(db);
            closeDatabaseHandle(newdb);
            return RollbackResult(false, 0, 0, 0);
        }
    }

    //Count from latest seq no to rollback seq no
    uint64_t rollbackSeqCount = 0;
    errCode = couchstore_changes_count(db, info.last_sequence, latestSeqno,
                                       &rollbackSeqCount);
    if (errCode != COUCHSTORE_SUCCESS) {
        logger.log(EXTENSION_LOG_WARNING, "Failed to get changes count for "
                   "rollback vBucket = %d, rev = %" PRIu64 ", error=%s [%s]",
                   vbid, fileRev, couchstore_strerror(errCode),
                   cb_strerror().c_str());
        closeDatabaseHandle(db);
        closeDatabaseHandle(newdb);
        return RollbackResult(false, 0, 0, 0);
    }

    if ((totSeqCount / 2) <= rollbackSeqCount) {
        //doresetVbucket flag set or rollback is greater than 50%,
        //reset the vbucket and send the entire snapshot
        closeDatabaseHandle(db);
        closeDatabaseHandle(newdb);
        return RollbackResult(false, 0, 0, 0);
    }

    cb->setDbHeader(newdb);

    std::shared_ptr<Callback<CacheLookup> > cl(new NoLookupCallback());
    ScanContext* ctx = initScanContext(cb, cl, vbid, info.last_sequence + 1,
                                       DocumentFilter::ALL_ITEMS,
                                       ValueFilter::KEYS_ONLY);
    scan_error_t error = scan(ctx);
    destroyScanContext(ctx);

    if (error != scan_success) {
        closeDatabaseHandle(db);
        closeDatabaseHandle(newdb);
        return RollbackResult(false, 0, 0, 0);
    }

    readVBState(newdb, vbid);
    cachedDeleteCount[vbid] = info.deleted_count;
    cachedDocCount[vbid] = info.doc_count;

    closeDatabaseHandle(db);
    //Append the rewinded header to the database file, before closing handle
    errCode = couchstore_commit(newdb);
    closeDatabaseHandle(newdb);

    if (errCode != COUCHSTORE_SUCCESS) {
        return RollbackResult(false, 0, 0, 0);
    }

    vbucket_state *vb_state = cachedVBStates[vbid];
    return RollbackResult(true, vb_state->highSeqno,
                          vb_state->lastSnapStart, vb_state->lastSnapEnd);
}

int populateAllKeys(Db *db, DocInfo *docinfo, void *ctx) {
    AllKeysCtx *allKeysCtx = (AllKeysCtx *)ctx;
    uint16_t keylen = docinfo->id.size;
    char *key = docinfo->id.buf;
    (allKeysCtx->cb)->callback(keylen, key);
    if (--(allKeysCtx->count) <= 0) {
        //Only when count met is less than the actual number of entries
        return COUCHSTORE_ERROR_CANCEL;
    }
    return COUCHSTORE_SUCCESS;
}

ENGINE_ERROR_CODE
CouchKVStore::getAllKeys(uint16_t vbid, std::string &start_key, uint32_t count,
                         std::shared_ptr<Callback<uint16_t&, char*&> > cb) {
    Db *db = NULL;
    uint64_t rev = dbFileRevMap[vbid];
    couchstore_error_t errCode = openDB(vbid, rev, &db,
                                        COUCHSTORE_OPEN_FLAG_RDONLY);
    if(errCode == COUCHSTORE_SUCCESS) {
        sized_buf ref = {NULL, 0};
        ref.buf = (char*) start_key.c_str();
        ref.size = start_key.size();
        AllKeysCtx ctx(cb, count);
        errCode = couchstore_all_docs(db, &ref, COUCHSTORE_NO_DELETES,
                                      populateAllKeys,
                                      static_cast<void *>(&ctx));
        closeDatabaseHandle(db);
        if (errCode == COUCHSTORE_SUCCESS ||
                errCode == COUCHSTORE_ERROR_CANCEL)  {
            return ENGINE_SUCCESS;
        } else {
            logger.log(EXTENSION_LOG_WARNING, "couchstore_all_docs failed for "
                       "database file of vbucket = %d rev = %" PRIu64
                       ", error=%s [%s]", vbid, rev,
                       couchstore_strerror(errCode), cb_strerror().c_str());
        }
    } else {
        logger.log(EXTENSION_LOG_WARNING, "Failed to open database file for "
                   "vbucket = %d rev = %" PRIu64 ", errCode = %u",
                   vbid, rev, errCode);

    }
    return ENGINE_FAILED;
}

void CouchKVStore::unlinkCouchFile(uint16_t vbucket,
                                   uint64_t fRev) {

    if (isReadOnly()) {
        throw std::logic_error("CouchKVStore::unlinkCouchFile: Not valid on a "
                "read-only object.");
    }
    char fname[PATH_MAX];
    snprintf(fname, sizeof(fname), "%s/%d.couch.%" PRIu64,
             dbname.c_str(), vbucket, fRev);

    if (remove(fname) == -1) {
        logger.log(EXTENSION_LOG_WARNING, "Failed to remove database file for "
                   "vbucket = %d rev = %" PRIu64 ", errCode = %u",
                   vbucket, fRev, errno);

        if (errno != ENOENT) {
            std::string file_str = fname;
            pendingFileDeletions.push(file_str);
        }
    }
}

void CouchKVStore::removeCompactFile(const std::string &dbname,
                                     uint16_t vbid,
                                     uint64_t fileRev) {

    std::string dbfile = getDBFileName(dbname, vbid, fileRev);
    std::string compact_file = dbfile + ".compact";

    if (!isReadOnly()) {
        removeCompactFile(compact_file);
    } else {
        logger.log(EXTENSION_LOG_WARNING,
                   "A read-only instance of the underlying store was not "
                   "allowed to delete a temporary file: %s",
                   compact_file.c_str());
    }
}

void CouchKVStore::removeCompactFile(const std::string &filename) {
    if (isReadOnly()) {
        throw std::logic_error("CouchKVStore::removeCompactFile: Not valid on "
                "a read-only object.");
    }

    if (access(filename.c_str(), F_OK) == 0) {
        if (remove(filename.c_str()) == 0) {
            logger.log(EXTENSION_LOG_WARNING,
                       "Removed compact file '%s'", filename.c_str());
        }
        else {
            logger.log(EXTENSION_LOG_WARNING,
                       "Warning: Failed to remove compact file '%s': %s",
                       filename.c_str(), cb_strerror().c_str());

            if (errno != ENOENT) {
                pendingFileDeletions.push(const_cast<std::string &>(filename));
            }
        }
    }
}

/* end of couch-kvstore.cc */<|MERGE_RESOLUTION|>--- conflicted
+++ resolved
@@ -477,15 +477,9 @@
     couchstore_error_t errCode = openDB(vb, fileRev, &db,
                                         COUCHSTORE_OPEN_FLAG_RDONLY);
     if (errCode != COUCHSTORE_SUCCESS) {
-<<<<<<< HEAD
         logger.log(EXTENSION_LOG_WARNING,
                    "Failed to open database for data fetch, "
-                   "vBucketId = %d numDocs = %d\n",
-=======
-        LOG(EXTENSION_LOG_WARNING,
-            "Failed to open database for data fetch, "
-            "vBucketId = %" PRIu16 ", numDocs = %d\n",
->>>>>>> c75a7abb
+                   "vBucketId = %" PRIu16 ", numDocs = %d\n",
             vb, numItems);
         st.numGetFailure.fetch_add(numItems);
         vb_bgfetch_queue_t::iterator itr = itms.begin();
@@ -516,13 +510,8 @@
     if (errCode != COUCHSTORE_SUCCESS) {
         st.numGetFailure.fetch_add(numItems);
         for (itr = itms.begin(); itr != itms.end(); ++itr) {
-<<<<<<< HEAD
             logger.log(EXTENSION_LOG_WARNING, "Failed to read database by"
-                       " vBucketId = %d key = %s error = %s [%s]\n",
-=======
-            LOG(EXTENSION_LOG_WARNING, "Failed to read database by"
-                " vBucketId = %" PRIu16 " key = %s error = %s [%s]\n",
->>>>>>> c75a7abb
+                       " vBucketId = %" PRIu16 " key = %s error = %s [%s]\n",
                 vb, (*itr).first.c_str(),
                 couchstore_strerror(errCode),
                 couchkvstore_strerrno(db, errCode).c_str());
