--- conflicted
+++ resolved
@@ -261,16 +261,9 @@
 
     DcpResponse* nextQueuedItem();
 
-<<<<<<< HEAD
-private:
-
-    DcpResponse* next(std::lock_guard<std::mutex>& lh);
-
-=======
     /* The transitionState function is protected (as opposed to private) for
      * testing purposes.
      */
->>>>>>> 370f70cd
     void transitionState(stream_state_t newState);
 
     /* Indicates that a backfill has been scheduled and has not yet completed.
@@ -285,6 +278,8 @@
     bool pendingBackfill;
 
 private:
+
+    DcpResponse* next(std::lock_guard<std::mutex>& lh);
 
     DcpResponse* backfillPhase();
 
@@ -359,16 +354,6 @@
 
     EventuallyPersistentEngine* engine;
     dcp_producer_t producer;
-<<<<<<< HEAD
-    std::atomic<bool> isBackfillTaskRunning;
-
-    /* Indicates if another backfill must be scheduled
-     * following the completion of current running backfill.
-     * Guarded by streamMutex
-     */
-    bool pendingBackfill;
-=======
->>>>>>> 370f70cd
 
     struct {
         std::atomic<uint32_t> bytes;
