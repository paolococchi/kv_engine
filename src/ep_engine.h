/* -*- Mode: C++; tab-width: 4; c-basic-offset: 4; indent-tabs-mode: nil -*- */
/*
 *     Copyright 2013 Couchbase, Inc
 *
 *   Licensed under the Apache License, Version 2.0 (the "License");
 *   you may not use this file except in compliance with the License.
 *   You may obtain a copy of the License at
 *
 *       http://www.apache.org/licenses/LICENSE-2.0
 *
 *   Unless required by applicable law or agreed to in writing, software
 *   distributed under the License is distributed on an "AS IS" BASIS,
 *   WITHOUT WARRANTIES OR CONDITIONS OF ANY KIND, either express or implied.
 *   See the License for the specific language governing permissions and
 *   limitations under the License.
 */

#ifndef SRC_EP_ENGINE_H_
#define SRC_EP_ENGINE_H_ 1

#include "config.h"

#include "ep.h"
#include "tapconnection.h"
#include "taskable.h"
#include "vbucket.h"

#include <memcached/engine.h>

#include <string>

class StoredValue;
class DcpConnMap;
class DcpFlowControlManager;
class Producer;
class TapConnMap;
class ReplicationThrottle;

extern "C" {
    EXPORT_FUNCTION
    ENGINE_ERROR_CODE create_instance(uint64_t interface,
                                      GET_SERVER_API get_server_api,
                                      ENGINE_HANDLE **handle);

    EXPORT_FUNCTION
    void destroy_engine(void);

    void EvpNotifyPendingConns(void*arg);
}

/* We're using notify_io_complete from ptr_fun, but that func
 * got a "C" linkage that ptr_fun doesn't like... just
 * cast it away with this typedef ;)
 */
typedef void (*NOTIFY_IO_COMPLETE_T)(const void *cookie,
                                     ENGINE_ERROR_CODE status);

// Forward decl
class EventuallyPersistentEngine;
class TapConnMap;

/**
    To allow Engines to run tasks.
**/
class EpEngineTaskable : public Taskable {
public:
    EpEngineTaskable(EventuallyPersistentEngine* e) : myEngine(e) {

    }

    const std::string& getName() const;

    task_gid_t getGID() const;

    bucket_priority_t getWorkloadPriority() const;

    void setWorkloadPriority(bucket_priority_t prio);

    WorkLoadPolicy& getWorkLoadPolicy(void);

    void logQTime(TaskId id, hrtime_t enqTime);

    void logRunTime(TaskId id, hrtime_t runTime);

private:
    EventuallyPersistentEngine* myEngine;
};

/**
 * Vbucket visitor that counts active vbuckets.
 */
class VBucketCountVisitor : public VBucketVisitor {
public:
    VBucketCountVisitor(EventuallyPersistentEngine &e,
                        vbucket_state_t state) :
        engine(e),
        desired_state(state), numItems(0),
        numTempItems(0),nonResident(0),
        numVbucket(0), htMemory(0),
        htItemMemory(0), htCacheSize(0),
        numEjects(0), numExpiredItems(0),
        metaDataMemory(0), metaDataDisk(0),
        opsCreate(0),
        opsUpdate(0), opsDelete(0),
        opsReject(0), queueSize(0),
        queueMemory(0), queueFill(0), queueDrain(0),
        pendingWrites(0), chkPersistRemaining(0),
        queueAge(0), rollbackItemCount(0)
    { }

    bool visitBucket(RCPtr<VBucket> &vb);

    void visit(StoredValue* v) {
        throw std::logic_error("VBucketCountVisitor:visit: Should never "
                "be called");
    }

    vbucket_state_t getVBucketState() { return desired_state; }

    size_t getNumItems() { return numItems; }

    size_t getNumTempItems() { return numTempItems; }

    size_t getNonResident() { return nonResident; }

    size_t getVBucketNumber() { return numVbucket; }

    size_t getMemResidentPer() {
        size_t numResident = numItems - nonResident;
        return (numItems != 0) ? (size_t) (numResident *100.0) / (numItems) : 100;
    }

    size_t getEjects() { return numEjects; }

    size_t getExpired() { return numExpiredItems; }

    size_t getMetaDataMemory() { return metaDataMemory; }

    size_t getMetaDataDisk() { return metaDataDisk; }

    size_t getHashtableMemory() { return htMemory; }

    size_t getItemMemory() { return htItemMemory; }
    size_t getCacheSize() { return htCacheSize; }

    size_t getOpsCreate() { return opsCreate; }
    size_t getOpsUpdate() { return opsUpdate; }
    size_t getOpsDelete() { return opsDelete; }
    size_t getOpsReject() { return opsReject; }

    size_t getQueueSize() { return queueSize; }
    size_t getQueueMemory() { return queueMemory; }
    size_t getQueueFill() { return queueFill; }
    size_t getQueueDrain() { return queueDrain; }
    uint64_t getAge() { return queueAge; }
    size_t getPendingWrites() { return pendingWrites; }
    size_t getChkPersistRemaining() { return chkPersistRemaining; }

    uint64_t getRollbackItemCount() { return rollbackItemCount; }

private:
    EventuallyPersistentEngine &engine;
    vbucket_state_t desired_state;

    size_t numItems;
    size_t numTempItems;
    size_t nonResident;
    size_t numVbucket;
    size_t htMemory;
    size_t htItemMemory;
    size_t htCacheSize;
    size_t numEjects;
    size_t numExpiredItems;
    size_t metaDataMemory;
    size_t metaDataDisk;

    size_t opsCreate;
    size_t opsUpdate;
    size_t opsDelete;
    size_t opsReject;

    size_t queueSize;
    size_t queueMemory;
    size_t queueFill;
    size_t queueDrain;
    size_t pendingWrites;
    size_t chkPersistRemaining;
    uint64_t queueAge;
    uint64_t rollbackItemCount;
};

/**
 * A container class holding VBucketCountVisitors to aggregate stats for
 * different vbucket states.
 */
class VBucketCountAggregator : public VBucketVisitor  {
public:
    bool visitBucket(RCPtr<VBucket> &vb);

    void addVisitor(VBucketCountVisitor* visitor);
private:
    std::map<vbucket_state_t, VBucketCountVisitor*> visitorMap;
};

/**
 * memcached engine interface to the EventuallyPersistentStore.
 */
class EventuallyPersistentEngine : public ENGINE_HANDLE_V1 {
    friend class LookupCallback;
public:
    ENGINE_ERROR_CODE initialize(const char* config);
    void destroy(bool force);

    ENGINE_ERROR_CODE itemAllocate(const void* cookie,
                                   item** itm,
                                   const void* key,
                                   const size_t nkey,
                                   const size_t nbytes,
                                   const int flags,
                                   const rel_time_t exptime,
                                   uint8_t datatype)
    {
        (void)cookie;
        if (nbytes > maxItemSize) {
            return ENGINE_E2BIG;
        }

        if(!hasAvailableSpace(sizeof(Item) + sizeof(Blob) + nkey + nbytes)) {
            return memoryCondition();
        }

        time_t expiretime = (exptime == 0) ? 0 : ep_abs_time(ep_reltime(exptime));

        uint8_t ext_meta[1];
        uint8_t ext_len = EXT_META_LEN;
        *(ext_meta) = datatype;
        *itm = new Item(key, nkey, flags, expiretime, NULL, nbytes, ext_meta,
                        ext_len);
        if (*itm == NULL) {
            return memoryCondition();
        } else {
            stats.itemAllocSizeHisto.add(nbytes);
            return ENGINE_SUCCESS;
        }
    }

    ENGINE_ERROR_CODE itemDelete(const void* cookie,
                                 const void* key,
                                 const size_t nkey,
                                 uint64_t* cas,
                                 uint16_t vbucket,
                                 mutation_descr_t *mut_info)
    {
        std::string k(static_cast<const char*>(key), nkey);
        return itemDelete(cookie, k, cas, vbucket, mut_info);
    }

    ENGINE_ERROR_CODE itemDelete(const void* cookie,
                                 const std::string &key,
                                 uint64_t* cas,
                                 uint16_t vbucket,
                                 mutation_descr_t *mut_info)
    {
        ENGINE_ERROR_CODE ret = epstore->deleteItem(key, cas,
                                                    vbucket, cookie,
                                                    false, // not force
                                                    NULL, mut_info);

        if (ret == ENGINE_KEY_ENOENT || ret == ENGINE_NOT_MY_VBUCKET) {
            if (isDegradedMode()) {
                return ENGINE_TMPFAIL;
            }
        } else if (ret == ENGINE_SUCCESS) {
            ++stats.numOpsDelete;
        }
        return ret;
    }


    void itemRelease(const void* cookie, item *itm)
    {
        (void)cookie;
        delete (Item*)itm;
    }

    ENGINE_ERROR_CODE get(const void* cookie,
                          item** itm,
                          const void* key,
                          const int nkey,
                          uint16_t vbucket,
                          get_options_t options = NONE)
    {
        BlockTimer timer(&stats.getCmdHisto);
        std::string k(static_cast<const char*>(key), nkey);

        GetValue gv(epstore->get(k, vbucket, cookie));
        ENGINE_ERROR_CODE ret = gv.getStatus();

        if (ret == ENGINE_SUCCESS) {
            *itm = gv.getValue();
            if (options & TRACK_STATISTICS) {
                ++stats.numOpsGet;
            }
        } else if (ret == ENGINE_KEY_ENOENT || ret == ENGINE_NOT_MY_VBUCKET) {
            if (isDegradedMode()) {
                return ENGINE_TMPFAIL;
            }
        }

        return ret;
    }

    const std::string& getName() const {
        return name;
    }

    ENGINE_ERROR_CODE getStats(const void* cookie,
                               const char* stat_key,
                               int nkey,
                               ADD_STAT add_stat);

    void resetStats() {
        stats.reset();
        if (epstore) {
            epstore->resetUnderlyingStats();
        }
    }

    ENGINE_ERROR_CODE store(const void *cookie,
                            item* itm,
                            uint64_t *cas,
                            ENGINE_STORE_OPERATION operation,
                            uint16_t vbucket);

    ENGINE_ERROR_CODE arithmetic(const void* cookie,
                                 const void* key,
                                 const int nkey,
                                 const bool increment,
                                 const bool create,
                                 const uint64_t delta,
                                 const uint64_t initial,
                                 const rel_time_t exptime,
                                 item **ret_itm,
                                 uint8_t datatype,
                                 uint64_t *result,
                                 uint16_t vbucket)
    {
        BlockTimer timer(&stats.arithCmdHisto);
        item *it = NULL;
        Item *nit = NULL;
        uint64_t cas = 0;

        uint8_t ext_meta[1];
        uint8_t ext_len = EXT_META_LEN;
        //Datatype of arithmetic values is always JSON
        *(ext_meta) = PROTOCOL_BINARY_DATATYPE_JSON;

        rel_time_t expiretime = (exptime == 0 ||
                                 exptime == 0xffffffff) ?
            0 : ep_abs_time(ep_reltime(exptime));

        get_options_t options = static_cast<get_options_t>(QUEUE_BG_FETCH |
                                    TRACK_REFERENCE | HONOR_STATES);

        ENGINE_ERROR_CODE ret = get(cookie, &it, key, nkey, vbucket, options);
        if (ret == ENGINE_SUCCESS) {
            Item *itm = static_cast<Item*>(it);
            char *endptr = NULL;
            char data[24];
            size_t len = std::min(static_cast<uint32_t>(sizeof(data) - 1),
                                  itm->getNBytes());
            data[len] = 0;
            memcpy(data, itm->getData(), len);
            uint64_t val = strtoull(data, &endptr, 10);
            if (itm->getCas() == (uint64_t) -1) {
                // item is locked, can't perform arithmetic operation
                delete itm;
                return ENGINE_TMPFAIL;
            }
            if (itm->getCas() == 0) {
                // A zero cas should not be possible for a valid item
                delete itm;
                return ENGINE_EINVAL;
            }
            if ((errno != ERANGE) && (isspace(*endptr)
                                      || (*endptr == '\0' && endptr != data))) {
                if (increment) {
                    val += delta;
                } else {
                    if (delta > val) {
                        val = 0;
                    } else {
                        val -= delta;
                    }
                }

                std::stringstream vals;
                vals << val;
                size_t nb = vals.str().length();
                *result = val;

                nit = new Item(key, (uint16_t)nkey, itm->getFlags(),
                                     itm->getExptime(), vals.str().c_str(), nb,
                                     ext_meta, ext_len);
                nit->setCas(itm->getCas());
                ret = store(cookie, nit, &cas, OPERATION_CAS, vbucket);
            } else {
                ret = ENGINE_EINVAL;
            }

            delete itm;
        } else if (ret == ENGINE_NOT_MY_VBUCKET) {
            return isDegradedMode() ? ENGINE_TMPFAIL: ret;
        } else if (ret == ENGINE_KEY_ENOENT) {
            if (isDegradedMode()) {
                return ENGINE_TMPFAIL;
            }
            if (create) {
                std::stringstream vals;
                vals << initial;
                size_t nb = vals.str().length();
                *result = initial;

                nit = new Item(key, (uint16_t)nkey, 0, expiretime,
                                     vals.str().c_str(), nb, ext_meta, ext_len);
                ret = store(cookie, nit, &cas, OPERATION_ADD, vbucket);
            }
        }

        /* We had a race condition.. just call ourself recursively to retry */
        if ((ret == ENGINE_KEY_EEXISTS) || (ret == ENGINE_NOT_STORED)) {
            delete nit;
            return arithmetic(cookie, key, nkey, increment, create, delta,
                              initial, expiretime, ret_itm, datatype, result,
                              vbucket);
        } else if (ret == ENGINE_SUCCESS) {
            *ret_itm = nit;
            ++stats.numOpsStore;
        } else {
            delete nit;
        }

        return ret;
    }


    ENGINE_ERROR_CODE flush(const void *cookie, time_t when);

    uint16_t walkTapQueue(const void *cookie, item **itm, void **es,
                          uint16_t *nes, uint8_t *ttl, uint16_t *flags,
                          uint32_t *seqno, uint16_t *vbucket);

    bool createTapQueue(const void *cookie,
                        std::string &client,
                        uint32_t flags,
                        const void *userdata,
                        size_t nuserdata);

    ENGINE_ERROR_CODE tapNotify(const void *cookie,
                                void *engine_specific,
                                uint16_t nengine,
                                uint8_t ttl,
                                uint16_t tap_flags,
                                uint16_t tap_event,
                                uint32_t tap_seqno,
                                const void *key,
                                size_t nkey,
                                uint32_t flags,
                                uint32_t exptime,
                                uint64_t cas,
                                uint8_t datatype,
                                const void *data,
                                size_t ndata,
                                uint16_t vbucket);

    ENGINE_ERROR_CODE dcpOpen(const void* cookie,
                              uint32_t opaque,
                              uint32_t seqno,
                              uint32_t flags,
                              const void *stream_name,
                              uint16_t nname);

    ENGINE_ERROR_CODE dcpAddStream(const void* cookie,
                                   uint32_t opaque,
                                   uint16_t vbucket,
                                   uint32_t flags);

    ENGINE_ERROR_CODE ConnHandlerCheckPoint(TapConsumer *consumer,
                                            uint8_t event,
                                            uint16_t vbucket,
                                            uint64_t checkpointId);

    ENGINE_ERROR_CODE touch(const void* cookie,
                            protocol_binary_request_header *request,
                            ADD_RESPONSE response);

    ENGINE_ERROR_CODE getMeta(const void* cookie,
                              protocol_binary_request_get_meta *request,
                              ADD_RESPONSE response);

    ENGINE_ERROR_CODE setWithMeta(const void* cookie,
                                 protocol_binary_request_set_with_meta *request,
                                 ADD_RESPONSE response);

    ENGINE_ERROR_CODE deleteWithMeta(const void* cookie,
                              protocol_binary_request_delete_with_meta *request,
                              ADD_RESPONSE response);

    ENGINE_ERROR_CODE returnMeta(const void* cookie,
                                 protocol_binary_request_return_meta *request,
                                 ADD_RESPONSE response);

    ENGINE_ERROR_CODE setClusterConfig(const void* cookie,
                            protocol_binary_request_set_cluster_config *request,
                            ADD_RESPONSE response);

    ENGINE_ERROR_CODE getClusterConfig(const void* cookie,
                            protocol_binary_request_get_cluster_config *request,
                            ADD_RESPONSE response);

    ENGINE_ERROR_CODE getAllKeys(const void* cookie,
                                protocol_binary_request_get_keys *request,
                                ADD_RESPONSE response);

    ENGINE_ERROR_CODE getAdjustedTime(const void* cookie,
                             protocol_binary_request_get_adjusted_time *request,
                             ADD_RESPONSE response);

    ENGINE_ERROR_CODE setDriftCounterState(const void* cookie,
                       protocol_binary_request_set_drift_counter_state *request,
                       ADD_RESPONSE response);

    /**
     * Visit the objects and add them to the tap/dcp connecitons queue.
     * @todo this code should honor the backfill time!
     */
    void queueBackfill(const VBucketFilter &backfillVBFilter, Producer *tc);

    void setDCPPriority(const void* cookie, CONN_PRIORITY priority) {
        EventuallyPersistentEngine *epe = ObjectRegistry::onSwitchThread(NULL, true);
        serverApi->cookie->set_priority(cookie, priority);
        ObjectRegistry::onSwitchThread(epe);
    }

    void notifyIOComplete(const void *cookie, ENGINE_ERROR_CODE status) {
        if (cookie == NULL) {
            LOG(EXTENSION_LOG_WARNING, "Tried to signal a NULL cookie!");
        } else {
            BlockTimer bt(&stats.notifyIOHisto);
            EventuallyPersistentEngine *epe = ObjectRegistry::onSwitchThread(NULL, true);
            serverApi->cookie->notify_io_complete(cookie, status);
            ObjectRegistry::onSwitchThread(epe);
        }
    }

    ENGINE_ERROR_CODE reserveCookie(const void *cookie);
    ENGINE_ERROR_CODE releaseCookie(const void *cookie);

    void storeEngineSpecific(const void *cookie, void *engine_data) {
        EventuallyPersistentEngine *epe = ObjectRegistry::onSwitchThread(NULL, true);
        serverApi->cookie->store_engine_specific(cookie, engine_data);
        ObjectRegistry::onSwitchThread(epe);
    }

    void *getEngineSpecific(const void *cookie) {
        EventuallyPersistentEngine *epe = ObjectRegistry::onSwitchThread(NULL, true);
        void *engine_data = serverApi->cookie->get_engine_specific(cookie);
        ObjectRegistry::onSwitchThread(epe);
        return engine_data;
    }

    bool isDatatypeSupported(const void *cookie) {
        EventuallyPersistentEngine *epe = ObjectRegistry::onSwitchThread(NULL, true);
        bool isSupported = serverApi->cookie->is_datatype_supported(cookie);
        ObjectRegistry::onSwitchThread(epe);
        return isSupported;
    }

    bool isMutationExtrasSupported(const void *cookie) {
        EventuallyPersistentEngine *epe = ObjectRegistry::onSwitchThread(NULL, true);
        bool isSupported = serverApi->cookie->is_mutation_extras_supported(cookie);
        ObjectRegistry::onSwitchThread(epe);
        return isSupported;
    }

    uint8_t getOpcodeIfEwouldblockSet(const void *cookie) {
        EventuallyPersistentEngine *epe = ObjectRegistry::onSwitchThread(NULL, true);
        uint8_t opcode = serverApi->cookie->get_opcode_if_ewouldblock_set(cookie);
        ObjectRegistry::onSwitchThread(epe);
        return opcode;
    }

    bool validateSessionCas(const uint64_t cas) {
        EventuallyPersistentEngine *epe = ObjectRegistry::onSwitchThread(NULL, true);
        bool ret = serverApi->cookie->validate_session_cas(cas);
        ObjectRegistry::onSwitchThread(epe);
        return ret;
    }

    void decrementSessionCtr(void) {
        EventuallyPersistentEngine *epe = ObjectRegistry::onSwitchThread(NULL, true);
        serverApi->cookie->decrement_session_ctr();
        ObjectRegistry::onSwitchThread(epe);
    }

    void registerEngineCallback(ENGINE_EVENT_TYPE type,
                                EVENT_CALLBACK cb, const void *cb_data);

    template <typename T>
    void notifyIOComplete(T cookies, ENGINE_ERROR_CODE status) {
        EventuallyPersistentEngine *epe = ObjectRegistry::onSwitchThread(NULL, true);
        std::for_each(cookies.begin(), cookies.end(),
                      std::bind2nd(std::ptr_fun((NOTIFY_IO_COMPLETE_T)serverApi->cookie->notify_io_complete),
                                   status));
        ObjectRegistry::onSwitchThread(epe);
    }

    void handleDisconnect(const void *cookie);
    void handleDeleteBucket(const void *cookie);

    protocol_binary_response_status stopFlusher(const char **msg, size_t *msg_size) {
        (void) msg_size;
        protocol_binary_response_status rv = PROTOCOL_BINARY_RESPONSE_SUCCESS;
        *msg = NULL;
        if (!epstore->pauseFlusher()) {
            LOG(EXTENSION_LOG_INFO, "Unable to stop flusher");
            *msg = "Flusher not running.";
            rv = PROTOCOL_BINARY_RESPONSE_EINVAL;
        }
        return rv;
    }

    protocol_binary_response_status startFlusher(const char **msg, size_t *msg_size) {
        (void) msg_size;
        protocol_binary_response_status rv = PROTOCOL_BINARY_RESPONSE_SUCCESS;
        *msg = NULL;
        if (!epstore->resumeFlusher()) {
            LOG(EXTENSION_LOG_INFO, "Unable to start flusher");
            *msg = "Flusher not shut down.";
            rv = PROTOCOL_BINARY_RESPONSE_EINVAL;
        }
        return rv;
    }

    ENGINE_ERROR_CODE deleteVBucket(uint16_t vbid, const void* c = NULL) {
        return epstore->deleteVBucket(vbid, c);
    }

    ENGINE_ERROR_CODE compactDB(uint16_t vbid,
                                compaction_ctx c,
                                const void *cookie = NULL) {
<<<<<<< HEAD
        return epstore->scheduleCompaction(c, cookie);
=======
        return epstore->compactDB(vbid, c, cookie);
>>>>>>> 890f7994
    }

    bool resetVBucket(uint16_t vbid) {
        return epstore->resetVBucket(vbid);
    }

    void setTapKeepAlive(uint32_t to) {
        configuration.setTapKeepalive((size_t)to);
    }

    void setFlushAll(bool enabled) {
        flushAllEnabled = enabled;
    }

    protocol_binary_response_status evictKey(const std::string &key,
                                             uint16_t vbucket,
                                             const char **msg,
                                             size_t *msg_size) {
        return epstore->evictKey(key, vbucket, msg, msg_size);
    }

    GetValue getLocked(const std::string &key, uint16_t vbucket,
                       rel_time_t currentTime, uint32_t lockTimeout,
                       const void *cookie) {
        return epstore->getLocked(key, vbucket, currentTime, lockTimeout, cookie);
    }

    ENGINE_ERROR_CODE unlockKey(const std::string &key,
                                uint16_t vbucket,
                                uint64_t cas,
                                rel_time_t currentTime) {
        return epstore->unlockKey(key, vbucket, cas, currentTime);
    }

    ENGINE_ERROR_CODE observe(const void* cookie,
                              protocol_binary_request_header *request,
                              ADD_RESPONSE response);

    ENGINE_ERROR_CODE observe_seqno(const void* cookie,
                                    protocol_binary_request_header *request,
                                    ADD_RESPONSE response);

    RCPtr<VBucket> getVBucket(uint16_t vbucket) {
        return epstore->getVBucket(vbucket);
    }

    ENGINE_ERROR_CODE setVBucketState(uint16_t vbid, vbucket_state_t to, bool transfer) {
        return epstore->setVBucketState(vbid, to, transfer);
    }

    ~EventuallyPersistentEngine();

    engine_info *getInfo() {
        return &info.info;
    }

    EPStats &getEpStats() {
        return stats;
    }

    EventuallyPersistentStore* getEpStore() { return epstore; }

    TapConnMap &getTapConnMap() { return *tapConnMap; }

    DcpConnMap &getDcpConnMap() { return *dcpConnMap_; }

    DcpFlowControlManager &getDcpFlowControlManager() {
        return *dcpFlowControlManager_;
    }

    TapConfig &getTapConfig() { return *tapConfig; }

    ReplicationThrottle &getReplicationThrottle() { return *replicationThrottle; }

    CheckpointConfig &getCheckpointConfig() { return *checkpointConfig; }

    SERVER_HANDLE_V1* getServerApi() { return serverApi; }

    Configuration &getConfiguration() {
        return configuration;
    }

    ENGINE_ERROR_CODE deregisterTapClient(const void* cookie,
                                          protocol_binary_request_header *request,
                                          ADD_RESPONSE response);

    ENGINE_ERROR_CODE handleCheckpointCmds(const void* cookie,
                                           protocol_binary_request_header *request,
                                           ADD_RESPONSE response);

    ENGINE_ERROR_CODE handleSeqnoCmds(const void* cookie,
                                      protocol_binary_request_header *request,
                                      ADD_RESPONSE response);

    ENGINE_ERROR_CODE resetReplicationChain(const void* cookie,
                                            protocol_binary_request_header *request,
                                            ADD_RESPONSE response);

    ENGINE_ERROR_CODE changeTapVBFilter(const void* cookie,
                                        protocol_binary_request_header *request,
                                        ADD_RESPONSE response);

    ENGINE_ERROR_CODE handleTrafficControlCmd(const void* cookie,
                                              protocol_binary_request_header *request,
                                              ADD_RESPONSE response);

    size_t getGetlDefaultTimeout() const {
        return getlDefaultTimeout;
    }

    size_t getGetlMaxTimeout() const {
        return getlMaxTimeout;
    }

    size_t getMaxFailoverEntries() const {
        return maxFailoverEntries;
    }

    bool isDegradedMode() const {
        return epstore->isWarmingUp() || !trafficEnabled.load();
    }

    WorkLoadPolicy &getWorkLoadPolicy(void) {
        return *workload;
    }

    bucket_priority_t getWorkloadPriority(void) const {return workloadPriority; }
    void setWorkloadPriority(bucket_priority_t p) { workloadPriority = p; }

    struct clusterConfig {
        std::string config;
        std::mutex lock;
    } clusterConfig;

    ENGINE_ERROR_CODE getRandomKey(const void *cookie,
                                   ADD_RESPONSE response);

    ConnHandler* getConnHandler(const void *cookie);

    void addLookupAllKeys(const void *cookie, ENGINE_ERROR_CODE err);

    /*
     * Explicitly trigger the defragmenter task. Provided to facilitate
     * testing.
     */
    void runDefragmenterTask(void);

    /*
     * Explicitly trigger the AccessScanner task. Provided to facilitate
     * testing.
     */
    bool runAccessScannerTask(void);

    /*
     * Explicitly trigger the VbStatePersist task. Provided to facilitate
     * testing.
     */
    void runVbStatePersistTask(int vbid);

    /**
     * Get a (sloppy) list of the sequence numbers for all of the vbuckets
     * on this server. It is not to be treated as a consistent set of seqence,
     * but rather a list of "at least" numbers. The way the list is generated
     * is that we're starting for vbucket 0 and record the current number,
     * then look at the next vbucket and record its number. That means that
     * at the time we get the number for vbucket X all of the previous
     * numbers could have been incremented. If the client just needs a list
     * of where we are for each vbucket this method may be more optimal than
     * requesting one by one.
     *
     * @param cookie The cookie representing the connection to requesting
     *               list
     * @param add_response The method used to format the output buffer
     * @return ENGINE_SUCCESS upon success
     */
    ENGINE_ERROR_CODE getAllVBucketSequenceNumbers(
                                        const void *cookie,
                                        protocol_binary_request_header *request,
                                        ADD_RESPONSE response);

    void updateDcpMinCompressionRatio(float value);

    /**
     * Sends a not-my-vbucket response, using the specified response callback.
     * to the specified connection via it's cookie.
     */
    ENGINE_ERROR_CODE sendNotMyVBucketResponse(ADD_RESPONSE response,
                                               const void* cookie,
                                               uint64_t cas);

    EpEngineTaskable& getTaskable() {
        return taskable;
    }

protected:
    friend class EpEngineValueChangeListener;

    void setMaxItemSize(size_t value) {
        maxItemSize = value;
    }

    void setGetlDefaultTimeout(size_t value) {
        getlDefaultTimeout = value;
    }

    void setGetlMaxTimeout(size_t value) {
        getlMaxTimeout = value;
    }

    EventuallyPersistentEngine(GET_SERVER_API get_server_api);
    friend ENGINE_ERROR_CODE create_instance(uint64_t interface,
                                             GET_SERVER_API get_server_api,
                                             ENGINE_HANDLE **handle);
    uint16_t doWalkTapQueue(const void *cookie, item **itm, void **es,
                            uint16_t *nes, uint8_t *ttl, uint16_t *flags,
                            uint32_t *seqno, uint16_t *vbucket,
                            TapProducer *c, bool &retry);


    ENGINE_ERROR_CODE processTapAck(const void *cookie,
                                    uint32_t seqno,
                                    uint16_t status,
                                    const std::string &msg);

    /**
     * Report the state of a memory condition when out of memory.
     *
     * @return ETMPFAIL if we think we can recover without interaction,
     *         else ENOMEM
     */
    ENGINE_ERROR_CODE memoryCondition() {
        // Do we think it's possible we could free something?
        bool haveEvidenceWeCanFreeMemory(stats.getMaxDataSize() > stats.memOverhead);
        if (haveEvidenceWeCanFreeMemory) {
            // Look for more evidence by seeing if we have resident items.
            VBucketCountVisitor countVisitor(*this, vbucket_state_active);
            epstore->visit(countVisitor);

            haveEvidenceWeCanFreeMemory = countVisitor.getNonResident() <
                countVisitor.getNumItems();
        }
        if (haveEvidenceWeCanFreeMemory) {
            ++stats.tmp_oom_errors;
            // Wake up the item pager task as memory usage
            // seems to have exceeded high water mark
            getEpStore()->wakeUpItemPager();
            return ENGINE_TMPFAIL;
        } else {
            ++stats.oom_errors;
            return ENGINE_ENOMEM;
        }
    }

    /**
     * Check if there is any available memory space to allocate an Item
     * instance with a given size.
     */
    bool hasAvailableSpace(uint32_t nBytes) {
        return (stats.getTotalMemoryUsed() + nBytes) <= stats.getMaxDataSize();
    }

    friend class BGFetchCallback;
    friend class EventuallyPersistentStore;

    bool enableTraffic(bool enable) {
        bool inverse = !enable;
        return trafficEnabled.compare_exchange_strong(inverse, enable);
    }

    ENGINE_ERROR_CODE doEngineStats(const void *cookie, ADD_STAT add_stat);
    ENGINE_ERROR_CODE doKlogStats(const void *cookie, ADD_STAT add_stat);
    ENGINE_ERROR_CODE doMemoryStats(const void *cookie, ADD_STAT add_stat);
    ENGINE_ERROR_CODE doVBucketStats(const void *cookie, ADD_STAT add_stat,
                                     const char* stat_key,
                                     int nkey,
                                     bool prevStateRequested,
                                     bool details);
    ENGINE_ERROR_CODE doHashStats(const void *cookie, ADD_STAT add_stat);
    ENGINE_ERROR_CODE doCheckpointStats(const void *cookie, ADD_STAT add_stat,
                                        const char* stat_key, int nkey);
    ENGINE_ERROR_CODE doTapStats(const void *cookie, ADD_STAT add_stat);
    ENGINE_ERROR_CODE doDcpStats(const void *cookie, ADD_STAT add_stat);
    ENGINE_ERROR_CODE doConnAggStats(const void *cookie, ADD_STAT add_stat,
                                     const char *sep, size_t nsep,
                                     conn_type_t connType);
    ENGINE_ERROR_CODE doTimingStats(const void *cookie, ADD_STAT add_stat);
    ENGINE_ERROR_CODE doSchedulerStats(const void *cookie, ADD_STAT add_stat);
    ENGINE_ERROR_CODE doRunTimeStats(const void *cookie, ADD_STAT add_stat);
    ENGINE_ERROR_CODE doDispatcherStats(const void *cookie, ADD_STAT add_stat);
    ENGINE_ERROR_CODE doKeyStats(const void *cookie, ADD_STAT add_stat,
                                 uint16_t vbid, std::string &key, bool validate=false);
    ENGINE_ERROR_CODE doTapVbTakeoverStats(const void *cookie,
                                           ADD_STAT add_stat,
                                           std::string& key,
                                           uint16_t vbid);

    ENGINE_ERROR_CODE doDcpVbTakeoverStats(const void *cookie,
                                           ADD_STAT add_stat,
                                           std::string &key,
                                           uint16_t vbid);
    ENGINE_ERROR_CODE doVbIdFailoverLogStats(const void *cookie,
                                             ADD_STAT add_stat,
                                             uint16_t vbid);
    ENGINE_ERROR_CODE doAllFailoverLogStats(const void *cookie, ADD_STAT add_stat);
    ENGINE_ERROR_CODE doWorkloadStats(const void *cookie, ADD_STAT add_stat);
    ENGINE_ERROR_CODE doSeqnoStats(const void *cookie, ADD_STAT add_stat,
                                   const char* stat_key, int nkey);
    ENGINE_ERROR_CODE doDiskStats(const void *cookie, ADD_STAT add_stat,
                                  const char* stat_key, int nkey);
    void addSeqnoVbStats(const void *cookie, ADD_STAT add_stat,
                                  const RCPtr<VBucket> &vb);

    void addLookupResult(const void *cookie, Item *result) {
        LockHolder lh(lookupMutex);
        std::map<const void*, Item*>::iterator it = lookups.find(cookie);
        if (it != lookups.end()) {
            if (it->second != NULL) {
                LOG(EXTENSION_LOG_DEBUG,
                    "Cleaning up old lookup result for '%s'",
                    it->second->getKey().c_str());
                delete it->second;
            } else {
                LOG(EXTENSION_LOG_DEBUG, "Cleaning up old null lookup result");
            }
            lookups.erase(it);
        }
        lookups[cookie] = result;
    }

    bool fetchLookupResult(const void *cookie, Item **itm) {
        // This will return *and erase* the lookup result for a connection.
        // You look it up, you own it.
        LockHolder lh(lookupMutex);
        std::map<const void*, Item*>::iterator it = lookups.find(cookie);
        if (it != lookups.end()) {
            *itm = it->second;
            lookups.erase(it);
            return true;
        } else {
            return false;
        }
    }

    // Get the current tap connection for this cookie.
    // If this method returns NULL, you should return TAP_DISCONNECT
    TapProducer* getTapProducer(const void *cookie);

    // Initialize all required callbacks of this engine with the underlying
    // server.
    void initializeEngineCallbacks();

    SERVER_HANDLE_V1 *serverApi;
    EventuallyPersistentStore *epstore;
    WorkLoadPolicy *workload;
    bucket_priority_t workloadPriority;

    ReplicationThrottle *replicationThrottle;
    std::map<const void*, Item*> lookups;
    std::unordered_map<const void*, ENGINE_ERROR_CODE> allKeysLookups;
    std::mutex lookupMutex;
    GET_SERVER_API getServerApiFunc;
    union {
        engine_info info;
        char buffer[sizeof(engine_info) + 10 * sizeof(feature_info) ];
    } info;

    DcpConnMap *dcpConnMap_;
    DcpFlowControlManager *dcpFlowControlManager_;
    TapConnMap *tapConnMap;
    TapConfig *tapConfig;
    CheckpointConfig *checkpointConfig;
    std::string name;
    size_t maxItemSize;
    size_t getlDefaultTimeout;
    size_t getlMaxTimeout;
    size_t maxFailoverEntries;
    EPStats stats;
    Configuration configuration;
    std::atomic<bool> trafficEnabled;

    bool flushAllEnabled;
    // a unique system generated token initialized at each time
    // ep_engine starts up.
    std::atomic<time_t> startupTime;
    EpEngineTaskable taskable;
};

#endif  // SRC_EP_ENGINE_H_<|MERGE_RESOLUTION|>--- conflicted
+++ resolved
@@ -649,11 +649,7 @@
     ENGINE_ERROR_CODE compactDB(uint16_t vbid,
                                 compaction_ctx c,
                                 const void *cookie = NULL) {
-<<<<<<< HEAD
-        return epstore->scheduleCompaction(c, cookie);
-=======
-        return epstore->compactDB(vbid, c, cookie);
->>>>>>> 890f7994
+        return epstore->scheduleCompaction(vbid, c, cookie);
     }
 
     bool resetVBucket(uint16_t vbid) {
