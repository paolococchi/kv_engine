--- conflicted
+++ resolved
@@ -73,12 +73,8 @@
 }
 
 void Checkpoint::popBackCheckpointEndItem() {
-<<<<<<< HEAD
     if (!toWrite.empty() && toWrite.back()->getOperation() == queue_op_checkpoint_end) {
-=======
-    if (toWrite.size() > 0 && toWrite.back()->getOperation() == queue_op_checkpoint_end) {
         keyIndex.erase(toWrite.back()->getKey());
->>>>>>> ad865a2b
         toWrite.pop_back();
     }
 }
