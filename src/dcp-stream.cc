--- conflicted
+++ resolved
@@ -131,14 +131,9 @@
               snap_start_seqno, snap_end_seqno),
        lastReadSeqno(st_seqno), lastSentSeqno(st_seqno), curChkSeqno(st_seqno),
        takeoverState(vbucket_state_pending), backfillRemaining(0),
-<<<<<<< HEAD
        itemsFromMemoryPhase(0), firstMarkerSent(false), waitForSnapshot(0),
-       engine(e), producer(p), isBackfillTaskRunning(false) {
-=======
-       itemsFromBackfill(0), itemsFromMemory(0), firstMarkerSent(false),
-       waitForSnapshot(0), engine(e), producer(p),
-       isBackfillTaskRunning(false), lastSentSnapEndSeqno(0) {
->>>>>>> e338e1bb
+       engine(e), producer(p), isBackfillTaskRunning(false),
+       lastSentSnapEndSeqno(0) {
 
     const char* type = "";
     if (flags_ & DCP_ADD_STREAM_FLAG_TAKEOVER) {
@@ -150,10 +145,9 @@
     if (vbucket) {
         ReaderLockHolder rlh(vbucket->getStateLock());
         if (vbucket->getState() == vbucket_state_replica) {
-            uint64_t snapshot_start, snapshot_end;
-            vbucket->getCurrentSnapshot(snapshot_start, snapshot_end);
-            if (snapshot_end > en_seqno) {
-                end_seqno_ = snapshot_end;
+            snapshot_info_t info = vbucket->checkpointManager.getSnapshotInfo();
+            if (info.range.end > en_seqno) {
+                end_seqno_ = info.range.end;
             }
         }
     }
@@ -263,12 +257,7 @@
         }
         // Only re-register the cursor if we still need to get memory snapshots
         CursorRegResult result =
-<<<<<<< HEAD
-            vb->checkpointManager.registerCursorBySeqno(name_, endSeqno);
-=======
-            vb->checkpointManager.registerTAPCursorBySeqno(name_,
-                                                           chkCursorSeqno);
->>>>>>> e338e1bb
+            vb->checkpointManager.registerCursorBySeqno(name_, chkCursorSeqno);
         curChkSeqno = result.first;
     }
 
@@ -678,14 +667,9 @@
         }
 
         CursorRegResult result =
-<<<<<<< HEAD
             vbucket->checkpointManager.registerCursorBySeqno(name_,
                                                              lastReadSeqno);
-=======
-            vbucket->checkpointManager.registerTAPCursorBySeqno(name_,
-                                                                lastReadSeqno);
-
->>>>>>> e338e1bb
+
         curChkSeqno = result.first;
         bool isFirstItem = result.second;
 
@@ -1302,14 +1286,8 @@
     if (vb) {
         if (marker->getFlags() & MARKER_FLAG_DISK && vb->getHighSeqno() == 0) {
             vb->setBackfillPhase(true);
-<<<<<<< HEAD
             vb->checkpointManager.setBackfillPhase(cur_snapshot_start,
                                                    cur_snapshot_end);
-=======
-            /* When replica vb is in backfill phase, then open checkpoint id
-               is set to 0. */
-            vb->checkpointManager.setOpenCheckpointId(0);
->>>>>>> e338e1bb
         } else {
             if (marker->getFlags() & MARKER_FLAG_CHK ||
                 vb->checkpointManager.getOpenCheckpointId() == 0) {
