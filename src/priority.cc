--- conflicted
+++ resolved
@@ -109,13 +109,10 @@
                 return "pending_ops_tasks";
             case TAP_CONN_MGR_ID:
                 return "conn_manager_tasks";
-<<<<<<< HEAD
             case DEFRAGMENTER_ID:
                 return "defragmenter_tasks";
-=======
             case ACTIVE_STREAM_CHKPT_PROCESSOR_ID:
                 return "activestream_chkpt_processor_tasks";
->>>>>>> 783d1689
             default: break;
         }
 
